/*
 * Copyright (C) 2021 The Android Open Source Project
 *
 * Licensed under the Apache License, Version 2.0 (the "License");
 * you may not use this file except in compliance with the License.
 * You may obtain a copy of the License at
 *
 *      http://www.apache.org/licenses/LICENSE-2.0
 *
 * Unless required by applicable law or agreed to in writing, software
 * distributed under the License is distributed on an "AS IS" BASIS,
 * WITHOUT WARRANTIES OR CONDITIONS OF ANY KIND, either express or implied.
 * See the License for the specific language governing permissions and
 * limitations under the License.
 */
package com.android.tools.idea.layoutinspector.properties

import com.android.SdkConstants.ANDROID_URI
import com.android.testutils.MockitoKt.mock
import com.android.testutils.MockitoKt.whenever
import com.android.tools.idea.concurrency.AndroidCoroutineScope
import com.android.tools.idea.layoutinspector.LayoutInspector
import com.android.tools.idea.layoutinspector.model
import com.android.tools.idea.layoutinspector.model.FLAG_IS_INLINED
import com.android.tools.idea.layoutinspector.model.InspectorModel
import com.android.tools.idea.layoutinspector.model.NotificationModel
import com.android.tools.idea.layoutinspector.model.ROOT
import com.android.tools.idea.layoutinspector.model.SelectionOrigin
import com.android.tools.idea.layoutinspector.model.VIEW1
import com.android.tools.idea.layoutinspector.model.VIEW2
import com.android.tools.idea.layoutinspector.model.VIEW3
import com.android.tools.idea.layoutinspector.model.ViewNode
import com.android.tools.idea.layoutinspector.model.packageNameHash
import com.android.tools.idea.layoutinspector.pipeline.InspectorClient
import com.android.tools.idea.layoutinspector.pipeline.appinspection.compose.ParameterItem
import com.android.tools.idea.layoutinspector.properties.PropertySection.DECLARED
import com.android.tools.idea.layoutinspector.properties.PropertySection.DEFAULT
import com.android.tools.idea.layoutinspector.properties.PropertySection.LAYOUT
import com.android.tools.idea.layoutinspector.properties.PropertySection.MERGED
import com.android.tools.idea.layoutinspector.properties.PropertySection.PARAMETERS
import com.android.tools.idea.layoutinspector.properties.PropertySection.RECOMPOSITIONS
import com.android.tools.idea.layoutinspector.properties.PropertySection.UNMERGED
import com.android.tools.idea.layoutinspector.properties.PropertyType.DIMENSION
import com.android.tools.idea.layoutinspector.properties.PropertyType.FLOAT
import com.android.tools.idea.layoutinspector.properties.PropertyType.INT32
import com.android.tools.idea.layoutinspector.properties.PropertyType.STRING
import com.android.tools.idea.layoutinspector.resource.ResourceLookup
import com.android.tools.idea.layoutinspector.ui.ResolutionElementEditor
import com.android.tools.idea.layoutinspector.util.FakeTreeSettings
import com.android.tools.property.panel.api.PropertiesTable
import com.android.tools.property.panel.impl.model.util.FakeInspectorLineModel
import com.android.tools.property.panel.impl.model.util.FakeInspectorPanel
import com.android.tools.property.panel.impl.model.util.FakeTableLineModel
import com.android.tools.property.panel.impl.ui.PropertyLabel
import com.android.tools.property.ptable.PTable
import com.android.tools.property.ptable.PTableColumn
import com.google.common.collect.HashBasedTable
import com.google.common.collect.Table
import com.google.common.truth.Truth.assertThat
import com.intellij.openapi.Disposable
import com.intellij.testFramework.ApplicationRule
import com.intellij.testFramework.DisposableRule
<<<<<<< HEAD
import org.junit.ClassRule
import org.junit.Rule
import org.junit.Test
=======
>>>>>>> 0d09370c
import java.awt.Component
import javax.swing.JTextArea
import org.junit.ClassRule
import org.junit.Rule
import org.junit.Test

private val EXAMPLE = packageNameHash("com.example.myexampleapp")

class InspectorPropertiesViewTest {
  companion object {
    @JvmField @ClassRule val rule = ApplicationRule()
  }

  @get:Rule val disposableRule = DisposableRule()

<<<<<<< HEAD
=======
  private val disposable: Disposable
    get() = disposableRule.disposable

>>>>>>> 0d09370c
  @Test
  fun testResolutionElementEditorFromRendererCache() {
    val context =
      object : ViewNodeAndResourceLookup {
        override val resourceLookup: ResourceLookup = mock()
<<<<<<< HEAD
=======
        override val scope = AndroidCoroutineScope(disposable)
>>>>>>> 0d09370c
        override val selection: ViewNode? = null

        override fun get(id: Long): ViewNode? = null
      }
    val id = 3L
    val text =
      InspectorPropertyItem(ANDROID_URI, "text", STRING, "Hello", DECLARED, null, id, context)
    val prop =
      InspectorGroupPropertyItem(
        ANDROID_URI,
        "prop",
        STRING,
        "Value",
        null,
        DECLARED,
        null,
        id,
        context,
<<<<<<< HEAD
        listOf()
=======
        listOf(),
>>>>>>> 0d09370c
      )
    val inspector = createInspector(listOf(text, prop))
    assertThat(inspector.lines).hasSize(5)
    val declared = inspector.lines[2] as FakeTableLineModel
    declared.checkItemCount(2)
    // Regression test for: b/182947968
    // It used to be that property with resolution stack would show up as a simple PropertyTextField
    // editor if a prior property
    // of the same control type was rendered first.
    assertThat(declared.getComponentFor(text)).isInstanceOf(PropertyLabel::class.java)
    assertThat(declared.getComponentFor(prop)).isInstanceOf(ResolutionElementEditor::class.java)
  }

  @Test
  fun testPropertiesShowUpInCorrectTable() {
    val context =
      object : ViewNodeAndResourceLookup {
        override val resourceLookup: ResourceLookup = mock()
<<<<<<< HEAD
=======
        override val scope = AndroidCoroutineScope(disposable)
>>>>>>> 0d09370c
        override val selection: ViewNode? = null

        override fun get(id: Long): ViewNode? = null
      }
    val id = 3L
    val text =
      InspectorPropertyItem(ANDROID_URI, "text", STRING, "Hello", DECLARED, null, id, context)
    val width =
      InspectorPropertyItem(ANDROID_URI, "layout_width", DIMENSION, "2", LAYOUT, null, id, context)
    val alpha =
      InspectorPropertyItem(ANDROID_URI, "alpha", FLOAT, "0.5", DEFAULT, null, id, context)
    val param = ParameterItem("modifier", STRING, "", PARAMETERS, id, context, -1, 0)
    val semantic1 = ParameterItem("Text", STRING, "Hello", MERGED, id, context, -1, 0)
    val semantic2 =
      ParameterItem("ContentDescription", STRING, "Hello", UNMERGED, id, context, -1, 0)
    val counts =
      InspectorPropertyItem(
        NAMESPACE_INTERNAL,
        "count",
        INT32,
        "7",
        RECOMPOSITIONS,
        null,
        id,
<<<<<<< HEAD
        context
=======
        context,
>>>>>>> 0d09370c
      )
    val skips =
      InspectorPropertyItem(
        NAMESPACE_INTERNAL,
        "skips",
        INT32,
        "14",
        RECOMPOSITIONS,
        null,
        id,
<<<<<<< HEAD
        context
=======
        context,
>>>>>>> 0d09370c
      )
    val inspector =
      createInspector(listOf(text, width, alpha, param, semantic1, semantic2, counts, skips))
    assertThat(inspector.lines).hasSize(13)
    checkStandardSections(inspector, text, width, alpha, param, semantic1, semantic2)
  }

  @Test
  fun testPropertiesShowUpInCorrectTableWhenShowingRecompositionCounts() {
    val context =
      object : ViewNodeAndResourceLookup {
        override val resourceLookup: ResourceLookup = mock()
<<<<<<< HEAD
=======
        override val scope = AndroidCoroutineScope(disposable)
>>>>>>> 0d09370c
        override val selection: ViewNode? = null

        override fun get(id: Long): ViewNode? = null
      }
    val id = 3L
    val text =
      InspectorPropertyItem(ANDROID_URI, "text", STRING, "Hello", DECLARED, null, id, context)
    val width =
      InspectorPropertyItem(ANDROID_URI, "layout_width", DIMENSION, "2", LAYOUT, null, id, context)
    val alpha =
      InspectorPropertyItem(ANDROID_URI, "alpha", FLOAT, "0.5", DEFAULT, null, id, context)
    val param = ParameterItem("modifier", STRING, "", PARAMETERS, id, context, -1, 0)
    val semantic1 = ParameterItem("Text", STRING, "Hello", MERGED, id, context, -1, 0)
    val semantic2 =
      ParameterItem("ContentDescription", STRING, "Hello", UNMERGED, id, context, -1, 0)
    val counts =
      InspectorPropertyItem(
        NAMESPACE_INTERNAL,
        "count",
        INT32,
        "7",
        RECOMPOSITIONS,
        null,
        id,
<<<<<<< HEAD
        context
=======
        context,
>>>>>>> 0d09370c
      )
    val skips =
      InspectorPropertyItem(
        NAMESPACE_INTERNAL,
        "skips",
        INT32,
        "14",
        RECOMPOSITIONS,
        null,
        id,
<<<<<<< HEAD
        context
=======
        context,
>>>>>>> 0d09370c
      )
    val propertiesView =
      createView(
        listOf(text, width, alpha, param, semantic1, semantic2, counts, skips),
<<<<<<< HEAD
        ::showRecompositions
=======
        ::showRecompositions,
>>>>>>> 0d09370c
      )
    val propertiesModel = propertiesView.model as InspectorPropertiesModel
    var inspector = FakeInspectorPanel()
    val tab = propertiesView.tabs.single()

    // Check that all sections are available including the Recomposition section
    tab.attachToInspector(inspector)
    assertThat(inspector.lines).hasSize(15)
    checkStandardSections(inspector, text, width, alpha, param, semantic1, semantic2)
    assertThat(inspector.lines[13].title).isEqualTo("Recomposition")
    assertTable(inspector.lines[14], counts, skips)

    // Check that the Recomposition section is omitted if showRecompositions is off
    val treeSettings = propertiesModel.layoutInspector!!.treeSettings
    treeSettings.showRecompositions = false
    inspector = FakeInspectorPanel()
    tab.attachToInspector(inspector)
    assertThat(inspector.lines).hasSize(13)
    checkStandardSections(inspector, text, width, alpha, param, semantic1, semantic2)

    // Check that the Recomposition section is omitted if the recomposition numbers are reset
    treeSettings.showRecompositions = true
    val model = propertiesModel.layoutInspector!!.inspectorModel
    model.maxRecomposition.reset()
    inspector = FakeInspectorPanel()
    tab.attachToInspector(inspector)
    assertThat(inspector.lines).hasSize(13)
    checkStandardSections(inspector, text, width, alpha, param, semantic1, semantic2)
  }

  @Test
  fun testInlinedComposable() {
    val model =
      model(disposable) {
        view(ROOT) {
          compose(VIEW1, "MyApplicationTheme") {
            compose(VIEW2, "Column", composeFlags = FLAG_IS_INLINED, composePackageHash = EXAMPLE) {
              compose(VIEW3, "Text", composePackageHash = EXAMPLE)
            }
          }
        }
      }
    model.setSelection(model[VIEW2], SelectionOrigin.INTERNAL)
    val x =
      InspectorPropertyItem(
        NAMESPACE_INTERNAL,
        "x",
        DIMENSION,
        "0",
        PropertySection.DIMENSION,
        null,
        VIEW2,
<<<<<<< HEAD
        model
=======
        model,
>>>>>>> 0d09370c
      )
    val y =
      InspectorPropertyItem(
        NAMESPACE_INTERNAL,
        "y",
        DIMENSION,
        "0",
        PropertySection.DIMENSION,
        null,
        VIEW2,
<<<<<<< HEAD
        model
=======
        model,
>>>>>>> 0d09370c
      )
    val propertiesView = createView(listOf(x, y), model = model)
    val inspector = FakeInspectorPanel()
    val tab = propertiesView.tabs.single()

    // Check that only the dimensions and the empty Parameters section is available
    tab.attachToInspector(inspector)
    assertThat(inspector.lines).hasSize(3)
    assertThat(inspector.lines[1].title).isEqualTo("Parameters")
    val component = inspector.lines[2].component as? JTextArea
    assertThat(component?.text)
      .isEqualTo(
        "The selected composable is inlined. Parameters are not available at this time for inline composables in the Layout Inspector."
      )
  }

  private fun checkStandardSections(
    inspector: FakeInspectorPanel,
    text: InspectorPropertyItem,
    width: InspectorPropertyItem,
    alpha: InspectorPropertyItem,
    param: ParameterItem,
    semantic1: ParameterItem,
    semantic2: ParameterItem,
  ) {
    assertThat(inspector.lines[1].title).isEqualTo("Declared Attributes")
    assertTable(inspector.lines[2], text)
    assertThat(inspector.lines[3].title).isEqualTo("Layout")
    assertTable(inspector.lines[4], width)
    assertThat(inspector.lines[5].title).isEqualTo("All Attributes")
    assertTable(inspector.lines[6], alpha, width, text)
    assertThat(inspector.lines[7].title).isEqualTo("Parameters")
    assertTable(inspector.lines[8], param)
    assertThat(inspector.lines[9].title).isEqualTo("Merged Semantics")
    assertTable(inspector.lines[10], semantic1)
    assertThat(inspector.lines[11].title).isEqualTo("Declared Semantics")
    assertTable(inspector.lines[12], semantic2)
  }

  private fun createView(
    properties: List<InspectorPropertyItem>,
    customize: (InspectorPropertiesModel) -> Unit = {},
<<<<<<< HEAD
    model: InspectorModel = model {},
    notificationModel: NotificationModel = NotificationModel(mock())
  ): InspectorPropertiesView {
    val table = HashBasedTable.create<String, String, InspectorPropertyItem>()
    properties.forEach { table.addProperty(it) }
    val propertiesModel = InspectorPropertiesModel(disposableRule.disposable)
=======
    model: InspectorModel = model(disposable) {},
    notificationModel: NotificationModel = NotificationModel(mock()),
  ): InspectorPropertiesView {
    val table = HashBasedTable.create<String, String, InspectorPropertyItem>()
    properties.forEach { table.addProperty(it) }
    val propertiesModel = InspectorPropertiesModel(disposable)
>>>>>>> 0d09370c
    val propertiesView = InspectorPropertiesView(propertiesModel)
    propertiesModel.properties = PropertiesTable.create(table)
    val settings = FakeTreeSettings()
    val client: InspectorClient = mock()
    whenever(client.stats).thenReturn(mock())
    val layoutInspector =
<<<<<<< HEAD
      LayoutInspector(mock(), mock(), client, model, notificationModel, settings)
=======
      LayoutInspector(
        AndroidCoroutineScope(disposable),
        mock(),
        client,
        model,
        notificationModel,
        settings,
      )
>>>>>>> 0d09370c
    propertiesModel.layoutInspector = layoutInspector
    customize(propertiesModel)
    return propertiesView
  }

  private fun createInspector(
    properties: List<InspectorPropertyItem>,
    customize: (InspectorPropertiesModel) -> Unit = {},
  ): FakeInspectorPanel {
    val propertiesView = createView(properties, customize)
    val inspector = FakeInspectorPanel()
    val tab = propertiesView.tabs.single()
    tab.attachToInspector(inspector)
    return inspector
  }

  private fun showRecompositions(propertiesModel: InspectorPropertiesModel) {
    val model = propertiesModel.layoutInspector!!.inspectorModel
    model.maxRecomposition.count = 7
    model.maxRecomposition.skips = 14
    val settings = propertiesModel.layoutInspector!!.treeSettings
    settings.showRecompositions = true
  }

  private fun Table<String, String, InspectorPropertyItem>.addProperty(
    property: InspectorPropertyItem
  ) = this.put(property.namespace, property.name, property)

  private fun FakeTableLineModel.getComponentFor(property: InspectorPropertyItem): Component? {
    val table: PTable = mock()
    val renderProvider =
      tableUI.tableCellRendererProvider.invoke(table, property, PTableColumn.VALUE)
    val component =
      renderProvider.getEditorComponent(table, property, PTableColumn.VALUE, 0, false, false, false)
    return component?.components?.single()
  }

  private fun assertTable(line: FakeInspectorLineModel, vararg items: InspectorPropertyItem) {
    val table = line as FakeTableLineModel
    table.checkItemCount(items.size)
    items.forEachIndexed { i, item -> table.checkItem(i, item.namespace, item.name) }
  }
}<|MERGE_RESOLUTION|>--- conflicted
+++ resolved
@@ -60,17 +60,11 @@
 import com.intellij.openapi.Disposable
 import com.intellij.testFramework.ApplicationRule
 import com.intellij.testFramework.DisposableRule
-<<<<<<< HEAD
 import org.junit.ClassRule
 import org.junit.Rule
 import org.junit.Test
-=======
->>>>>>> 0d09370c
 import java.awt.Component
 import javax.swing.JTextArea
-import org.junit.ClassRule
-import org.junit.Rule
-import org.junit.Test
 
 private val EXAMPLE = packageNameHash("com.example.myexampleapp")
 
@@ -81,21 +75,15 @@
 
   @get:Rule val disposableRule = DisposableRule()
 
-<<<<<<< HEAD
-=======
   private val disposable: Disposable
     get() = disposableRule.disposable
 
->>>>>>> 0d09370c
   @Test
   fun testResolutionElementEditorFromRendererCache() {
     val context =
       object : ViewNodeAndResourceLookup {
         override val resourceLookup: ResourceLookup = mock()
-<<<<<<< HEAD
-=======
         override val scope = AndroidCoroutineScope(disposable)
->>>>>>> 0d09370c
         override val selection: ViewNode? = null
 
         override fun get(id: Long): ViewNode? = null
@@ -114,11 +102,7 @@
         null,
         id,
         context,
-<<<<<<< HEAD
-        listOf()
-=======
         listOf(),
->>>>>>> 0d09370c
       )
     val inspector = createInspector(listOf(text, prop))
     assertThat(inspector.lines).hasSize(5)
@@ -137,10 +121,7 @@
     val context =
       object : ViewNodeAndResourceLookup {
         override val resourceLookup: ResourceLookup = mock()
-<<<<<<< HEAD
-=======
         override val scope = AndroidCoroutineScope(disposable)
->>>>>>> 0d09370c
         override val selection: ViewNode? = null
 
         override fun get(id: Long): ViewNode? = null
@@ -165,11 +146,7 @@
         RECOMPOSITIONS,
         null,
         id,
-<<<<<<< HEAD
-        context
-=======
-        context,
->>>>>>> 0d09370c
+        context,
       )
     val skips =
       InspectorPropertyItem(
@@ -180,11 +157,7 @@
         RECOMPOSITIONS,
         null,
         id,
-<<<<<<< HEAD
-        context
-=======
-        context,
->>>>>>> 0d09370c
+        context,
       )
     val inspector =
       createInspector(listOf(text, width, alpha, param, semantic1, semantic2, counts, skips))
@@ -197,10 +170,7 @@
     val context =
       object : ViewNodeAndResourceLookup {
         override val resourceLookup: ResourceLookup = mock()
-<<<<<<< HEAD
-=======
         override val scope = AndroidCoroutineScope(disposable)
->>>>>>> 0d09370c
         override val selection: ViewNode? = null
 
         override fun get(id: Long): ViewNode? = null
@@ -225,11 +195,7 @@
         RECOMPOSITIONS,
         null,
         id,
-<<<<<<< HEAD
-        context
-=======
-        context,
->>>>>>> 0d09370c
+        context,
       )
     val skips =
       InspectorPropertyItem(
@@ -240,20 +206,12 @@
         RECOMPOSITIONS,
         null,
         id,
-<<<<<<< HEAD
-        context
-=======
-        context,
->>>>>>> 0d09370c
+        context,
       )
     val propertiesView =
       createView(
         listOf(text, width, alpha, param, semantic1, semantic2, counts, skips),
-<<<<<<< HEAD
-        ::showRecompositions
-=======
         ::showRecompositions,
->>>>>>> 0d09370c
       )
     val propertiesModel = propertiesView.model as InspectorPropertiesModel
     var inspector = FakeInspectorPanel()
@@ -306,11 +264,7 @@
         PropertySection.DIMENSION,
         null,
         VIEW2,
-<<<<<<< HEAD
-        model
-=======
         model,
->>>>>>> 0d09370c
       )
     val y =
       InspectorPropertyItem(
@@ -321,11 +275,7 @@
         PropertySection.DIMENSION,
         null,
         VIEW2,
-<<<<<<< HEAD
-        model
-=======
         model,
->>>>>>> 0d09370c
       )
     val propertiesView = createView(listOf(x, y), model = model)
     val inspector = FakeInspectorPanel()
@@ -368,30 +318,18 @@
   private fun createView(
     properties: List<InspectorPropertyItem>,
     customize: (InspectorPropertiesModel) -> Unit = {},
-<<<<<<< HEAD
-    model: InspectorModel = model {},
-    notificationModel: NotificationModel = NotificationModel(mock())
-  ): InspectorPropertiesView {
-    val table = HashBasedTable.create<String, String, InspectorPropertyItem>()
-    properties.forEach { table.addProperty(it) }
-    val propertiesModel = InspectorPropertiesModel(disposableRule.disposable)
-=======
     model: InspectorModel = model(disposable) {},
     notificationModel: NotificationModel = NotificationModel(mock()),
   ): InspectorPropertiesView {
     val table = HashBasedTable.create<String, String, InspectorPropertyItem>()
     properties.forEach { table.addProperty(it) }
     val propertiesModel = InspectorPropertiesModel(disposable)
->>>>>>> 0d09370c
     val propertiesView = InspectorPropertiesView(propertiesModel)
     propertiesModel.properties = PropertiesTable.create(table)
     val settings = FakeTreeSettings()
     val client: InspectorClient = mock()
     whenever(client.stats).thenReturn(mock())
     val layoutInspector =
-<<<<<<< HEAD
-      LayoutInspector(mock(), mock(), client, model, notificationModel, settings)
-=======
       LayoutInspector(
         AndroidCoroutineScope(disposable),
         mock(),
@@ -400,7 +338,6 @@
         notificationModel,
         settings,
       )
->>>>>>> 0d09370c
     propertiesModel.layoutInspector = layoutInspector
     customize(propertiesModel)
     return propertiesView
