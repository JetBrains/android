<?xml version="1.0" encoding="UTF-8"?>
<module type="JAVA_MODULE" version="4">
  <component name="NewModuleRootManager" inherit-compiler-output="true">
    <exclude-output />
    <content url="file://$MODULE_DIR$">
<<<<<<< HEAD
      <sourceFolder url="file://$MODULE_DIR$/src" isTestSource="false" />
=======
      <sourceFolder url="file://$MODULE_DIR$/src" isTestSource="true" />
>>>>>>> 3a514de0
    </content>
    <orderEntry type="library" scope="PROVIDED" name="studio-platform" level="project" />
    <orderEntry type="library" scope="TEST" name="studio-test-platform" level="project" />
    <orderEntry type="library" name="kotlin-stdlib" level="project" />
    <orderEntry type="library" scope="TEST" name="JUnit4" level="project" />
    <orderEntry type="inheritedJdk" />
    <orderEntry type="sourceFolder" forTests="false" />
    <orderEntry type="module" module-name="intellij.android.bleak" />
    <orderEntry type="module" module-name="intellij.platform.util" scope="TEST" />
    <orderEntry type="module" module-name="intellij.platform.util.base" scope="TEST" />
    <orderEntry type="module" module-name="intellij.platform.util.trove" scope="TEST" />
  </component>
</module><|MERGE_RESOLUTION|>--- conflicted
+++ resolved
@@ -3,11 +3,7 @@
   <component name="NewModuleRootManager" inherit-compiler-output="true">
     <exclude-output />
     <content url="file://$MODULE_DIR$">
-<<<<<<< HEAD
-      <sourceFolder url="file://$MODULE_DIR$/src" isTestSource="false" />
-=======
       <sourceFolder url="file://$MODULE_DIR$/src" isTestSource="true" />
->>>>>>> 3a514de0
     </content>
     <orderEntry type="library" scope="PROVIDED" name="studio-platform" level="project" />
     <orderEntry type="library" scope="TEST" name="studio-test-platform" level="project" />
