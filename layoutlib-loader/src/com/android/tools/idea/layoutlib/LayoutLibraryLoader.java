--- conflicted
+++ resolved
@@ -27,31 +27,16 @@
 import com.android.utils.ComputerArchUtilsKt;
 import com.android.utils.CpuArchitecture;
 import com.android.utils.ILogger;
-<<<<<<< HEAD
-import com.intellij.openapi.diagnostic.Logger;
-import com.intellij.openapi.extensions.ExtensionPointName;
-import com.intellij.openapi.util.SystemInfo;
-import com.intellij.openapi.util.io.FileUtil;
-import com.intellij.openapi.util.io.FileUtilRt;
-import com.intellij.util.containers.ContainerUtil;
-import com.intellij.util.system.CpuArch;
-=======
->>>>>>> 574fcae1
 import java.io.File;
 import java.lang.ref.SoftReference;
 import java.nio.file.Files;
 import java.nio.file.Path;
 import java.util.Collections;
 import java.util.Map;
-<<<<<<< HEAD
-import java.util.function.Supplier;
-import org.jetbrains.annotations.NotNull;
-=======
 import java.util.Optional;
 import java.util.ServiceLoader;
 import java.util.WeakHashMap;
 import java.util.function.Supplier;
->>>>>>> 574fcae1
 
 /**
  * Loads a {@link LayoutLibrary}
@@ -77,21 +62,13 @@
     final File platformFolder = new File(platformFolderPath);
     if (!platformFolder.isDirectory()) {
       throw new RenderingException(
-<<<<<<< HEAD
-        LayoutlibBundle.message("android.directory.cannot.be.found.error", FileUtilRt.toSystemDependentName(platformFolderPath)));
-=======
         LayoutlibBundle.message("android.directory.cannot.be.found.error", platformFolderPath));
->>>>>>> 574fcae1
     }
 
     final File buildProp = new File(platformFolder, SdkConstants.FN_BUILD_PROP);
     if (!buildProp.isFile()) {
       throw new RenderingException(
-<<<<<<< HEAD
-        LayoutlibBundle.message("android.file.not.exist.error", FileUtilRt.toSystemDependentName(buildProp.getPath())));
-=======
         LayoutlibBundle.message("android.file.not.exist.error", buildProp.getPath()));
->>>>>>> 574fcae1
     }
 
     final ILogger logger = new LogWrapper(LOG);
