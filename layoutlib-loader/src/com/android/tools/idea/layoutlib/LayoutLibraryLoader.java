--- conflicted
+++ resolved
@@ -27,18 +27,13 @@
 import com.intellij.openapi.extensions.ExtensionPointName;
 import com.intellij.openapi.util.SystemInfo;
 import com.intellij.openapi.util.io.FileUtil;
+import com.intellij.openapi.util.io.FileUtilRt;
 import com.intellij.openapi.vfs.LocalFileSystem;
 import com.intellij.openapi.vfs.VirtualFile;
 import com.intellij.util.containers.ContainerUtil;
-import com.intellij.util.system.CpuArch;
 import java.io.File;
 import java.nio.file.Path;
-<<<<<<< HEAD
 import java.util.Collections;
-import org.jetbrains.annotations.NotNull;
-
-=======
->>>>>>> 44b500f2
 import java.util.Map;
 import com.intellij.util.system.CpuArch;
 import org.jetbrains.annotations.NotNull;
@@ -69,13 +64,13 @@
     final File platformFolder = new File(platformFolderPath);
     if (!platformFolder.isDirectory()) {
       throw new RenderingException(
-        LayoutlibBundle.message("android.directory.cannot.be.found.error", FileUtil.toSystemDependentName(platformFolderPath)));
+        LayoutlibBundle.message("android.directory.cannot.be.found.error", FileUtilRt.toSystemDependentName(platformFolderPath)));
     }
 
     final File buildProp = new File(platformFolder, SdkConstants.FN_BUILD_PROP);
     if (!buildProp.isFile()) {
       throw new RenderingException(
-        LayoutlibBundle.message("android.file.not.exist.error", FileUtil.toSystemDependentName(buildProp.getPath())));
+        LayoutlibBundle.message("android.file.not.exist.error", FileUtilRt.toSystemDependentName(buildProp.getPath())));
     }
 
     final ILogger logger = new LogWrapper(LOG);
