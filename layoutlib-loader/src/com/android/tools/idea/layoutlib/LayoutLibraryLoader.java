--- conflicted
+++ resolved
@@ -1,4 +1,18 @@
-// Copyright 2000-2023 JetBrains s.r.o. and contributors. Use of this source code is governed by the Apache 2.0 license.
+/*
+ * Copyright 2000-2010 JetBrains s.r.o.
+ *
+ * Licensed under the Apache License, Version 2.0 (the "License");
+ * you may not use this file except in compliance with the License.
+ * You may obtain a copy of the License at
+ *
+ * http://www.apache.org/licenses/LICENSE-2.0
+ *
+ * Unless required by applicable law or agreed to in writing, software
+ * distributed under the License is distributed on an "AS IS" BASIS,
+ * WITHOUT WARRANTIES OR CONDITIONS OF ANY KIND, either express or implied.
+ * See the License for the specific language governing permissions and
+ * limitations under the License.
+ */
 
 package com.android.tools.idea.layoutlib;
 
@@ -12,32 +26,22 @@
 import com.intellij.openapi.extensions.ExtensionPointName;
 import com.intellij.openapi.util.SystemInfo;
 import com.intellij.openapi.util.io.FileUtil;
-<<<<<<< HEAD
 import com.intellij.openapi.util.io.FileUtilRt;
-import com.intellij.openapi.vfs.LocalFileSystem;
-import com.intellij.openapi.vfs.VirtualFile;
-=======
->>>>>>> de127946
 import com.intellij.util.containers.ContainerUtil;
 import com.intellij.util.system.CpuArch;
 import java.io.File;
 import java.nio.file.Files;
 import java.nio.file.Path;
 import java.util.Collections;
-<<<<<<< HEAD
-=======
+import java.util.Map;
 import java.util.function.Supplier;
-import org.jetbrains.annotations.NotNull;
-
->>>>>>> de127946
-import java.util.Map;
 import org.jetbrains.annotations.NotNull;
 
 /**
  * Loads a {@link LayoutLibrary}
  */
-public final class LayoutLibraryLoader {
-  private static final Logger LOG = Logger.getInstance("#org.jetbrains.android.uipreview.LayoutLibraryLoader");
+public class LayoutLibraryLoader {
+  protected static final Logger LOG = Logger.getInstance("#org.jetbrains.android.uipreview.LayoutLibraryLoader");
 
   private static final Map<IAndroidTarget, LayoutLibrary> ourLibraryCache =
     ContainerUtil.createWeakKeySoftValueMap();
