--- conflicted
+++ resolved
@@ -86,10 +86,7 @@
 
     final Path dataPath = target.getPath(IAndroidTarget.DATA);
     Path keyboardPath = dataPath.resolve("keyboards/Generic.kcm");
-<<<<<<< HEAD
-=======
     Path hyphenPath = dataPath.resolve("hyphen-data/");
->>>>>>> 8b7d83e8
     Path icuDataPath;
     try(Stream<Path> icuFiles = Files.list(dataPath.resolve("icu"))) {
       icuDataPath = icuFiles.filter(path -> path.toString().endsWith(".dat")).findFirst().orElseThrow();
@@ -101,18 +98,11 @@
 
     LayoutLibrary library = LayoutLibraryLoader.getLayoutLibraryProvider().map(LayoutLibraryProvider::getLibrary).orElse(null);
     if (library == null ||
-<<<<<<< HEAD
-        !library.init(buildPropMap != null ? buildPropMap : Collections.emptyMap(),
-                      fontFolderPath.toFile(),
-                      getNativeLibraryPath(dataPath),
-                      pathToString(icuDataPath),
-=======
         !library.init(buildPropMap,
                       fontFolderPath.toFile(),
                       getNativeLibraryPath(dataPath),
                       pathToString(icuDataPath),
                       pathToString(hyphenPath),
->>>>>>> 8b7d83e8
                       new String[] { pathToString(keyboardPath) },
                       enumMap,
                       layoutLog)) {
