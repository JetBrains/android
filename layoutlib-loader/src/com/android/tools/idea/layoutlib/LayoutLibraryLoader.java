--- conflicted
+++ resolved
@@ -29,14 +29,8 @@
 import com.intellij.openapi.vfs.LocalFileSystem;
 import com.intellij.openapi.vfs.VirtualFile;
 import com.intellij.util.containers.ContainerUtil;
-import com.intellij.util.system.CpuArch;
 import java.io.File;
-<<<<<<< HEAD
-=======
 import java.nio.file.Path;
-import org.jetbrains.annotations.NotNull;
-
->>>>>>> cdc83e4e
 import java.util.Map;
 import org.jetbrains.annotations.NotNull;
 
@@ -93,11 +87,7 @@
 
   @NotNull
   private static String getNativeLibraryPath(@NotNull String dataPath) {
-<<<<<<< HEAD
-    return dataPath + getPlatformName() + (CpuArch.is32Bit() ? "/lib/" : "/lib64/");
-=======
     return dataPath + "/" + getPlatformName() + (SystemInfo.is64Bit ? "/lib64/" : "/lib/");
->>>>>>> cdc83e4e
   }
 
   @NotNull
