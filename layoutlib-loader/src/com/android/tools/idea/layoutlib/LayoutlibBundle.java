/*
 * Copyright (C) 2016 The Android Open Source Project
 *
 * Licensed under the Apache License, Version 2.0 (the "License");
 * you may not use this file except in compliance with the License.
 * You may obtain a copy of the License at
 *
 *      http://www.apache.org/licenses/LICENSE-2.0
 *
 * Unless required by applicable law or agreed to in writing, software
 * distributed under the License is distributed on an "AS IS" BASIS,
 * WITHOUT WARRANTIES OR CONDITIONS OF ANY KIND, either express or implied.
 * See the License for the specific language governing permissions and
 * limitations under the License.
 */
package com.android.tools.idea.layoutlib;

<<<<<<< HEAD
import com.intellij.DynamicBundle;
import java.lang.ref.Reference;
import java.lang.ref.SoftReference;
import java.text.MessageFormat;
import java.util.Locale;
import java.util.ResourceBundle;
import java.util.function.Supplier;
import org.jetbrains.annotations.Nls;
import org.jetbrains.annotations.NonNls;
import org.jetbrains.annotations.NotNull;
import org.jetbrains.annotations.PropertyKey;
=======
import com.android.annotations.NonNull;
import java.text.MessageFormat;
import java.util.Locale;
>>>>>>> 574fcae1

/**
 * Messages bundle.
 */
public final class LayoutlibBundle {
  private static final String BUNDLE_NAME = "messages.LayoutlibBundle";
  private static Reference<ResourceBundle> ourBundle;

  private static ResourceBundle getBundle() {
    ResourceBundle bundle = ourBundle != null ? ourBundle.get() : null;
    if (bundle == null) {
      bundle = DynamicBundle.getResourceBundle(LayoutlibBundle.class.getClassLoader(), BUNDLE_NAME);
      ourBundle = new SoftReference<>(bundle);
    }
    return bundle;
  }

  private LayoutlibBundle() {
  }

<<<<<<< HEAD
  @NotNull
  public static @Nls String message(@NotNull @PropertyKey(resourceBundle = BUNDLE_NAME) String key, @NotNull Object... params) {
    return readFromBundleAndFormat(getBundle(), key, params);
  }

  public static Supplier<String> messagePointer(@NotNull @PropertyKey(resourceBundle = BUNDLE_NAME) String key, @NotNull Object... params) {
    return () -> message(key, params);
  }

  private static String readFromBundleAndFormat(@NotNull ResourceBundle bundle, @NotNull String key, @NotNull Object... params) {
=======
  public static String message(@NonNull String key, @NonNull Object... params) {
    return readFromBundleAndFormat(getBundle(), key, params);
  }

  private static String readFromBundleAndFormat(@NonNull ResourceBundle bundle, @NonNull String key, @NonNull Object... params) {
>>>>>>> 574fcae1
    String rawValue = bundle.getString(key);
    Locale locale = bundle.getLocale();
    MessageFormat format = new MessageFormat(rawValue, locale);
    return format.format(params);
  }
}<|MERGE_RESOLUTION|>--- conflicted
+++ resolved
@@ -15,23 +15,13 @@
  */
 package com.android.tools.idea.layoutlib;
 
-<<<<<<< HEAD
 import com.intellij.DynamicBundle;
+import com.android.annotations.NonNull;
 import java.lang.ref.Reference;
 import java.lang.ref.SoftReference;
 import java.text.MessageFormat;
 import java.util.Locale;
 import java.util.ResourceBundle;
-import java.util.function.Supplier;
-import org.jetbrains.annotations.Nls;
-import org.jetbrains.annotations.NonNls;
-import org.jetbrains.annotations.NotNull;
-import org.jetbrains.annotations.PropertyKey;
-=======
-import com.android.annotations.NonNull;
-import java.text.MessageFormat;
-import java.util.Locale;
->>>>>>> 574fcae1
 
 /**
  * Messages bundle.
@@ -52,24 +42,11 @@
   private LayoutlibBundle() {
   }
 
-<<<<<<< HEAD
-  @NotNull
-  public static @Nls String message(@NotNull @PropertyKey(resourceBundle = BUNDLE_NAME) String key, @NotNull Object... params) {
-    return readFromBundleAndFormat(getBundle(), key, params);
-  }
-
-  public static Supplier<String> messagePointer(@NotNull @PropertyKey(resourceBundle = BUNDLE_NAME) String key, @NotNull Object... params) {
-    return () -> message(key, params);
-  }
-
-  private static String readFromBundleAndFormat(@NotNull ResourceBundle bundle, @NotNull String key, @NotNull Object... params) {
-=======
   public static String message(@NonNull String key, @NonNull Object... params) {
     return readFromBundleAndFormat(getBundle(), key, params);
   }
 
   private static String readFromBundleAndFormat(@NonNull ResourceBundle bundle, @NonNull String key, @NonNull Object... params) {
->>>>>>> 574fcae1
     String rawValue = bundle.getString(key);
     Locale locale = bundle.getLocale();
     MessageFormat format = new MessageFormat(rawValue, locale);
