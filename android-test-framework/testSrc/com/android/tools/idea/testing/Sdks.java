--- conflicted
+++ resolved
@@ -23,7 +23,7 @@
 import com.android.sdklib.AndroidTargetHash;
 import com.android.sdklib.AndroidVersion;
 import com.android.sdklib.IAndroidTarget;
-import com.android.testutils.TestUtils;
+import com.android.test.testutils.TestUtils;
 import com.android.tools.idea.startup.ExternalAnnotationsSupport;
 import com.android.tools.sdk.AndroidSdkData;
 import com.intellij.openapi.Disposable;
@@ -34,6 +34,7 @@
 import com.intellij.openapi.projectRoots.ProjectJdkTable;
 import com.intellij.openapi.projectRoots.Sdk;
 import com.intellij.openapi.projectRoots.SdkModificator;
+import com.intellij.openapi.roots.JavadocOrderRootType;
 import com.intellij.openapi.roots.ModuleRootModificationUtil;
 import com.intellij.openapi.roots.OrderRootType;
 import com.intellij.openapi.util.Disposer;
@@ -45,10 +46,6 @@
 import com.intellij.util.ArrayUtil;
 import java.io.File;
 import java.util.Arrays;
-<<<<<<< HEAD
-import java.util.List;
-=======
->>>>>>> 574fcae1
 import java.util.Objects;
 import java.util.Optional;
 import org.jetbrains.android.sdk.AndroidSdkAdditionalData;
@@ -77,29 +74,15 @@
   public static Sdk createLatestAndroidSdk(@Nullable Disposable parentDisposable, String name, boolean addToSdkTable) {
     return createAndroidSdk(parentDisposable, name, addToSdkTable, getLatestAndroidPlatform());
   }
-<<<<<<< HEAD
 
   @NotNull
   public static Sdk addAndroidSdk(@NotNull Disposable parentDisposable, @NotNull Module module, @NotNull AndroidVersion androidPlatformVersion) {
-    String sdkName = "SDK";
-    List<Sdk> androidSdks = ProjectJdkTable.getInstance().getSdksOfType(AndroidSdkType.getInstance());
-    Sdk androidSdk = androidSdks.stream().filter(sdk -> sdk.getName().equals(sdkName)).findFirst()
-      .orElseGet(() -> createAndroidSdk(parentDisposable, sdkName, true, androidPlatformVersion));
+    Sdk androidSdk = createAndroidSdk(parentDisposable, "SDK", true, androidPlatformVersion);
     ModuleRootModificationUtil.setModuleSdk(module, androidSdk);
     IndexingTestUtil.waitUntilIndexesAreReady(module.getProject());
     return androidSdk;
   }
 
-=======
-
-  @NotNull
-  public static Sdk addAndroidSdk(@NotNull Disposable parentDisposable, @NotNull Module module, @NotNull AndroidVersion androidPlatformVersion) {
-    Sdk androidSdk = createAndroidSdk(parentDisposable, "SDK", true, androidPlatformVersion);
-    ModuleRootModificationUtil.setModuleSdk(module, androidSdk);
-    return androidSdk;
-  }
-
->>>>>>> 574fcae1
   public static Sdk createAndroidSdk(@Nullable Disposable parentDisposable, String name, boolean addToSdkTable, @NotNull AndroidVersion androidPlatformVersion) {
     String sdkPath = TestUtils.getSdk().toString();
     String platformDir = AndroidTargetHash.getPlatformHashString(androidPlatformVersion);
@@ -120,16 +103,15 @@
     VirtualFile resFolder = LocalFileSystem.getInstance().findFileByPath(sdkPath + "/platforms/" + platformDir + "/data/res");
     sdkModificator.addRoot(resFolder, OrderRootType.CLASSES);
 
-    // TODO nvuksic Uncomment once we publish docs and sources with android SDK
-    //VirtualFile androidSrcFolder = LocalFileSystem.getInstance().findFileByPath(sdkPath + "/sources/" + platformDir);
-    //if (androidSrcFolder != null) {
-    //  sdkModificator.addRoot(androidSrcFolder, OrderRootType.SOURCES);
-    //}
-    //
-    //VirtualFile docsFolder = LocalFileSystem.getInstance().findFileByPath(sdkPath + "/docs/reference");
-    //if (docsFolder != null) {
-    //  sdkModificator.addRoot(docsFolder, JavadocOrderRootType.getInstance());
-    //}
+    VirtualFile androidSrcFolder = LocalFileSystem.getInstance().findFileByPath(sdkPath + "/sources/" + platformDir);
+    if (androidSrcFolder != null) {
+      sdkModificator.addRoot(androidSrcFolder, OrderRootType.SOURCES);
+    }
+
+    VirtualFile docsFolder = LocalFileSystem.getInstance().findFileByPath(sdkPath + "/docs/reference");
+    if (docsFolder != null) {
+      sdkModificator.addRoot(docsFolder, JavadocOrderRootType.getInstance());
+    }
 
     AndroidSdkAdditionalData data = new AndroidSdkAdditionalData(sdk);
     AndroidSdkData sdkData = getSdkData(sdkPath);
@@ -146,9 +128,7 @@
     data.setBuildTarget(foundTarget);
     sdkModificator.setSdkAdditionalData(data);
     ExternalAnnotationsSupport.attachJdkAnnotations(sdkModificator);
-    ApplicationManager.getApplication().runWriteAction(() -> {
-      sdkModificator.commitChanges();
-    });
+    sdkModificator.commitChanges();
     return sdk;
   }
 
