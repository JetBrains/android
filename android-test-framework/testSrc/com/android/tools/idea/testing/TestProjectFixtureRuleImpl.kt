--- conflicted
+++ resolved
@@ -85,11 +85,8 @@
                   fixtureName,
                   AgpVersionSoftwareEnvironmentDescriptor.AGP_CURRENT,
                   null,
-<<<<<<< HEAD
+                  sdk = it,
                   syncReady
-=======
-                  sdk = it,
->>>>>>> 06ed88e4
                 )
                 preparedProject.open {
                   projectContext_ = this
