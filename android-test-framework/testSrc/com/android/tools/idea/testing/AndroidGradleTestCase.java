/*
 * Copyright (C) 2016 The Android Open Source Project
 *
 * Licensed under the Apache License, Version 2.0 (the "License");
 * you may not use this file except in compliance with the License.
 * You may obtain a copy of the License at
 *
 *      http://www.apache.org/licenses/LICENSE-2.0
 *
 * Unless required by applicable law or agreed to in writing, software
 * distributed under the License is distributed on an "AS IS" BASIS,
 * WITHOUT WARRANTIES OR CONDITIONS OF ANY KIND, either express or implied.
 * See the License for the specific language governing permissions and
 * limitations under the License.
 */
package com.android.tools.idea.testing;

import com.android.tools.idea.IdeInfo;
import com.android.tools.idea.gradle.project.AndroidGradleProjectComponent;
import com.android.tools.idea.gradle.project.GradleProjectInfo;
import com.android.tools.idea.gradle.project.build.invoker.GradleBuildInvoker;
import com.android.tools.idea.gradle.project.build.invoker.GradleInvocationResult;
import com.android.tools.idea.gradle.project.importing.GradleProjectImporter;
import com.android.tools.idea.gradle.project.model.AndroidModuleModel;
import com.android.tools.idea.gradle.project.sync.GradleSyncInvoker;
import com.android.tools.idea.gradle.project.sync.GradleSyncListener;
import com.android.tools.idea.gradle.project.sync.GradleSyncState;
import com.android.tools.idea.gradle.util.EmbeddedDistributionPaths;
import com.android.tools.idea.gradle.util.GradleWrapper;
import com.android.tools.idea.gradle.util.LocalProperties;
import com.android.tools.idea.project.AndroidProjectInfo;
import com.android.tools.idea.sdk.IdeSdks;
import com.android.tools.idea.sdk.Jdks;
import com.google.common.collect.Lists;
import com.intellij.ide.highlighter.ModuleFileType;
import com.intellij.idea.IdeaTestApplication;
<<<<<<< HEAD
=======
import com.intellij.openapi.Disposable;
>>>>>>> 9a824f64
import com.intellij.openapi.application.ApplicationManager;
import com.intellij.openapi.application.PathManager;
import com.intellij.openapi.application.Result;
import com.intellij.openapi.application.WriteAction;
import com.intellij.openapi.diagnostic.Logger;
import com.intellij.openapi.module.EmptyModuleType;
import com.intellij.openapi.module.Module;
import com.intellij.openapi.module.ModuleManager;
import com.intellij.openapi.module.ModuleType;
import com.intellij.openapi.options.ConfigurationException;
import com.intellij.openapi.project.Project;
import com.intellij.openapi.project.ProjectManager;
import com.intellij.openapi.project.ex.ProjectManagerEx;
import com.intellij.openapi.projectRoots.JavaSdk;
import com.intellij.openapi.projectRoots.Sdk;
import com.intellij.openapi.roots.ProjectRootManager;
import com.intellij.openapi.ui.Messages;
import com.intellij.openapi.ui.TestDialog;
import com.intellij.openapi.util.Ref;
import com.intellij.openapi.vfs.LocalFileSystem;
import com.intellij.openapi.vfs.VirtualFile;
import com.intellij.openapi.vfs.newvfs.impl.VfsRootAccess;
import com.intellij.psi.PsiFile;
import com.intellij.psi.PsiManager;
import com.intellij.testFramework.PlatformTestCase;
import com.intellij.testFramework.ThreadTracker;
import com.intellij.testFramework.fixtures.IdeaProjectTestFixture;
import com.intellij.testFramework.fixtures.IdeaTestFixtureFactory;
import com.intellij.testFramework.fixtures.JavaTestFixtureFactory;
import com.intellij.testFramework.fixtures.TestFixtureBuilder;
import com.intellij.util.ArrayUtil;
import com.intellij.util.Consumer;
import org.jetbrains.android.AndroidTestBase;
import org.jetbrains.android.facet.AndroidFacet;
import org.jetbrains.annotations.NotNull;
import org.jetbrains.annotations.Nullable;

import java.io.File;
import java.io.IOException;
import java.util.concurrent.CountDownLatch;

import static com.android.SdkConstants.*;
import static com.android.testutils.TestUtils.getSdk;
<<<<<<< HEAD
import static com.android.tools.idea.Projects.getBaseDirPath;
import static com.android.tools.idea.testing.FileSubject.file;
import static com.android.tools.idea.testing.TestProjectPaths.SIMPLE_APPLICATION;
import static com.android.tools.idea.testing.TestProjectPaths.SIMPLE_APPLICATION_PRE30;
=======
import static com.android.testutils.TestUtils.getWorkspaceFile;
import static com.android.tools.idea.gradle.util.Projects.getBaseDirPath;
import static com.android.tools.idea.testing.FileSubject.file;
import static com.android.tools.idea.testing.TestProjectPaths.SIMPLE_APPLICATION;
>>>>>>> 9a824f64
import static com.google.common.truth.Truth.assertAbout;
import static com.google.common.truth.Truth.assertThat;
import static com.intellij.openapi.command.WriteCommandAction.runWriteCommandAction;
import static com.intellij.openapi.util.io.FileUtil.*;
import static com.intellij.openapi.util.text.StringUtil.isEmpty;
import static com.intellij.openapi.vfs.VfsUtil.findFileByIoFile;
import static com.intellij.openapi.vfs.VfsUtilCore.virtualToIoFile;
import static com.intellij.pom.java.LanguageLevel.JDK_1_8;
import static com.intellij.testFramework.PlatformTestCase.synchronizeTempDirVfs;
import static java.util.concurrent.TimeUnit.MINUTES;

/**
 * Base class for unit tests that operate on Gradle projects
 *
 * TODO: After converting all tests over, check to see if there are any methods we can delete or
 * reduce visibility on.
 */
public abstract class AndroidGradleTestCase extends AndroidTestBase {
  private static final Logger LOG = Logger.getInstance(AndroidGradleTestCase.class);

  protected AndroidFacet myAndroidFacet;
  protected Modules myModules;

  public AndroidGradleTestCase() {
  }

  protected boolean createDefaultProject() {
    return true;
  }

  @NotNull
  protected File getProjectFolderPath() {
    String projectFolderPath = getProject().getBasePath();
    assertNotNull(projectFolderPath);
    return new File(projectFolderPath);
  }

  @NotNull
  protected File getBuildFilePath(@NotNull String moduleName) {
    File buildFilePath = new File(getProjectFolderPath(), join(moduleName, FN_BUILD_GRADLE));
    assertAbout(file()).that(buildFilePath).isFile();
    return buildFilePath;
  }

  @Override
  public void setUp() throws Exception {
    super.setUp();

    GradleProjectImporter.ourSkipSetupFromTest = true;

    if (createDefaultProject()) {
      TestFixtureBuilder<IdeaProjectTestFixture> projectBuilder =
        IdeaTestFixtureFactory.getFixtureFactory().createFixtureBuilder(getName());
      myFixture = JavaTestFixtureFactory.getFixtureFactory().createCodeInsightFixture(projectBuilder.getFixture());
      myFixture.setUp();
      myFixture.setTestDataPath(getTestDataPath());
      ensureSdkManagerAvailable();

      Project project = getProject();
      setUpSdks(project);
      myModules = new Modules(project);
    }
    else {
      // This is necessary when we don't create a default project,
      // to ensure that the LocalFileSystemHolder is initialized.
      IdeaTestApplication.getInstance();

      ensureSdkManagerAvailable();
    }
    // Layoutlib rendering thread will be shutdown when the app is closed so do not report it as a leak
    ThreadTracker.longRunningThreadCreated(ApplicationManager.getApplication(), "Layoutlib");
  }

  protected void setUpSdks(@NotNull Project project) {
    // We seem to have two different locations where the SDK needs to be specified.
    // One is whatever is already defined in the JDK Table, and the other is the global one as defined by IdeSdks.
    // Gradle import will fail if the global one isn't set.
    File androidSdkPath = findSdkPath();

    IdeSdks ideSdks = IdeSdks.getInstance();
    runWriteCommandAction(project, () -> {
      if (IdeInfo.getInstance().isAndroidStudio()) {
        ideSdks.setUseEmbeddedJdk();
        LOG.info("Set JDK to " + ideSdks.getJdkPath());
      }

<<<<<<< HEAD
      Sdks.allowAccessToSdk(myFixture.getProjectDisposable());
=======
      allowAccessToSdk(myFixture.getProjectDisposable());
>>>>>>> 9a824f64
      ideSdks.setAndroidSdkPath(androidSdkPath, project);
      IdeSdks.removeJdksOn(myFixture.getProjectDisposable());

      LOG.info("Set IDE Sdk Path to " + androidSdkPath);
    });

    Sdk currentJdk = ideSdks.getJdk();
    assertNotNull(currentJdk);
    assertTrue("JDK 8 is required. Found: " + currentJdk.getHomePath(), Jdks.getInstance().isApplicableJdk(currentJdk, JDK_1_8));

    // IntelliJ uses project jdk for gradle import by default, see GradleProjectSettings.myGradleJvm
    // Android Studio overrides GradleInstallationManager.getGradleJdk() using AndroidStudioGradleInstallationManager
    // so it doesn't require the Gradle JDK setting to be defined
    if (!IdeInfo.getInstance().isAndroidStudio()) {
      new WriteAction() {
        @Override
        protected void run(@NotNull Result result) {
          ProjectRootManager.getInstance(project).setProjectSdk(currentJdk);
        }
      }.execute();
    }
  }

<<<<<<< HEAD
=======
  public static void allowAccessToSdk(Disposable disposable) {
    String[] paths = JavaSdk.getInstance().suggestHomePaths().toArray(ArrayUtil.EMPTY_STRING_ARRAY);
    VfsRootAccess.allowRootAccess(disposable, paths);
  }

>>>>>>> 9a824f64
  @NotNull
  protected File findSdkPath() {
    return getSdk();
  }

  @Override
  protected void tearDown() throws Exception {
    try {
      Messages.setTestDialog(TestDialog.DEFAULT);
      if (myFixture != null) {
        try {
          Project project = myFixture.getProject();
          // Since we don't really open the project, but we manually register listeners in the gradle importer
          // by explicitly calling AndroidGradleProjectComponent#configureGradleProject, we need to counteract
          // that here, otherwise the testsuite will leak
          if (AndroidProjectInfo.getInstance(project).requiresAndroidModel()) {
            AndroidGradleProjectComponent projectComponent = AndroidGradleProjectComponent.getInstance(project);
            projectComponent.projectClosed();
          }
        }
        finally {
          try {
            myFixture.tearDown();
          }
          catch (Throwable e) {
            LOG.warn("Failed to tear down " + myFixture.getClass().getSimpleName(), e);
          }
          myFixture = null;
        }
      }

      GradleProjectImporter.ourSkipSetupFromTest = false;

      ProjectManagerEx projectManager = ProjectManagerEx.getInstanceEx();
      Project[] openProjects = projectManager.getOpenProjects();
      if (openProjects.length > 0) {
        PlatformTestCase.closeAndDisposeProjectAndCheckThatNoOpenProjects(openProjects[0]);
      }
      myAndroidFacet = null;
      myModules = null;
    }
    finally {
      try {
        assertEquals(0, ProjectManager.getInstance().getOpenProjects().length);
      }
      finally {
        //noinspection ThrowFromFinallyBlock
        super.tearDown();
      }
    }
  }

  @NotNull
  protected String loadProjectAndExpectSyncError(@NotNull String relativePath) throws Exception {
    prepareProjectForImport(relativePath);
    return requestSyncAndGetExpectedFailure();
  }

  protected void loadSimpleApplication() throws Exception {
    loadProject(SIMPLE_APPLICATION);
  }

  protected void loadSimpleApplication_pre3dot0() throws Exception {
    loadProject(SIMPLE_APPLICATION_PRE30);
  }

  protected void loadProject(@NotNull String relativePath) throws Exception {
    loadProject(relativePath, null, null);
  }

  protected void loadProject(@NotNull String relativePath, @NotNull String chosenModuleName) throws Exception {

    loadProject(relativePath, null, chosenModuleName);
  }

  protected void loadProject(@NotNull String relativePath, @Nullable GradleSyncListener listener)
    throws Exception {
    loadProject(relativePath, listener, null);
  }

  protected void loadProject(@NotNull String relativePath,
                             @Nullable GradleSyncListener listener,
                             @Nullable String chosenModuleName) throws Exception {
    prepareProjectForImport(relativePath);
    Project project = getProject();
    importProject(project.getName(), getBaseDirPath(project), listener);

    AndroidProjectInfo androidProjectInfo = AndroidProjectInfo.getInstance(project);
    assertTrue(androidProjectInfo.requiresAndroidModel());
    assertFalse(androidProjectInfo.isLegacyIdeaAndroidProject());

    ModuleManager moduleManager = ModuleManager.getInstance(project);
    Module[] modules = moduleManager.getModules();

    // if module name is specified, find it
    if (chosenModuleName != null) {
      for (Module module : modules) {
        if (chosenModuleName.equals(module.getName())) {
          myAndroidFacet = AndroidFacet.getInstance(module);
          break;
        }
      }
    }

    if (myAndroidFacet == null) {
      // then try and find a non-lib facet
      for (Module module : modules) {
        AndroidFacet androidFacet = AndroidFacet.getInstance(module);
        if (androidFacet != null && androidFacet.getConfiguration().isAppProject()) {
          myAndroidFacet = androidFacet;
          break;
        }
      }
    }

    // then try and find ANY android facet
    if (myAndroidFacet == null) {
      for (Module module : modules) {
        myAndroidFacet = AndroidFacet.getInstance(module);
        if (myAndroidFacet != null) {
          break;
        }
      }
    }
    refreshProjectFiles();
  }

  @NotNull
  protected File prepareProjectForImport(@NotNull String relativePath) throws IOException {
    File root = new File(getTestDataPath(), toSystemDependentName(relativePath));
    if (!root.exists()) {
      root = new File(PathManager.getHomePath() + "/../../external", toSystemDependentName(relativePath));
    }
<<<<<<< HEAD
=======
    assertTrue(root.getPath(), root.exists());

    File build = new File(root, FN_BUILD_GRADLE);
    File settings = new File(root, FN_SETTINGS_GRADLE);
    assertTrue("Couldn't find build.gradle or settings.gradle in " + root.getPath(), build.exists() || settings.exists());
>>>>>>> 9a824f64

    // Sync the model
    Project project = myFixture.getProject();
    File projectRoot = virtualToIoFile(project.getBaseDir());
    prepareProjectForImport(root, projectRoot);
    return projectRoot;
  }

  @NotNull
  protected File prepareProjectForImport(@NotNull File srcRoot, @NotNull File projectRoot) throws IOException {
    assertTrue(srcRoot.getPath(), srcRoot.exists());

    File build = new File(srcRoot, FN_BUILD_GRADLE);
    File settings = new File(srcRoot, FN_SETTINGS_GRADLE);
    assertTrue("Couldn't find build.gradle or settings.gradle in " + srcRoot.getPath(), build.exists() || settings.exists());


    copyDir(srcRoot, projectRoot);

    // We need the wrapper for import to succeed
    createGradleWrapper(projectRoot);

    // Override settings just for tests (e.g. sdk.dir)
    updateLocalProperties(projectRoot);

    // Update dependencies to latest, and possibly repository URL too if android.mavenRepoUrl is set
    updateVersionAndDependencies(projectRoot);

    // Refresh project dir to have files under of the project.getBaseDir() visible to VFS
<<<<<<< HEAD
    synchronizeTempDirVfs(getProject().getBaseDir());
=======
    synchronizeTempDirVfs(project.getBaseDir());
>>>>>>> 9a824f64
    return projectRoot;
  }

  protected void updateVersionAndDependencies(@NotNull File projectRoot) throws IOException {
    AndroidGradleTests.updateGradleVersions(projectRoot);
  }

  @NotNull
  protected GradleInvocationResult generateSources() throws InterruptedException {
    return invokeGradle(getProject(), GradleBuildInvoker::generateSources);
  }

  protected static GradleInvocationResult invokeGradleTasks(@NotNull Project project, @NotNull String... tasks)
    throws InterruptedException {
    assertThat(tasks).named("Gradle tasks").isNotEmpty();
    File projectDir = getBaseDirPath(project);
    return invokeGradle(project, gradleInvoker -> gradleInvoker.executeTasks(projectDir, Lists.newArrayList(tasks)));
  }

  @NotNull
  protected static GradleInvocationResult invokeGradle(@NotNull Project project, @NotNull Consumer<GradleBuildInvoker> gradleInvocationTask)
    throws InterruptedException {
    Ref<GradleInvocationResult> resultRef = new Ref<>();
    CountDownLatch latch = new CountDownLatch(1);
    GradleBuildInvoker gradleBuildInvoker = GradleBuildInvoker.getInstance(project);

    GradleBuildInvoker.AfterGradleInvocationTask task = result -> {
      resultRef.set(result);
      latch.countDown();
    };

    gradleBuildInvoker.add(task);

    try {
      gradleInvocationTask.consume(gradleBuildInvoker);
    }
    finally {
      gradleBuildInvoker.remove(task);
    }

    latch.await(5, MINUTES);
    GradleInvocationResult result = resultRef.get();
    assert result != null;
    return result;
  }

<<<<<<< HEAD
  private void updateLocalProperties(@NotNull File projectRoot) throws IOException {
    LocalProperties localProperties = new LocalProperties(projectRoot);
=======
  private void updateLocalProperties() throws IOException {
    LocalProperties localProperties = new LocalProperties(getProject());
>>>>>>> 9a824f64
    File sdkPath = findSdkPath();
    assertAbout(file()).that(sdkPath).named("Android SDK path").isDirectory();
    localProperties.setAndroidSdkPath(sdkPath.getPath());
    localProperties.save();
  }

  protected void createGradleWrapper(@NotNull File projectRoot) throws IOException {
    createGradleWrapper(projectRoot, GRADLE_LATEST_VERSION);
  }

  protected void createGradleWrapper(@NotNull File projectRoot, @NotNull String gradleVersion) throws IOException {
    GradleWrapper wrapper = GradleWrapper.create(projectRoot);
<<<<<<< HEAD
    File path = EmbeddedDistributionPaths.getInstance().findEmbeddedGradleDistributionFile(gradleVersion);
=======
    File path = getWorkspaceFile("tools/external/gradle/gradle-" + gradleVersion + "-bin.zip");
>>>>>>> 9a824f64
    assertAbout(file()).that(path).named("Gradle distribution path").isFile();
    wrapper.updateDistributionUrl(path);
  }

  protected void importProject(@NotNull String projectName,
                               @NotNull File projectRoot,
                               @Nullable GradleSyncListener listener) throws Exception {
    Ref<Throwable> throwableRef = new Ref<>();
    SyncListener syncListener = new SyncListener();

    Project project = getProject();
    GradleSyncState.subscribe(project, syncListener);

    runWriteCommandAction(project, () -> {
      try {
        // When importing project for tests we do not generate the sources as that triggers a compilation which finishes asynchronously.
        // This causes race conditions and intermittent errors. If a test needs source generation this should be handled separately.
        GradleProjectImporter.Request request = new GradleProjectImporter.Request();
        request.project = project;
        request.generateSourcesOnSuccess = false;
        GradleProjectImporter.getInstance().importProject(projectName, projectRoot, request, listener);
      }
      catch (Throwable e) {
        throwableRef.set(e);
      }
    });

    Throwable throwable = throwableRef.get();
    if (throwable != null) {
      if (throwable instanceof IOException) {
        throw (IOException)throwable;
      }
      else if (throwable instanceof ConfigurationException) {
        throw (ConfigurationException)throwable;
      }
      else {
        throw new RuntimeException(throwable);
      }
    }

    syncListener.await();
    if (syncListener.failureMessage != null && listener == null) {
      fail(syncListener.failureMessage);
    }
  }

  @NotNull
  protected AndroidModuleModel getModel() {
    AndroidModuleModel model = AndroidModuleModel.get(myAndroidFacet);
    assert model != null;
    return model;
  }

  @NotNull
  protected String getTextForFile(@NotNull String relativePath) {
    Project project = getProject();
    VirtualFile file = project.getBaseDir().findFileByRelativePath(relativePath);
    if (file != null) {
      PsiFile psiFile = PsiManager.getInstance(project).findFile(file);
      if (psiFile != null) {
        return psiFile.getText();
      }
    }

    return "";
  }

  @NotNull
  protected Module getModule(@NotNull String moduleName) {
    return myModules.getModule(moduleName);
  }

  protected void requestSyncAndWait(@NotNull GradleSyncInvoker.Request request) throws Exception {
    SyncListener syncListener = requestSync(request);
    checkStatus(syncListener);
  }

  protected void requestSyncAndWait() throws Exception {
    SyncListener syncListener = requestSync();
    checkStatus(syncListener);
  }

  private static void checkStatus(@NotNull SyncListener syncListener) {
    if (!syncListener.success) {
      String cause = syncListener.failureMessage;
      if (isEmpty(cause)) {
        cause = "<Unknown>";
      }
      fail(cause);
    }
  }

  @NotNull
  protected String requestSyncAndGetExpectedFailure() throws Exception {
    SyncListener syncListener = requestSync();
    assertFalse(syncListener.success);
    String message = syncListener.failureMessage;
    assertNotNull(message);
    return message;
  }

  @NotNull
  private SyncListener requestSync() throws Exception {
    GradleSyncInvoker.Request request = GradleSyncInvoker.Request.projectModified();
    request.generateSourcesOnSuccess = false;
    return requestSync(request);
  }

  @NotNull
  protected SyncListener requestSync(@NotNull GradleSyncInvoker.Request request) throws Exception {
    SyncListener syncListener = new SyncListener();
    refreshProjectFiles();

    Project project = getProject();
    GradleProjectInfo.getInstance(project).setImportedProject(true);
    GradleSyncInvoker.getInstance().requestProjectSync(project, request, syncListener);

    syncListener.await();
    return syncListener;
  }

  private static void refreshProjectFiles() {
    // With IJ14 code base, we run tests with NO_FS_ROOTS_ACCESS_CHECK turned on. I'm not sure if that
    // is the cause of the issue, but not all files inside a project are seen while running unit tests.
    // This explicit refresh of the entire project fix such issues (e.g. AndroidProjectViewTest).
    // This refresh must be synchronous and recursive so it is completed before continuing the test and clean everything so indexes are
    // properly updated. Apparently this solves outdated indexes and stubs problems
    LocalFileSystem.getInstance().refresh(false /* synchronous */);
  }

  @NotNull
  protected Module createModule(@NotNull String name) {
    return createModule(name, EmptyModuleType.getInstance());
  }

  @NotNull
  protected Module createModule(@NotNull String name, @NotNull ModuleType type) {
    VirtualFile projectRootFolder = getProject().getBaseDir();
    File moduleFile = new File(virtualToIoFile(projectRootFolder), name + ModuleFileType.DOT_DEFAULT_EXTENSION);
    createIfDoesntExist(moduleFile);

    VirtualFile virtualFile = LocalFileSystem.getInstance().refreshAndFindFileByIoFile(moduleFile);
    return createModule(virtualFile, type);
  }

  @NotNull
  public Module createModule(@NotNull File modulePath, @NotNull ModuleType type) {
    VirtualFile moduleFolder = findFileByIoFile(modulePath, true);
    assertNotNull(moduleFolder);
<<<<<<< HEAD
    return createModule(moduleFolder, type);
=======
    return createModule(moduleFolder,type);
>>>>>>> 9a824f64
  }

  @NotNull
  private Module createModule(@NotNull VirtualFile file, @NotNull ModuleType type) {
    return new WriteAction<Module>() {
      @Override
      protected void run(@NotNull Result<Module> result) {
        ModuleManager moduleManager = ModuleManager.getInstance(getProject());
        Module module = moduleManager.newModule(file.getPath(), type.getId());
        module.getModuleFile();
        result.setResult(module);
      }
    }.execute().getResultObject();
  }

  public static class SyncListener extends GradleSyncListener.Adapter {
    @NotNull private final CountDownLatch myLatch;

    boolean syncSkipped;
    boolean success;
    String failureMessage;

    SyncListener() {
      myLatch = new CountDownLatch(1);
    }

    @Override
    public void syncSkipped(@NotNull Project project) {
      syncSucceeded(project);
      syncSkipped = true;
    }

    @Override
    public void syncSucceeded(@NotNull Project project) {
      success = true;
      myLatch.countDown();
    }

    @Override
    public void syncFailed(@NotNull Project project, @NotNull String errorMessage) {
      failureMessage = errorMessage;
      myLatch.countDown();
    }

    void await() throws InterruptedException {
      myLatch.await(5, MINUTES);
    }

    public boolean isSyncSkipped() {
      return syncSkipped;
    }
  }
}<|MERGE_RESOLUTION|>--- conflicted
+++ resolved
@@ -34,10 +34,6 @@
 import com.google.common.collect.Lists;
 import com.intellij.ide.highlighter.ModuleFileType;
 import com.intellij.idea.IdeaTestApplication;
-<<<<<<< HEAD
-=======
-import com.intellij.openapi.Disposable;
->>>>>>> 9a824f64
 import com.intellij.openapi.application.ApplicationManager;
 import com.intellij.openapi.application.PathManager;
 import com.intellij.openapi.application.Result;
@@ -51,7 +47,6 @@
 import com.intellij.openapi.project.Project;
 import com.intellij.openapi.project.ProjectManager;
 import com.intellij.openapi.project.ex.ProjectManagerEx;
-import com.intellij.openapi.projectRoots.JavaSdk;
 import com.intellij.openapi.projectRoots.Sdk;
 import com.intellij.openapi.roots.ProjectRootManager;
 import com.intellij.openapi.ui.Messages;
@@ -59,7 +54,6 @@
 import com.intellij.openapi.util.Ref;
 import com.intellij.openapi.vfs.LocalFileSystem;
 import com.intellij.openapi.vfs.VirtualFile;
-import com.intellij.openapi.vfs.newvfs.impl.VfsRootAccess;
 import com.intellij.psi.PsiFile;
 import com.intellij.psi.PsiManager;
 import com.intellij.testFramework.PlatformTestCase;
@@ -68,7 +62,6 @@
 import com.intellij.testFramework.fixtures.IdeaTestFixtureFactory;
 import com.intellij.testFramework.fixtures.JavaTestFixtureFactory;
 import com.intellij.testFramework.fixtures.TestFixtureBuilder;
-import com.intellij.util.ArrayUtil;
 import com.intellij.util.Consumer;
 import org.jetbrains.android.AndroidTestBase;
 import org.jetbrains.android.facet.AndroidFacet;
@@ -81,17 +74,10 @@
 
 import static com.android.SdkConstants.*;
 import static com.android.testutils.TestUtils.getSdk;
-<<<<<<< HEAD
 import static com.android.tools.idea.Projects.getBaseDirPath;
 import static com.android.tools.idea.testing.FileSubject.file;
 import static com.android.tools.idea.testing.TestProjectPaths.SIMPLE_APPLICATION;
 import static com.android.tools.idea.testing.TestProjectPaths.SIMPLE_APPLICATION_PRE30;
-=======
-import static com.android.testutils.TestUtils.getWorkspaceFile;
-import static com.android.tools.idea.gradle.util.Projects.getBaseDirPath;
-import static com.android.tools.idea.testing.FileSubject.file;
-import static com.android.tools.idea.testing.TestProjectPaths.SIMPLE_APPLICATION;
->>>>>>> 9a824f64
 import static com.google.common.truth.Truth.assertAbout;
 import static com.google.common.truth.Truth.assertThat;
 import static com.intellij.openapi.command.WriteCommandAction.runWriteCommandAction;
@@ -178,11 +164,7 @@
         LOG.info("Set JDK to " + ideSdks.getJdkPath());
       }
 
-<<<<<<< HEAD
       Sdks.allowAccessToSdk(myFixture.getProjectDisposable());
-=======
-      allowAccessToSdk(myFixture.getProjectDisposable());
->>>>>>> 9a824f64
       ideSdks.setAndroidSdkPath(androidSdkPath, project);
       IdeSdks.removeJdksOn(myFixture.getProjectDisposable());
 
@@ -206,14 +188,6 @@
     }
   }
 
-<<<<<<< HEAD
-=======
-  public static void allowAccessToSdk(Disposable disposable) {
-    String[] paths = JavaSdk.getInstance().suggestHomePaths().toArray(ArrayUtil.EMPTY_STRING_ARRAY);
-    VfsRootAccess.allowRootAccess(disposable, paths);
-  }
-
->>>>>>> 9a824f64
   @NotNull
   protected File findSdkPath() {
     return getSdk();
@@ -221,6 +195,8 @@
 
   @Override
   protected void tearDown() throws Exception {
+    myModules = null;
+    myAndroidFacet = null;
     try {
       Messages.setTestDialog(TestDialog.DEFAULT);
       if (myFixture != null) {
@@ -347,14 +323,6 @@
     if (!root.exists()) {
       root = new File(PathManager.getHomePath() + "/../../external", toSystemDependentName(relativePath));
     }
-<<<<<<< HEAD
-=======
-    assertTrue(root.getPath(), root.exists());
-
-    File build = new File(root, FN_BUILD_GRADLE);
-    File settings = new File(root, FN_SETTINGS_GRADLE);
-    assertTrue("Couldn't find build.gradle or settings.gradle in " + root.getPath(), build.exists() || settings.exists());
->>>>>>> 9a824f64
 
     // Sync the model
     Project project = myFixture.getProject();
@@ -384,11 +352,7 @@
     updateVersionAndDependencies(projectRoot);
 
     // Refresh project dir to have files under of the project.getBaseDir() visible to VFS
-<<<<<<< HEAD
     synchronizeTempDirVfs(getProject().getBaseDir());
-=======
-    synchronizeTempDirVfs(project.getBaseDir());
->>>>>>> 9a824f64
     return projectRoot;
   }
 
@@ -435,13 +399,8 @@
     return result;
   }
 
-<<<<<<< HEAD
   private void updateLocalProperties(@NotNull File projectRoot) throws IOException {
     LocalProperties localProperties = new LocalProperties(projectRoot);
-=======
-  private void updateLocalProperties() throws IOException {
-    LocalProperties localProperties = new LocalProperties(getProject());
->>>>>>> 9a824f64
     File sdkPath = findSdkPath();
     assertAbout(file()).that(sdkPath).named("Android SDK path").isDirectory();
     localProperties.setAndroidSdkPath(sdkPath.getPath());
@@ -454,11 +413,7 @@
 
   protected void createGradleWrapper(@NotNull File projectRoot, @NotNull String gradleVersion) throws IOException {
     GradleWrapper wrapper = GradleWrapper.create(projectRoot);
-<<<<<<< HEAD
     File path = EmbeddedDistributionPaths.getInstance().findEmbeddedGradleDistributionFile(gradleVersion);
-=======
-    File path = getWorkspaceFile("tools/external/gradle/gradle-" + gradleVersion + "-bin.zip");
->>>>>>> 9a824f64
     assertAbout(file()).that(path).named("Gradle distribution path").isFile();
     wrapper.updateDistributionUrl(path);
   }
@@ -608,11 +563,7 @@
   public Module createModule(@NotNull File modulePath, @NotNull ModuleType type) {
     VirtualFile moduleFolder = findFileByIoFile(modulePath, true);
     assertNotNull(moduleFolder);
-<<<<<<< HEAD
     return createModule(moduleFolder, type);
-=======
-    return createModule(moduleFolder,type);
->>>>>>> 9a824f64
   }
 
   @NotNull
