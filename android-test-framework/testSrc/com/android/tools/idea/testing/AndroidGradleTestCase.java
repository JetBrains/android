/*
 * Copyright (C) 2019 The Android Open Source Project
 *
 * Licensed under the Apache License, Version 2.0 (the "License");
 * you may not use this file except in compliance with the License.
 * You may obtain a copy of the License at
 *
 *      http://www.apache.org/licenses/LICENSE-2.0
 *
 * Unless required by applicable law or agreed to in writing, software
 * distributed under the License is distributed on an "AS IS" BASIS,
 * WITHOUT WARRANTIES OR CONDITIONS OF ANY KIND, either express or implied.
 * See the License for the specific language governing permissions and
 * limitations under the License.
 */
package com.android.tools.idea.testing;

import static com.android.SdkConstants.FN_BUILD_GRADLE;
import static com.android.SdkConstants.FN_BUILD_GRADLE_KTS;
import static com.android.SdkConstants.FN_SETTINGS_GRADLE;
import static com.android.SdkConstants.FN_SETTINGS_GRADLE_KTS;
import static com.android.tools.idea.Projects.getBaseDirPath;
import static com.android.tools.idea.gradle.project.sync.snapshots.TemplateBasedTestProjectKt.migratePackageAttribute;
import static com.android.tools.idea.gradle.util.LastBuildOrSyncServiceKt.emulateStartupActivityForTest;
import static com.android.tools.idea.testing.AgpVersionSoftwareEnvironmentUtil.resolveAgpVersionSoftwareEnvironment;
import static com.android.tools.idea.testing.AndroidGradleTestUtilsKt.prepareGradleProject;
import static com.android.tools.idea.testing.AndroidGradleTests.shouldUseRemoteRepositories;
import static com.android.tools.idea.testing.AndroidGradleTests.waitForSourceFolderManagerToProcessUpdates;
import static com.android.tools.idea.testing.FileSubject.file;
import static com.android.tools.idea.testing.TestProjectPaths.SIMPLE_APPLICATION;
import static com.google.common.truth.Truth.assertAbout;
import static com.google.common.truth.Truth.assertThat;
import static com.intellij.openapi.util.io.FileUtil.join;
import static com.intellij.openapi.util.io.FileUtil.toSystemDependentName;
import static java.util.concurrent.TimeUnit.MINUTES;

import com.android.ide.common.repository.AgpVersion;
import com.android.test.testutils.TestUtils;
import com.android.tools.idea.gradle.project.build.invoker.GradleBuildInvoker;
import com.android.tools.idea.gradle.project.build.invoker.GradleBuildResult;
import com.android.tools.idea.gradle.project.build.invoker.GradleInvocationResult;
import com.android.tools.idea.gradle.project.model.GradleAndroidModel;
import com.android.tools.idea.gradle.project.sync.GradleSyncInvoker;
import com.android.tools.idea.project.AndroidProjectInfo;
import com.android.tools.idea.sdk.AndroidSdkPathStore;
import com.android.tools.idea.sdk.IdeSdks;
import com.android.tools.idea.testing.AndroidGradleTests.SyncIssuesPresentError;
import com.google.common.base.Joiner;
import com.google.common.collect.ImmutableList;
import com.google.common.util.concurrent.ListenableFuture;
import com.intellij.openapi.application.ApplicationManager;
import com.intellij.openapi.application.WriteAction;
import com.intellij.openapi.diagnostic.Logger;
import com.intellij.openapi.module.Module;
import com.intellij.openapi.module.ModuleManager;
import com.intellij.openapi.project.Project;
import com.intellij.openapi.project.ProjectManager;
import com.intellij.openapi.project.ex.ProjectManagerEx;
import com.intellij.openapi.projectRoots.JavaSdkVersion;
import com.intellij.openapi.ui.TestDialog;
import com.intellij.openapi.ui.TestDialogManager;
import com.intellij.openapi.util.Disposer;
import com.intellij.openapi.util.io.FileUtil;
import com.intellij.openapi.vfs.LocalFileSystem;
import com.intellij.openapi.vfs.VfsUtil;
import com.intellij.openapi.vfs.VirtualFile;
import com.intellij.psi.PsiFile;
import com.intellij.psi.PsiManager;
import com.intellij.psi.codeStyle.CodeStyleSettingsManager;
import com.intellij.testFramework.IndexingTestUtil;
import com.intellij.testFramework.TestApplicationManager;
import com.intellij.testFramework.common.ThreadLeakTracker;
import com.intellij.testFramework.fixtures.IdeaProjectTestFixture;
import com.intellij.testFramework.fixtures.IdeaTestFixtureFactory;
import com.intellij.testFramework.fixtures.JavaCodeInsightTestFixture;
import com.intellij.testFramework.fixtures.JavaTestFixtureFactory;
import com.intellij.testFramework.fixtures.TestFixtureBuilder;
import com.intellij.util.Consumer;
import java.io.File;
import java.io.IOException;
import java.nio.file.DirectoryNotEmptyException;
import java.nio.file.Files;
import java.nio.file.Paths;
import java.util.Collection;
import java.util.Collections;
import java.util.function.Function;
import java.util.stream.Collectors;
import junit.framework.AssertionFailedError;
import org.jetbrains.android.AndroidTempDirTestFixture;
import org.jetbrains.android.AndroidTestBase;
import org.jetbrains.android.facet.AndroidFacet;
import org.jetbrains.annotations.NotNull;
import org.jetbrains.annotations.Nullable;
import org.jetbrains.annotations.SystemDependent;
import org.jetbrains.annotations.SystemIndependent;

/**
 * Base class for unit tests that operate on Gradle projects
 * <p>
 * TODO: After converting all tests over, check to see if there are any methods we can delete or
 * reduce visibility on.
 * <p>
 * NOTE: If you are writing a new test, consider using JUnit4 with {@link AndroidGradleProjectRule}
 * instead. This allows you to use features introduced in JUnit4 (such as parameterization) while
 * also providing a more compositional approach - instead of your test class inheriting dozens and
 * dozens of methods you might not be familiar with, those methods will be constrained to the rule.
 */
public abstract class AndroidGradleTestCase extends AndroidTestBase implements GradleIntegrationTest {
  private static final Logger LOG = Logger.getInstance(AndroidGradleTestCase.class);

  protected AndroidFacet myAndroidFacet;

  public AndroidGradleTestCase() {
  }

  protected boolean createDefaultProject() {
    return true;
  }

  @NotNull
  protected File getProjectFolderPath() {
    String projectFolderPath = getProject().getBasePath();
    assertNotNull(projectFolderPath);
    return new File(projectFolderPath);
  }

  @NotNull
  protected File getBuildFilePath(@NotNull String moduleName) {
    File buildFilePath = new File(getProjectFolderPath(), join(moduleName, FN_BUILD_GRADLE));
    if (!buildFilePath.isFile()) {
      buildFilePath = new File(getProjectFolderPath(), join(moduleName, FN_BUILD_GRADLE_KTS));
    }
    assertAbout(file()).that(buildFilePath).isFile();
    return buildFilePath;
  }

  @NotNull
  protected File getSettingsFilePath() {
    File settingsFilePath = new File(getProjectFolderPath(), FN_SETTINGS_GRADLE);
    if (!settingsFilePath.isFile()) {
      settingsFilePath = new File(getProjectFolderPath(), FN_SETTINGS_GRADLE_KTS);
    }
    assertAbout(file()).that(settingsFilePath).isFile();
    return settingsFilePath;
  }

  @Override
  public void setUp() throws Exception {
    super.setUp();

    TestApplicationManager.getInstance();
    ensureSdkManagerAvailable();
    // Layoutlib rendering thread will be shutdown when the app is closed so do not report it as a leak
    ThreadLeakTracker.longRunningThreadCreated(ApplicationManager.getApplication(), "Layoutlib");
    // ddmlib might sometimes leak the DCM thread. adblib will address this when fully replaces ddmlib
    ThreadLeakTracker.longRunningThreadCreated(ApplicationManager.getApplication(), "Device Client Monitor");
    if (createDefaultProject()) {
      setUpFixture();

      // To ensure that application IDs are loaded from the listing file as needed, we must register the required listeners.
      // This is normally done within an AndroidStartupActivity but these are not run in tests.
      // TODO(b/159600848)
      emulateStartupActivityForTest(getProject());
    }

    // Use per-project code style settings so we never modify the IDE defaults.
    CodeStyleSettingsManager.getInstance().USE_PER_PROJECT_SETTINGS = true;
    IdeSdks ideSdks = IdeSdks.getInstance();

    final var oldAndroidSdkPath = ideSdks.getAndroidSdkPath();
    Disposer.register(getTestRootDisposable(), () -> {
      WriteAction.runAndWait(() -> {
<<<<<<< HEAD
        AndroidSdkPathStore.getInstance().setAndroidSdkPath(oldAndroidSdkPath != null ? oldAndroidSdkPath.getAbsolutePath() : null);
=======
        AndroidSdkPathStore.getInstance().setAndroidSdkPath(oldAndroidSdkPath != null ? oldAndroidSdkPath.toPath() : null);
>>>>>>> 0d09370c
      });
    });
  }

  public void setUpFixture() throws Exception {
    AndroidTempDirTestFixture tempDirFixture = new AndroidTempDirTestFixture(getName());
    TestFixtureBuilder<IdeaProjectTestFixture> projectBuilder =
      IdeaTestFixtureFactory.getFixtureFactory()
        .createFixtureBuilder(getName(), tempDirFixture.getProjectDir().getParentFile().toPath(), true);
    IdeaProjectTestFixture projectFixture = projectBuilder.getFixture();
    setUpFixture(projectFixture);
  }

  public void setUpFixture(IdeaProjectTestFixture projectFixture) throws Exception {
    JavaCodeInsightTestFixture fixture = JavaTestFixtureFactory.getFixtureFactory().createCodeInsightFixture(projectFixture);
    fixture.setUp();
    fixture.setTestDataPath(TestUtils.resolveWorkspacePath(getTestDataDirectoryWorkspaceRelativePath()).toRealPath().toString());
    ensureSdkManagerAvailable();

    Project project = fixture.getProject();
    FileUtil.ensureExists(new File(toSystemDependentName(project.getBasePath())));
    LocalFileSystem.getInstance().refreshAndFindFileByPath(project.getBasePath());
    AndroidGradleTests.setUpSdks(fixture, TestUtils.getSdk().toFile());
    myFixture = fixture;
  }

  public void tearDownFixture() {
    myAndroidFacet = null;
    if (myFixture != null) {
      try {
        myFixture.tearDown();
      }
      catch (Throwable e) {
        LOG.warn("Failed to tear down " + myFixture.getClass().getSimpleName(), e);
      }
      myFixture = null;
    }
  }

  @Override
  protected void tearDown() throws Exception {
    try {
      TestDialogManager.setTestDialog(TestDialog.DEFAULT);
      tearDownFixture();

      ProjectManagerEx projectManager = ProjectManagerEx.getInstanceEx();
      Project[] openProjects = projectManager.getOpenProjects();
      if (openProjects.length > 0) {
        TestApplicationManager.tearDownProjectAndApp(openProjects[0]);
      }
      myAndroidFacet = null;
    }
    finally {
      try {
        assertEquals(0, ProjectManager.getInstance().getOpenProjects().length);
      }
      catch (Throwable e) {
        addSuppressedException(e);
      }
      finally {
        //noinspection ThrowFromFinallyBlock
        // Added more logging because of http://b/184293946
          try {
            super.tearDown();
          } catch (DirectoryNotEmptyException ex) {
            String allPaths = Joiner.on(",").join(Files.walk(Paths.get(ex.getFile())).collect(Collectors.toList()));
            System.err.println("Failed to delete dir as it contains files: " + allPaths);
            throw ex;
          }
      }
    }
  }

  @NotNull
  protected String loadProjectAndExpectSyncError(@NotNull String relativePath) throws Exception {
    return loadProjectAndExpectSyncError(relativePath, request -> {
    });
  }

  protected String loadProjectAndExpectSyncError(@NotNull String relativePath,
                                                 @NotNull Consumer<GradleSyncInvoker.Request> requestConfigurator) throws Exception {
    prepareProjectForImport(relativePath);
    return requestSyncAndGetExpectedFailure(requestConfigurator);
  }

  protected File loadSimpleApplication() throws Exception {
    return loadProject(SIMPLE_APPLICATION);
  }

  protected final File loadProject(@NotNull String relativePath) throws Exception {
    return loadProject(relativePath, null, resolveAgpVersionSoftwareEnvironment(AgpVersionSoftwareEnvironmentDescriptor.AGP_CURRENT), null);
  }

  protected final File loadProject(@NotNull String relativePath,
                                   @Nullable String chosenModuleName) throws Exception {
    return loadProject(relativePath, chosenModuleName, resolveAgpVersionSoftwareEnvironment(AgpVersionSoftwareEnvironmentDescriptor.AGP_CURRENT), null);
  }

  protected final File loadProject(@NotNull String relativePath,
                                   @Nullable String chosenModuleName,
                                   @NotNull AgpVersionSoftwareEnvironmentDescriptor agpVersion) throws Exception {
    return loadProject(relativePath, chosenModuleName, resolveAgpVersionSoftwareEnvironment(agpVersion), null);
  }

  protected final File loadProject(@NotNull String relativePath,
                                   @Nullable String chosenModuleName,
                                   @NotNull ResolvedAgpVersionSoftwareEnvironment agpVersion,
                                   @Nullable String ndkVersion) throws Exception {
    File projectRoot = prepareProjectForImport(relativePath, agpVersion, ndkVersion);
    importProject(agpVersion.getJdkVersion());

    prepareProjectForTest(getProject(), chosenModuleName);
    return projectRoot;
  }

  /**
   * @return a collection of absolute paths to additional local repositories required by the test.
   */
  @Override
  public Collection<File> getAdditionalRepos() {
    return ImmutableList.of();
  }

  protected void prepareProjectForTest(Project project, @Nullable String chosenModuleName) {
    AndroidProjectInfo androidProjectInfo = AndroidProjectInfo.getInstance(project);
    assertFalse(androidProjectInfo.isLegacyIdeaAndroidProject());

    Module[] modules = ModuleManager.getInstance(project).getModules();

    IndexingTestUtil.waitUntilIndexesAreReady(project);

    myAndroidFacet = AndroidGradleTests.findAndroidFacetForTests(project, modules, chosenModuleName);
  }

  protected void patchPreparedProject(@NotNull File projectRoot,
                                      @NotNull ResolvedAgpVersionSoftwareEnvironment agpVersion,
                                      @Nullable String ndkVersion,
                                      File... localRepos) throws IOException {
    AndroidGradleTests.defaultPatchPreparedProject(projectRoot, agpVersion, ndkVersion, localRepos);
    AgpVersion agpVersionParsed = AgpVersion.tryParse(agpVersion.getAgpVersion());
    if (agpVersionParsed != null && agpVersionParsed.isAtLeastIncludingPreviews(8, 0, 0)) {
      migratePackageAttribute(projectRoot);
    }
  }

  @NotNull
  protected File prepareProjectForImport(@NotNull @SystemIndependent String relativePath) throws IOException {
    return prepareProjectForImport(relativePath, resolveAgpVersionSoftwareEnvironment(AgpVersionSoftwareEnvironmentDescriptor.AGP_CURRENT),
                                   null);
  }

  @NotNull
  protected final File prepareProjectForImport(@NotNull @SystemIndependent String relativePath, @NotNull File targetPath)
    throws IOException {
    return prepareProjectForImport(relativePath, targetPath,
                                   resolveAgpVersionSoftwareEnvironment(AgpVersionSoftwareEnvironmentDescriptor.AGP_CURRENT), null);
  }

  /**
   * All overloads of this method should be final, please to not remove.
   */
  @NotNull
  protected final File prepareProjectForImport(@NotNull @SystemIndependent String relativePath,
                                               @NotNull File targetPath,
                                               @NotNull ResolvedAgpVersionSoftwareEnvironment agpVersion,
                                               @Nullable String ndkVersion) throws IOException {
    File projectSourceRoot = resolveTestDataPath(relativePath);

    prepareGradleProject(
      projectSourceRoot,
      targetPath,
      file -> patchPreparedProject(file, agpVersion, ndkVersion,
                                   getAdditionalRepos().toArray(new File[0])));
    return targetPath;
  }

  @NotNull
  protected final File prepareProjectForImport(@NotNull @SystemIndependent String relativePath,
                                               @NotNull ResolvedAgpVersionSoftwareEnvironment agpVersion,
                                               @Nullable String ndkVersion) throws IOException {
    File projectRoot = new File(toSystemDependentName(getProject().getBasePath()));
    return prepareProjectForImport(relativePath, projectRoot, agpVersion, ndkVersion);
  }

  @NotNull
  @Override
  @SystemIndependent
  public String getTestDataDirectoryWorkspaceRelativePath() {
    return "tools/adt/idea/android/testData";
  }

  @NotNull
  @Override
  public File resolveTestDataPath(@NotNull @SystemIndependent String relativePath) {
    return new File(myFixture.getTestDataPath(), toSystemDependentName(relativePath));
  }


  protected void generateSources() throws InterruptedException {
    GradleBuildResult result =
      invokeGradle(getProject(), invoker -> invoker.generateSources(ModuleManager.getInstance(getProject()).getModules()));
    assertTrue("Generating sources failed.", result.isBuildSuccessful());
    refreshProjectFiles();
  }

  protected static GradleInvocationResult invokeGradleTasks(@NotNull Project project, @NotNull String... tasks)
    throws InterruptedException {
    return invokeGradleTasks(project, null, tasks);
  }

  protected static GradleInvocationResult invokeGradleTasks(@NotNull Project project, @Nullable Long timeoutMillis, @NotNull String... tasks)
    throws InterruptedException {
    assertThat(tasks).named("Gradle tasks").isNotEmpty();
    File projectDir = getBaseDirPath(project);
    // Tests should not need to access the network
    return invokeGradle(project, gradleInvoker ->
      gradleInvoker.executeTasks(
        GradleBuildInvoker.Request.builder(project, projectDir, tasks)
          .setCommandLineArguments(shouldUseRemoteRepositories() ? Collections.emptyList() : Collections.singletonList("--offline"))
          .build()
      ), timeoutMillis);
  }

  @NotNull
  protected static <T extends GradleBuildResult> T invokeGradle(
    @NotNull Project project,
    @NotNull Function<GradleBuildInvoker, ListenableFuture<T>> gradleInvocationTask) {
    return invokeGradle(project, gradleInvocationTask, null);
  }

  protected static <T extends GradleBuildResult> T invokeGradle(
    @NotNull Project project,
    @NotNull Function<GradleBuildInvoker, ListenableFuture<T>> gradleInvocationTask,
    @Nullable Long sourceFolderTimeoutMillis
  ) {
    GradleBuildInvoker gradleBuildInvoker = GradleBuildInvoker.getInstance(project);

    ListenableFuture<T> future = gradleInvocationTask.apply(gradleBuildInvoker);

    T result;
    try {
      result = future.get(5, MINUTES);
    }
    catch (Exception e) {
      throw new RuntimeException(e);
    }

    refreshProjectFiles();
    ApplicationManager.getApplication().invokeAndWait(() -> {
      try {
        waitForSourceFolderManagerToProcessUpdates(project, sourceFolderTimeoutMillis);
      }
      catch (Exception e) {
        e.printStackTrace();
      }
    });
    assert result != null;
    return result;
  }

  protected final void importProject() {
    importProject(resolveAgpVersionSoftwareEnvironment(AgpVersionSoftwareEnvironmentDescriptor.AGP_CURRENT).getJdkVersion());
  }

  protected final void importProject(@NotNull JavaSdkVersion jdkVersion) {
    Project project = getProject();
    AgpIntegrationTestUtil.importProject(project, jdkVersion);
  }

  @NotNull
  protected GradleAndroidModel getModel() {
    GradleAndroidModel model = GradleAndroidModel.get(myAndroidFacet);
    assert model != null;
    return model;
  }

  @NotNull
  protected String getTextForFile(@NotNull String relativePath) {
    Project project = getProject();
    VirtualFile file = VfsUtil.findFile(Paths.get(project.getBasePath(), relativePath), false);
    if (file != null) {
      PsiFile psiFile = PsiManager.getInstance(project).findFile(file);
      if (psiFile != null) {
        return psiFile.getText();
      }
    }

    return "";
  }

  @NotNull
  protected Module getModule(@NotNull String moduleName) {
    return TestModuleUtil.findModule(getProject(), moduleName);
  }

  protected boolean hasModule(@NotNull String moduleName) {
    return TestModuleUtil.hasModule(getProject(), moduleName);
  }

  protected void requestSyncAndWait() throws SyncIssuesPresentError, Exception {
    requestSyncAndWait(GradleSyncInvoker.Request.testRequest());
  }

  @NotNull
  protected String requestSyncAndGetExpectedFailure(@NotNull Consumer<GradleSyncInvoker.Request> requestConfigurator) throws Exception {
    try {
      GradleSyncInvoker.Request request = GradleSyncInvoker.Request.testRequest();
      requestConfigurator.consume(request);
      requestSyncAndWait(request);
    } catch (AssertionFailedError error) {
      return error.getMessage();
    }

    fail("Failure was expected, but import was successful");
    return null; // Unreachable
  }

  protected void requestSyncAndWait(@NotNull GradleSyncInvoker.Request request) throws Exception {
    refreshProjectFiles();
    AndroidGradleTests.syncProject(getProject(), request, it -> AndroidGradleTests.checkSyncStatus(getProject(), it));
  }

  @Override
  @SystemDependent
  @NotNull
  public String getBaseTestPath() {
    return myFixture.getTempDirPath();
  }
}<|MERGE_RESOLUTION|>--- conflicted
+++ resolved
@@ -170,11 +170,7 @@
     final var oldAndroidSdkPath = ideSdks.getAndroidSdkPath();
     Disposer.register(getTestRootDisposable(), () -> {
       WriteAction.runAndWait(() -> {
-<<<<<<< HEAD
-        AndroidSdkPathStore.getInstance().setAndroidSdkPath(oldAndroidSdkPath != null ? oldAndroidSdkPath.getAbsolutePath() : null);
-=======
         AndroidSdkPathStore.getInstance().setAndroidSdkPath(oldAndroidSdkPath != null ? oldAndroidSdkPath.toPath() : null);
->>>>>>> 0d09370c
       });
     });
   }
