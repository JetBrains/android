--- conflicted
+++ resolved
@@ -64,23 +64,6 @@
   AGP_35(agpVersion = "3.5.0", gradleVersion = "5.5", jdkVersion = JDK_11, kotlinVersion = "1.4.32", modelVersion = ModelVersion.V1, compileSdk = "32"),
 
   // KGP 1.8 only supports Gradle 6.8.3+
-<<<<<<< HEAD
-  AGP_40("4.0.0", gradleVersion = "6.7.1", jdkVersion = JDK_11, kotlinVersion = "1.7.20", modelVersion = ModelVersion.V1, compileSdk = "32"),
-  AGP_41("4.1.0", gradleVersion = "6.7.1", jdkVersion = JDK_11, kotlinVersion = "1.7.20", modelVersion = ModelVersion.V1, compileSdk = "32"),
-  AGP_42("4.2.0", gradleVersion = "6.7.1", jdkVersion = JDK_11, kotlinVersion = "1.7.20", modelVersion = ModelVersion.V1, compileSdk = "32"),
-
-  AGP_70("7.0.0", gradleVersion = "7.0.2", jdkVersion = JDK_11, modelVersion = ModelVersion.V1, compileSdk = "32"),
-  AGP_71("7.1.0", gradleVersion = "7.2", modelVersion = ModelVersion.V1, compileSdk = "32"),
-  AGP_72_V1("7.2.0", gradleVersion = "7.3.3", modelVersion = ModelVersion.V1, compileSdk = "32"),
-  AGP_72("7.2.0", gradleVersion = "7.3.3", modelVersion = ModelVersion.V2, compileSdk = "32"),
-  AGP_73("7.3.0", gradleVersion = "7.4", modelVersion = ModelVersion.V2),
-  AGP_74("7.4.1", gradleVersion = "7.5", modelVersion = ModelVersion.V2),
-  AGP_80("8.0.0-beta04", gradleVersion = "8.0"),
-  AGP_81("8.1.0", gradleVersion = "8.0"),
-
-  // Must be last to represent the newest version.
-  AGP_82(null, gradleVersion = null);
-=======
   AGP_40(agpVersion = "4.0.0", gradleVersion = "6.7.1", jdkVersion = JDK_11, kotlinVersion = "1.7.20", modelVersion = ModelVersion.V1, compileSdk = "32"),
   AGP_41(agpVersion = "4.1.0", gradleVersion = "6.7.1", jdkVersion = JDK_11, kotlinVersion = "1.7.20", modelVersion = ModelVersion.V1, compileSdk = "32"),
   AGP_42(agpVersion = "4.2.0", gradleVersion = "6.7.1", jdkVersion = JDK_11, kotlinVersion = "1.7.20", modelVersion = ModelVersion.V1, compileSdk = "32"),
@@ -97,17 +80,12 @@
 
   // Must be last to represent the newest version.
   AGP_LATEST(null, gradleVersion = null);
->>>>>>> 574fcae1
   override fun toString(): String {
     return "Agp($agpVersion, g=$gradleVersion, k=$kotlinVersion, m=$modelVersion)"
   }
   companion object {
     @JvmField
-<<<<<<< HEAD
-    val AGP_CURRENT = AGP_82
-=======
     val AGP_CURRENT = AGP_LATEST
->>>>>>> 574fcae1
     val selected: AgpVersionSoftwareEnvironmentDescriptor
       get() {
         if (OldAgpSuite.AGP_VERSION == null && OldAgpSuite.GRADLE_VERSION == null) return AGP_CURRENT
@@ -172,12 +150,8 @@
 }
 
 private fun AgpVersionSoftwareEnvironmentDescriptor.agpSuffix(): String = when (this) {
-<<<<<<< HEAD
-  AgpVersionSoftwareEnvironmentDescriptor.AGP_82 -> "_"
-=======
   AgpVersionSoftwareEnvironmentDescriptor.AGP_LATEST -> "_"
   AgpVersionSoftwareEnvironmentDescriptor.AGP_82 -> "_Agp_8.2_"
->>>>>>> 574fcae1
   AgpVersionSoftwareEnvironmentDescriptor.AGP_81 -> "_Agp_8.1_"
   AgpVersionSoftwareEnvironmentDescriptor.AGP_80 -> "_Agp_8.0_"
   AgpVersionSoftwareEnvironmentDescriptor.AGP_31 -> "_Agp_3.1_"
