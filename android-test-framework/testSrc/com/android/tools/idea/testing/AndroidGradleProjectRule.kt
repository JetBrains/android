/*
 * Copyright (C) 2018 The Android Open Source Project
 *
 * Licensed under the Apache License, Version 2.0 (the "License");
 * you may not use this file except in compliance with the License.
 * You may obtain a copy of the License at
 *
 *      http://www.apache.org/licenses/LICENSE-2.0
 *
 * Unless required by applicable law or agreed to in writing, software
 * distributed under the License is distributed on an "AS IS" BASIS,
 * WITHOUT WARRANTIES OR CONDITIONS OF ANY KIND, either express or implied.
 * See the License for the specific language governing permissions and
 * limitations under the License.
 */
package com.android.tools.idea.testing

import com.android.tools.idea.gradle.project.build.invoker.GradleInvocationResult
import com.android.tools.idea.gradle.project.sync.GradleSyncInvoker
import com.android.tools.idea.util.androidFacet
import com.intellij.openapi.module.Module
import com.intellij.openapi.project.Project
import com.intellij.testFramework.EdtRule
import com.intellij.testFramework.fixtures.CodeInsightTestFixture
import org.jetbrains.android.facet.AndroidFacet
import org.jetbrains.annotations.SystemIndependent
import org.junit.AssumptionViolatedException
import org.junit.Ignore
import org.junit.rules.RuleChain
import org.junit.rules.TestRule
import org.junit.runner.Description
import java.io.File

/**
 * A rule that can target an Android+Gradle project.
 *
 * To use it, simply set the path to the target project using the provided [fixture] (see
 * [CodeInsightTestFixture.setTestDataPath]) and then [load] the project.
 */
class AndroidGradleProjectRule(val workspaceRelativeTestDataPath: @SystemIndependent String = "tools/adt/idea/android/testData") : NamedExternalResource() {
  /**
   * This rule is a thin wrapper around [AndroidGradleTestCase], which we delegate to to handle any
   * heavy lifting.
   */
  @Ignore("TestCase used here for its internal logic, not to run tests. Tests will be run by the class that uses this rule.")
  private inner class DelegateGradleTestCase : AndroidGradleTestCase() {
    val fixture: CodeInsightTestFixture get() = myFixture
    override fun getTestDataDirectoryWorkspaceRelativePath(): @SystemIndependent String = workspaceRelativeTestDataPath

    fun invokeTasks(project: Project, timeoutMillis: Long?, vararg tasks: String): GradleInvocationResult {
      return invokeGradleTasks(project, timeoutMillis, *tasks)
    }

    public override fun generateSources() { // Changes visibility only.
      super.generateSources()
    }
  }

  private val delegateTestCase = DelegateGradleTestCase()

  val fixture: CodeInsightTestFixture get() = delegateTestCase.fixture
  val project: Project get() = fixture.project

  fun androidFacet(gradlePath: String): AndroidFacet = findGradleModule(gradlePath)?.androidFacet ?: gradleModuleNotFound(gradlePath)
  fun gradleModule(gradlePath: String): Module = findGradleModule(gradlePath) ?: gradleModuleNotFound(gradlePath)
  fun findGradleModule(gradlePath: String): Module? = project.gradleModule(gradlePath)

  fun getModule(moduleName: String) = delegateTestCase.getModule(moduleName)
  fun hasModule(moduleName: String) = delegateTestCase.hasModule(moduleName)

  override fun before(description: Description) {
    delegateTestCase.name = description.methodName ?: description.displayName
    delegateTestCase.setUp()
  }

  override fun after(description: Description) {
    delegateTestCase.tearDown()
  }

  /**
   * Triggers loading the target Android Gradle project. Be sure to call [fixture]'s
   * [CodeInsightTestFixture.setTestDataPath] method before calling this method.
   *
   * @param preLoad If specified, gives the caller the opportunity to modify the project before it
   *   is actually loaded.
   */
  @JvmOverloads
  fun load(
    projectPath: String,
    kotlinVersion: String? = null,
    gradleVersion: String? = null,
<<<<<<< HEAD
    preLoad: ((projectRoot: File) -> Unit)? = null
  ) {
    if (preLoad != null) {
      val rootFile = delegateTestCase.prepareProjectForImport(projectPath, gradleVersion, null, kotlinVersion)
=======
    agpVersion: String? = null,
    ndkVersion: String? = null,
    preLoad: ((projectRoot: File) -> Unit)? = null
  ) {
    if (preLoad != null) {
      val rootFile = delegateTestCase.prepareProjectForImport(projectPath, gradleVersion, agpVersion, kotlinVersion, ndkVersion)
>>>>>>> b5f40ffd

      preLoad(rootFile)
      delegateTestCase.importProject()
      delegateTestCase.prepareProjectForTest(project, null)
    }
    else {
      delegateTestCase.loadProject(
<<<<<<< HEAD
        projectPath, null, gradleVersion, null, kotlinVersion)
=======
        projectPath, null, gradleVersion, agpVersion, kotlinVersion, ndkVersion)
>>>>>>> b5f40ffd
    }
  }

  /**
   * Triggers loading the target Android Gradle project. Be sure to call [fixture]'s
   * [CodeInsightTestFixture.setTestDataPath] method before calling this method.
   *
   * @param chosenModuleName If specified, which module will be used.
   * @param gradleVersion If specified, which Gradle version will be used.
   * @param agpVersion If specified, which AGP version will be used.
   * @param kotlinVersion If specified, which kotlin version will be used.
   * @param ndkVersion If specified, which NDK version will be used.
   */
  @JvmOverloads
<<<<<<< HEAD
  fun loadProject(projectPath: String, chosenModuleName: String? = null, gradleVersion: String? = null, agpVersion: String? = null) {
      delegateTestCase.loadProject(projectPath, chosenModuleName, gradleVersion, agpVersion)
  }

  @JvmOverloads
=======
  fun loadProject(projectPath: String, chosenModuleName: String? = null, gradleVersion: String? = null, agpVersion: String? = null,
                  kotlinVersion: String? = null, ndkVersion: String? = null) {
      delegateTestCase.loadProject(projectPath, chosenModuleName, gradleVersion, agpVersion, kotlinVersion, ndkVersion)
  }

>>>>>>> b5f40ffd
  fun requestSyncAndWait() {
    delegateTestCase.requestSyncAndWait()
  }

  fun requestSyncAndWait(request: GradleSyncInvoker.Request) {
    val syncListener = delegateTestCase.requestSync(request)
    AndroidGradleTests.checkSyncStatus(project, syncListener)
  }

  fun generateSources() {
    delegateTestCase.generateSources()
  }

  /**
   * Invoke one or more tasks, e.g. "assembleDebug"
   */
  fun invokeTasks(vararg tasks: String): GradleInvocationResult {
    return invokeTasks(null, *tasks)
  }

  fun invokeTasks(timeoutMillis: Long?, vararg tasks: String): GradleInvocationResult {
    return delegateTestCase.invokeTasks(project, timeoutMillis, *tasks)
  }

  fun resolveTestDataPath(relativePath: String): File = delegateTestCase.resolveTestDataPath(relativePath)
}

private fun gradleModuleNotFound(gradlePath: String): Nothing =
  throw AssumptionViolatedException("No module with Gradle path: $gradlePath")

class EdtAndroidGradleProjectRule(val projectRule: AndroidGradleProjectRule) :
  TestRule by RuleChain.outerRule(projectRule).around(EdtRule())!! {
  val project: Project get() = projectRule.project
  val fixture: CodeInsightTestFixture get() = projectRule.fixture

  @JvmOverloads
  fun loadProject(
    projectPath: String,
    chosenModuleName: String? = null,
    gradleVersion: String? = null,
    agpVersion: String? = null,
    kotlinVersion: String? = null,
    ndkVersion: String? = null
  ) = projectRule.loadProject(projectPath, chosenModuleName, gradleVersion, agpVersion, kotlinVersion, ndkVersion)
}

fun AndroidGradleProjectRule.onEdt(): EdtAndroidGradleProjectRule = EdtAndroidGradleProjectRule(this)<|MERGE_RESOLUTION|>--- conflicted
+++ resolved
@@ -89,19 +89,12 @@
     projectPath: String,
     kotlinVersion: String? = null,
     gradleVersion: String? = null,
-<<<<<<< HEAD
-    preLoad: ((projectRoot: File) -> Unit)? = null
-  ) {
-    if (preLoad != null) {
-      val rootFile = delegateTestCase.prepareProjectForImport(projectPath, gradleVersion, null, kotlinVersion)
-=======
     agpVersion: String? = null,
     ndkVersion: String? = null,
     preLoad: ((projectRoot: File) -> Unit)? = null
   ) {
     if (preLoad != null) {
       val rootFile = delegateTestCase.prepareProjectForImport(projectPath, gradleVersion, agpVersion, kotlinVersion, ndkVersion)
->>>>>>> b5f40ffd
 
       preLoad(rootFile)
       delegateTestCase.importProject()
@@ -109,11 +102,7 @@
     }
     else {
       delegateTestCase.loadProject(
-<<<<<<< HEAD
-        projectPath, null, gradleVersion, null, kotlinVersion)
-=======
         projectPath, null, gradleVersion, agpVersion, kotlinVersion, ndkVersion)
->>>>>>> b5f40ffd
     }
   }
 
@@ -128,19 +117,11 @@
    * @param ndkVersion If specified, which NDK version will be used.
    */
   @JvmOverloads
-<<<<<<< HEAD
-  fun loadProject(projectPath: String, chosenModuleName: String? = null, gradleVersion: String? = null, agpVersion: String? = null) {
-      delegateTestCase.loadProject(projectPath, chosenModuleName, gradleVersion, agpVersion)
-  }
-
-  @JvmOverloads
-=======
   fun loadProject(projectPath: String, chosenModuleName: String? = null, gradleVersion: String? = null, agpVersion: String? = null,
                   kotlinVersion: String? = null, ndkVersion: String? = null) {
       delegateTestCase.loadProject(projectPath, chosenModuleName, gradleVersion, agpVersion, kotlinVersion, ndkVersion)
   }
 
->>>>>>> b5f40ffd
   fun requestSyncAndWait() {
     delegateTestCase.requestSyncAndWait()
   }
