/*
 * Copyright (C) 2017 The Android Open Source Project
 *
 * Licensed under the Apache License, Version 2.0 (the "License");
 * you may not use this file except in compliance with the License.
 * You may obtain a copy of the License at
 *
 *      http://www.apache.org/licenses/LICENSE-2.0
 *
 * Unless required by applicable law or agreed to in writing, software
 * distributed under the License is distributed on an "AS IS" BASIS,
 * WITHOUT WARRANTIES OR CONDITIONS OF ANY KIND, either express or implied.
 * See the License for the specific language governing permissions and
 * limitations under the License.
 */
package com.android.tools.idea.testing

import com.android.sdklib.AndroidVersion
import com.android.testutils.MockitoThreadLocalsCleaner
import com.android.testutils.TestUtils
import com.android.tools.idea.flags.StudioFlags
import com.android.tools.idea.gradle.project.sync.snapshots.TestProjectDefinition
import com.android.tools.idea.sdk.AndroidSdks
import com.android.tools.idea.sdk.IdeSdks
import com.android.tools.idea.testing.flags.override
import com.android.tools.tests.AdtTestProjectDescriptor
import com.android.tools.tests.AdtTestProjectDescriptors
import com.android.tools.tests.KotlinAdtTestProjectDescriptor
import com.android.utils.FileUtils
import com.intellij.application.options.CodeStyle
import com.intellij.facet.Facet
import com.intellij.facet.FacetConfiguration
import com.intellij.facet.FacetManager
import com.intellij.facet.FacetType
import com.intellij.openapi.Disposable
import com.intellij.openapi.application.ApplicationManager
import com.intellij.openapi.application.WriteAction
import com.intellij.openapi.application.runWriteAction
import com.intellij.openapi.extensions.ExtensionPointName
import com.intellij.openapi.module.Module
import com.intellij.openapi.project.Project
import com.intellij.openapi.projectRoots.ProjectJdkTable
import com.intellij.openapi.util.Disposer
import com.intellij.openapi.util.io.FileUtil
import com.intellij.openapi.vfs.VfsUtil
import com.intellij.psi.codeStyle.CodeStyleSettingsManager
import com.intellij.testFramework.EdtRule
import com.intellij.testFramework.UsefulTestCase
import com.intellij.testFramework.common.ThreadLeakTracker
import com.intellij.testFramework.fixtures.CodeInsightTestFixture
import com.intellij.testFramework.fixtures.IdeaProjectTestFixture
import com.intellij.testFramework.fixtures.IdeaTestFixtureFactory
import com.intellij.testFramework.fixtures.JavaCodeInsightTestFixture
import com.intellij.testFramework.fixtures.JavaTestFixtureFactory
import com.intellij.testFramework.fixtures.TestFixtureBuilder
import com.intellij.testFramework.fixtures.impl.LightTempDirTestFixtureImpl
import com.intellij.testFramework.registerExtension
import com.intellij.testFramework.replaceService
import com.intellij.testFramework.runInEdtAndWait
import com.intellij.util.PlatformUtils
import org.jetbrains.android.AndroidTempDirTestFixture
import org.jetbrains.android.AndroidTestCase
import org.jetbrains.android.AndroidTestCase.applyAndroidCodeStyleSettings
import org.jetbrains.android.AndroidTestCase.initializeModuleFixtureBuilderWithSrcAndGen
import org.jetbrains.android.UndisposedAndroidObjectsCheckerRule.Companion.checkUndisposedAndroidRelatedObjects
import org.jetbrains.android.facet.AndroidFacet
import org.junit.rules.RuleChain
import org.junit.rules.TestRule
import org.junit.runner.Description
import org.mockito.Mockito
import java.io.File
import java.time.Clock
import java.util.concurrent.TimeoutException

/**
 * Rule that provides access to a [Project] containing one module configured
 * with the Android facet.
 *
 * The defaults settings are using a [LightTempDirTestFixtureImpl] which means
 * that it does not create any file on disk,
 * but instead relly on  a [com.intellij.openapi.vfs.ex.temp.TempFileSystem]].
 *
 * For tests that rely on file on disk, use the [AndroidProjectRule.Factory.onDisk()]
 * factory method to use a full on disk fixture with a single module, otherwise use
 * the [AndroidProjectRule.Factory.inMemory()] method.
 */
interface AndroidProjectRule : TestRule {

  interface Typed<T : CodeInsightTestFixture, H> : AndroidProjectRule {
    override val fixture: T
    override fun initAndroid(shouldInit: Boolean): Typed<T, H>
    override fun named(projectName: String?): Typed<T, H>
    override fun withKotlin(descriptor: KotlinAdtTestProjectDescriptor?): Typed<T, H>
    val testHelpers: H
  }

  val fixture: CodeInsightTestFixture

  /**
   * true iff the default module should be a valid Android module
   * (if it should have an Android manifest and the Android facet attached).
   *
   * Note: this property applies to some [AndroidProjectRule] builders only.
   */
  fun initAndroid(shouldInit: Boolean): AndroidProjectRule

  /**
   * Gives a name to the project created by this rule.
   *
   * Note: this property applies to some [AndroidProjectRule] builders only.
   */
  fun named(projectName: String?): AndroidProjectRule

  /**
   * Enables Kotlin and the Kotlin standard library for this project, using the
   * given Kotlin project descriptor. Passing `null` disables Kotlin.
   */
  fun withKotlin(descriptor: KotlinAdtTestProjectDescriptor? = AdtTestProjectDescriptors.kotlin()): AndroidProjectRule

  val testRootDisposable: Disposable get() = fixture.testRootDisposable
  val project: Project get() = fixture.project
  val module: Module get() = fixture.module

  /**
   * Factories method to build an [AndroidProjectRule]
   */
  companion object {
    /**
     * Returns an [AndroidProjectRule] that uses a fixture which create the
     * project in an in memory TempFileSystem
     *
     * @see IdeaTestFixtureFactory.createLightFixtureBuilder
     */
    @JvmStatic
    fun inMemory(): Typed<CodeInsightTestFixture, Nothing> {
      val testEnvironmentRule = TestEnvironmentRuleImpl(withAndroidSdk = false)
      val fixtureRule = FixtureRuleImpl(::createLightFixture, withAndroidSdk = false)
      val projectEnvironmentRule = ProjectEnvironmentRuleImpl { fixtureRule.project }
      return chain(
        testEnvironmentRule,
        fixtureRule,
        projectEnvironmentRule
      )
    }

    /**
     * Returns an [AndroidProjectRule] that uses a fixture on disk
     * using a [JavaTestFixtureFactory]
     */
    @JvmStatic
    @JvmOverloads
    fun onDisk(fixtureName: String? = null): Typed<JavaCodeInsightTestFixture, Nothing> {
      val testEnvironmentRule = TestEnvironmentRuleImpl(withAndroidSdk = false)
      val fixtureRule =
        FixtureRuleImpl(::createJavaCodeInsightTestFixtureAndAddModules, withAndroidSdk = false, fixtureName = fixtureName)
      val projectEnvironmentRule = ProjectEnvironmentRuleImpl { fixtureRule.project }
      return chain(
        testEnvironmentRule,
        fixtureRule,
        projectEnvironmentRule
      )
    }

    /**
     * Returns an [AndroidProjectRule] that uses a fixture on disk
     * using a [JavaTestFixtureFactory] with an Android SDK, using the latest Android platform version.
<<<<<<< HEAD
     */
    @JvmStatic
    fun withSdk(): Typed<JavaCodeInsightTestFixture, Nothing> = withSdk(Sdks.getLatestAndroidPlatform())

    /**
     * Returns an [AndroidProjectRule] that uses a fixture on disk
     * using a [JavaTestFixtureFactory] with an Android SDK using the given Android platform version.
     */
    @JvmStatic
=======
     */
    @JvmStatic
    fun withSdk(): Typed<JavaCodeInsightTestFixture, Nothing> = withSdk(Sdks.getLatestAndroidPlatform())

    /**
     * Returns an [AndroidProjectRule] that uses a fixture on disk
     * using a [JavaTestFixtureFactory] with an Android SDK using the given Android platform version.
     */
    @JvmStatic
>>>>>>> 574fcae1
    fun withSdk(androidPlatformVersion: AndroidVersion): Typed<JavaCodeInsightTestFixture, Nothing> {
      val testEnvironmentRule = TestEnvironmentRuleImpl(withAndroidSdk = true)
      val fixtureRule = FixtureRuleImpl(::createJavaCodeInsightTestFixtureAndAddModules, withAndroidSdk = true, androidPlatformVersion = androidPlatformVersion)
      val projectEnvironmentRule = ProjectEnvironmentRuleImpl { fixtureRule.project }
      return chain(
        testEnvironmentRule,
        fixtureRule,
        projectEnvironmentRule
      )
    }

    /**
     * Returns an [AndroidProjectRule] that initializes the project from an instance of
     * [com.android.tools.idea.gradle.model.IdeAndroidProject] obtained from [androidProjectBuilder]. Such a project will have a module
     * from which an instance of [com.android.tools.idea.model.AndroidModel] can be retrieved.
     */
    @JvmStatic
    fun withAndroidModel(
      androidProjectBuilder: AndroidProjectBuilder = createAndroidProjectBuilderForDefaultTestProjectStructure()
    ): Typed<JavaCodeInsightTestFixture, Nothing> {
      return withAndroidModels(
        AndroidModuleModelBuilder(
          gradlePath = ":",
          selectedBuildVariant = "debug",
          projectBuilder = androidProjectBuilder
        )
      )
    }

    /**
     * Returns an [AndroidProjectRule] that initializes the project from models obtained from [projectModuleBuilders] and populates its
     * source directories by invoking [prepareProjectSources].
     */
    @JvmStatic
    fun withAndroidModels(
      prepareProjectSources: ((dir: File) -> Unit)? = null,
      vararg projectModuleBuilders: ModuleModelBuilder
    ): Typed<JavaCodeInsightTestFixture, Nothing> {
      fun createFixture(projectName: String, unusedProjectDescriptor: AdtTestProjectDescriptor): JavaCodeInsightTestFixture {
        return createJavaCodeInsightTestFixtureAndModels(
          projectName,
          projectModuleBuilders = projectModuleBuilders.toList(),
          prepareProjectSourcesWith = prepareProjectSources
        )
      }

      val testEnvironmentRule = TestEnvironmentRuleImpl(withAndroidSdk = false)
      val fixtureRule =
        FixtureRuleImpl(::createFixture, withAndroidSdk = false, initAndroid = false)
      val projectEnvironmentRule = ProjectEnvironmentRuleImpl { fixtureRule.project }
      return chain(
        testEnvironmentRule,
        fixtureRule,
        projectEnvironmentRule
      )
    }

    /**
     * Returns an [AndroidProjectRule] that initializes the project from models obtained from [projectModuleBuilders].
     */
    @JvmStatic
    fun withAndroidModels(
      vararg projectModuleBuilders: ModuleModelBuilder
    ): Typed<JavaCodeInsightTestFixture, Nothing> = withAndroidModels(prepareProjectSources = null, *projectModuleBuilders)

    @JvmStatic
    fun withIntegrationTestEnvironment(): IntegrationTestEnvironmentRule {
      val projectRule = withAndroidModels()
      val wrappedRules: TestRule = RuleChain.outerRule(EdtAndroidProjectRule(projectRule)).around(EdtRule())!!
      return object : IntegrationTestEnvironmentRule, TestRule by wrappedRules {
        override fun getBaseTestPath(): String = projectRule.fixture.tempDirPath
        override fun <T : Any> replaceService(serviceType: Class<T>, newServiceInstance: T) =
          projectRule.replaceService(serviceType, newServiceInstance)
        override val testRootDisposable: Disposable get() = projectRule.testRootDisposable
      }
    }

    @JvmStatic
    fun testProject(testProjectDefinition: TestProjectDefinition): Typed<JavaCodeInsightTestFixture, TestProjectTestHelpers> {
      val testEnvironmentRule = TestEnvironmentRuleImpl(withAndroidSdk = true)
      val fixtureRule = TestProjectFixtureRuleImpl(testProjectDefinition)
      val projectEnvironmentRule = ProjectEnvironmentRuleImpl { fixtureRule.fixture.project }
      return chain(
        testEnvironmentRule,
        fixtureRule,
        projectEnvironmentRule,
        edtRule = EdtRule(),
        tools = object : TestProjectTestHelpers {
          override val projectRoot: File get() = fixtureRule.projectRoot
          override fun selectModule(module: Module) {
            fixtureRule.selectModule(module)
          }
        }
      )
    }
  }

  fun <T : Any> replaceProjectService(serviceType: Class<T>, newServiceInstance: T) {
    project.replaceService(serviceType, newServiceInstance, testRootDisposable)
  }

  fun <T : Any> replaceService(serviceType: Class<T>, newServiceInstance: T) {
    ApplicationManager.getApplication().replaceService(serviceType, newServiceInstance, testRootDisposable)
  }

  fun <T : Any> mockService(serviceType: Class<T>): T {
    val mock = Mockito.mock(serviceType)
    ApplicationManager.getApplication().replaceService(serviceType, mock, testRootDisposable)
    return mock
  }

  fun <T : Any> mockProjectService(serviceType: Class<T>): T {
    val mock = Mockito.mock(serviceType)
    project.replaceService<T>(serviceType, mock, testRootDisposable)
    return mock
  }

  fun <T : Any> registerExtension(epName: ExtensionPointName<T>, extension: T) =
    project.registerExtension(epName, extension, fixture.projectDisposable)

  fun setupProjectFrom(vararg moduleBuilders: ModuleModelBuilder) {
    val basePath = File(fixture.tempDirPath)
    setupTestProjectFromAndroidModel(project, basePath, *moduleBuilders)
  }

  /** Waits 2 seconds for the app resource repository to finish currently pending updates. */
  @Throws(InterruptedException::class, TimeoutException::class)
  fun waitForResourceRepositoryUpdates() {
    waitForResourceRepositoryUpdates(module)
  }

  interface TestProjectTestHelpers {
    val projectRoot: File
    fun selectModule(module: Module)
  }
}

/**
 * The outer rule in the default implementation of the [AndroidProjectRule] chain of rules.
 *
 * [TestEnvironmentRule] is supposed to set up the Android Studio test environment which does not require IntelliJ's test application
 * being initialized.
 */
internal interface TestEnvironmentRule : TestRule

/**
 * The inner rule in the default implementation of the [AndroidProjectRule] chain of rules.
 *
 * [FixtureRule] is supposed to set up the project and code insight fixtures used by the test. .
 */
internal interface FixtureRule<T: CodeInsightTestFixture> : TestRule {
  var initAndroid: Boolean
  var fixtureName: String?
  var projectDescriptor: AdtTestProjectDescriptor

  val testRootDisposable: Disposable
  val fixture: T
}

/**
 * The innermost rule in the default implementation of the [AndroidProjectRule] chain of rules.
 *
 * [ProjectEnvironmentRule] is supposed to apply project specific test environment settings.
 */
internal interface ProjectEnvironmentRule : TestRule

/**
 * Combines implementations of the standard [AndroidProjectRule] chain components into a functioning rule.
 *
 * Note: This utility provides a common structure to [AndroidProjectRule] variations, however custom implementations that do not follow
 *       this pattern are possible.
 */
private fun <T : CodeInsightTestFixture, H> chain(
  testEnvironmentRule: TestEnvironmentRule,
  fixtureRule: FixtureRule<T>,
  projectEnvironmentRule: ProjectEnvironmentRule,
  edtRule: EdtRule? = null,
  tools: H? = null
): AndroidProjectRule.Typed<T, H> {
  val chain = RuleChain
    .outerRule(testEnvironmentRule)
    .maybeAround(edtRule)
    .around(fixtureRule)
    .around(projectEnvironmentRule)
  return object : AndroidProjectRule.Typed<T, H>, TestRule by chain {
    override val testRootDisposable: Disposable
      get() = fixtureRule.testRootDisposable

    override val fixture: T
      get() = fixtureRule.fixture

    override fun initAndroid(shouldInit: Boolean): AndroidProjectRule.Typed<T, H> {
      fixtureRule.initAndroid = shouldInit
      return this
    }

    override fun named(projectName: String?): AndroidProjectRule.Typed<T, H> {
      fixtureRule.fixtureName = projectName
      return this
    }

    override fun withKotlin(descriptor: KotlinAdtTestProjectDescriptor?): AndroidProjectRule.Typed<T, H> {
      fixtureRule.projectDescriptor = descriptor ?: AdtTestProjectDescriptors.java()
      return this
    }

    override val testHelpers: H
      get() = tools ?: error("Tools not available")
  }
}


class TestEnvironmentRuleImpl(
  val withAndroidSdk: Boolean
) : NamedExternalResource(), TestEnvironmentRule {
  private val flagsDisposable: Disposable = Disposer.newDisposable()
  val mockitoCleaner = MockitoThreadLocalsCleaner()
  private var userHome: String? = null

  override fun before(description: Description) {
    try {
      doBeforeActions(description)
    } catch (t: Throwable) {
      // cleanup if init failed
      mockitoCleaner.cleanupAndTearDown()
      throw t
    }
  }

  private fun doBeforeActions(description: Description) {
    mockitoCleaner.setup()

    userHome = System.getProperty("user.home")
    if ("AndroidStudio" == PlatformUtils.getPlatformPrefix()) {
      // Overriding "user.home" leads to some bad situations:
      // 1. When running in IDEA from sources: some files in kotlin plugin in Test IDE are obtained from the local M2 repository (see
      //    org.jetbrains.kotlin.idea.artifacts.UtilKt.findLibrary: it parses `.idea/libraries` and finds some M2 files there,
      //    e.g. kotlin-dist-for-ide-1.5.10-release-941.jar). Using different "user.home" in Host and Test IDEs
      //    makes these files inaccessible in Test IDE.
      // 2. IDEA downloads and setups new wrapper in each test because .gradle is new directory in different tests. This works really SLOW.
      // 3. `user.home` sometimes not restored if AndroidProjectRule fails during initialization.

      val testSpecificName = UsefulTestCase.TEMP_DIR_MARKER + description.testClass.simpleName.substringAfterLast('$')
      // Reset user home directory.
      System.setProperty("user.home", FileUtils.join(FileUtil.getTempDirectory(), testSpecificName, "nonexistent_user_home"))
    }

    // Disable antivirus checks on Windows.
    StudioFlags.ANTIVIRUS_METRICS_ENABLED.override(false, flagsDisposable)
    StudioFlags.ANTIVIRUS_NOTIFICATION_ENABLED.override(false, flagsDisposable)
  }

  override fun after(description: Description) {
    runInEdtAndWait {
      if (withAndroidSdk) {
        removeAllAndroidSdks()
      }
    }
    userHome?.let { System.setProperty("user.home", it) } ?: System.clearProperty("user.home")
    mockitoCleaner.cleanupAndTearDown()
    runInEdtAndWait { Disposer.dispose(flagsDisposable) }
    checkUndisposedAndroidRelatedObjects()
  }
}

class FixtureRuleImpl<T: CodeInsightTestFixture>(
  /**
   * A method to create [CodeInsightTestFixture] instance.
   */
  private val fixtureFactory: (projectName: String, projectDescriptor: AdtTestProjectDescriptor) -> T,

  /**
   * True if this rule should include an Android SDK.
   */
  private val withAndroidSdk: Boolean = false,

  /**
   * Version of the android platform to use e.g. `android-33`.
   * Only has effect when `withAndroidSdk = true`.
   */
  private val androidPlatformVersion: AndroidVersion = Sdks.getLatestAndroidPlatform(),

  /**
   * true iff the default module should be a valid Android module
   * (if it should have an Android manifest and the Android facet attached).
   */
  override var initAndroid: Boolean = true,

  /**
   * Name of the fixture used to create the project directory when not
   * using a light fixture.
   *
   * Default is the test class' short name.
   */
  override var fixtureName: String? = null,

  /**
   * The project descriptor to use to set up language features and standard libraries.
   */
  override var projectDescriptor: AdtTestProjectDescriptor = AdtTestProjectDescriptors.default(),
) : NamedExternalResource(), FixtureRule<T> {

  override val testRootDisposable: Disposable
    get() = fixture.testRootDisposable

  lateinit var _fixture: T
  override val fixture: T get() = _fixture

  val module: Module get() = fixture.module
  val project: Project get() = fixture.project

  val mockitoCleaner = MockitoThreadLocalsCleaner()
  private val facets = ArrayList<Facet<*>>()


  override fun before(description: Description) {
    try {
      doBeforeActions(description)
    } catch (t: Throwable) {
      // cleanup if init failed
      mockitoCleaner.cleanupAndTearDown()
      throw t
    }
  }

  override fun after(description: Description) {
    runInEdtAndWait {
      if (facets.isNotEmpty()) {
        val facetManager = FacetManager.getInstance(module)
        val facetModel = facetManager.createModifiableModel()
        facets.forEach {
          facetModel.removeFacet(it)
        }
        ApplicationManager.getApplication().runWriteAction { facetModel.commit() }
        facets.clear()
      }
    }
    fixture.tearDown()
  }

  private fun doBeforeActions(description: Description) {
    val projectName = fixtureName ?: description.shortDisplayName
<<<<<<< HEAD
    _fixture = fixtureFactory(projectName)
=======
    _fixture = fixtureFactory(projectName, projectDescriptor)
>>>>>>> 574fcae1

    fixture.setUp()
    // Initialize an Android manifest
    if (initAndroid) {
      addFacet(AndroidFacet.getFacetType(), AndroidFacet.NAME)
    }
  }

  private fun <T : Facet<C>, C : FacetConfiguration> addFacet(type: FacetType<T, C>, facetName: String): T {
    val facetManager = FacetManager.getInstance(module)
    val facet = facetManager.createFacet(type, facetName, null)
    runInEdtAndWait {
      if (withAndroidSdk) {
        Sdks.addAndroidSdk(fixture.testRootDisposable, module, androidPlatformVersion)
      }
      val facetModel = facetManager.createModifiableModel()
      facetModel.addFacet(facet)
      ApplicationManager.getApplication().runWriteAction { facetModel.commit() }
      facets.add(facet)
    }
    return facet
  }

}

class ProjectEnvironmentRuleImpl(
  private val project: () -> Project
) : NamedExternalResource(), ProjectEnvironmentRule {

  override fun before(description: Description) {
    // Apply Android Studio code style settings (tests running as the Android plugin in IDEA should behave the same)
    val settings = CodeStyle.getSettings(project()).clone()
    applyAndroidCodeStyleSettings(settings)
    CodeStyleSettingsManager.getInstance(project()).setTemporarySettings(settings)

    // Layoutlib rendering thread will be shutdown when the app is closed so do not report it as a leak
    ThreadLeakTracker.longRunningThreadCreated(ApplicationManager.getApplication(), "Layoutlib")
    // ddmlib might sometimes leak the DCM thread. adblib will address this when fully replaces ddmlib
    ThreadLeakTracker.longRunningThreadCreated(ApplicationManager.getApplication(), "Device Client Monitor")
    ThreadLeakTracker.longRunningThreadCreated(ApplicationManager.getApplication(), "Device List Monitor")
    ThreadLeakTracker.longRunningThreadCreated(ApplicationManager.getApplication(), "fake-adb-server-connection-pool")
    // AdbService is application-level and so executor threads are reported as leaked
    ThreadLeakTracker.longRunningThreadCreated(ApplicationManager.getApplication(), "AdbService Executor")
    // MonitorThread from ddmlib is often created during unrelated tests
    ThreadLeakTracker.longRunningThreadCreated(ApplicationManager.getApplication(), "Monitor")
  }

  override fun after(description: Description) {
    CodeStyleSettingsManager.getInstance(project()).dropTemporarySettings()
  }
}


private fun createLightFixture(projectName: String, projectDescriptor: AdtTestProjectDescriptor): CodeInsightTestFixture {
  // This is a very abstract way to initialize a new Project and a single Module.
  val factory = IdeaTestFixtureFactory.getFixtureFactory()
  val projectBuilder = factory.createLightFixtureBuilder(projectDescriptor, projectName)
  return factory.createCodeInsightFixture(projectBuilder.fixture, LightTempDirTestFixtureImpl(true))
}

private fun createJavaCodeInsightTestFixture(
  projectName: String,
): Pair<TestFixtureBuilder<IdeaProjectTestFixture>, JavaCodeInsightTestFixture> {
  val name = projectName
  val tempDirFixture = AndroidProjectRuleTempDirectoryFixture(name)
  val projectBuilder = IdeaTestFixtureFactory
    .getFixtureFactory()
    .createFixtureBuilder(name, tempDirFixture.projectDir.parentFile.toPath(), true)

  val javaCodeInsightTestFixture = JavaTestFixtureFactory
    .getFixtureFactory()
    .createCodeInsightFixture(projectBuilder.fixture, tempDirFixture)

  return projectBuilder to javaCodeInsightTestFixture
}

/**
 * A [com.intellij.testFramework.fixtures.impl.TempDirTestFixtureImpl] that creates a unique temp directory for each test and deletes it
 * at [tearDown].
 */
internal class AndroidProjectRuleTempDirectoryFixture(name: String) : AndroidTempDirTestFixture(name) {
  private val tempRoot: String =
    FileUtil.createTempDirectory("${UsefulTestCase.TEMP_DIR_MARKER}${Clock.systemUTC().millis()}", null, false).path

  override fun getRootTempDirectory(): String = tempRoot
  override fun tearDown() {
    super.tearDown()  // Deletes the project directory.
    try {
      // Delete the temp directory where the project directory was created.
      runWriteAction { VfsUtil.createDirectories(tempRoot).delete(this) }
    } catch (e: Throwable) {
      addSuppressedException(e)
    }
  }
}

/**
 * Create a project using [JavaCodeInsightTestFixture] with an Android module.
 * The project is created on disk under the /tmp folder
 */
private fun createJavaCodeInsightTestFixtureAndAddModules(
  projectName: String,
  projectDescriptor: AdtTestProjectDescriptor,
): JavaCodeInsightTestFixture {
  IdeaTestFixtureFactory.getFixtureFactory().registerFixtureBuilder(
    AndroidTestCase.AndroidModuleFixtureBuilder::class.java,
    AndroidTestCase.AndroidModuleFixtureBuilderImpl::class.java
  )

  val (projectBuilder, javaCodeInsightTestFixture) = createJavaCodeInsightTestFixture(projectName)

  val moduleFixtureBuilder = projectBuilder.addModule(AndroidTestCase.AndroidModuleFixtureBuilder::class.java)
  moduleFixtureBuilder.setProjectDescriptor(projectDescriptor)
  initializeModuleFixtureBuilderWithSrcAndGen(moduleFixtureBuilder, javaCodeInsightTestFixture.tempDirPath)
  return javaCodeInsightTestFixture
}

/**
 * Create a project using [JavaCodeInsightTestFixture] with an Android module.
 * The project is created on disk under the /tmp folder
 */
private fun createJavaCodeInsightTestFixtureAndModels(
  projectName: String,
  projectModuleBuilders: List<ModuleModelBuilder>,
  prepareProjectSourcesWith: ((File) -> Unit)? = null
): JavaCodeInsightTestFixture {
  val (projectBuilder, javaCodeInsightTestFixture) = createJavaCodeInsightTestFixture(projectName)

  return object : JavaCodeInsightTestFixture by javaCodeInsightTestFixture {
    override fun getTestRootDisposable(): Disposable = javaCodeInsightTestFixture.testRootDisposable  // KT-18324

    override fun setUp() {
      javaCodeInsightTestFixture.setUp()
      prepareSdksForTests(javaCodeInsightTestFixture)
      ApplicationManager.getApplication().invokeAndWait {
        // Similarly to AndroidGradleTestCase, sync (fake sync here) requires SDKs to be set up and cleaned after the test to behave
        // properly.
        val basePath = File(javaCodeInsightTestFixture.tempDirPath)
        prepareProjectSourcesWith?.let { it(basePath) }
        if (projectModuleBuilders.isNotEmpty()) {
          setupTestProjectFromAndroidModel(project, basePath, *projectModuleBuilders.toTypedArray())
        }
      }
    }
  }
}

interface IntegrationTestEnvironmentRule : IntegrationTestEnvironment, TestRule {
  val testRootDisposable: Disposable
  fun <T : Any> replaceService(serviceType: Class<T>, newServiceInstance: T)
}

class EdtAndroidProjectRule(val projectRule: AndroidProjectRule) :
  TestRule by RuleChain.outerRule(projectRule).around(EdtRule())!! {
  val project: Project get() = projectRule.project
  val fixture: CodeInsightTestFixture get() = projectRule.fixture
  val testRootDisposable: Disposable get() = projectRule.testRootDisposable
  fun setupProjectFrom(vararg moduleBuilders: ModuleModelBuilder) = projectRule.setupProjectFrom(*moduleBuilders)
}

fun AndroidProjectRule.onEdt(): EdtAndroidProjectRule = EdtAndroidProjectRule(this)

internal fun removeAllAndroidSdks() {
  val sdks = AndroidSdks.getInstance().allAndroidSdks
  for (sdk in sdks) {
    WriteAction.runAndWait<RuntimeException> {
      ProjectJdkTable.getInstance().removeJdk(sdk!!)
    }
  }
}

private fun prepareSdksForTests(javaCodeInsightTestFixture: JavaCodeInsightTestFixture) {
  if (IdeSdks.getInstance().androidSdkPath != TestUtils.getSdk()) {
    println("Tests: Replacing Android SDK from ${IdeSdks.getInstance().androidSdkPath} to ${TestUtils.getSdk()}")
    AndroidGradleTests.setUpSdks(javaCodeInsightTestFixture, TestUtils.getSdk().toFile())
  }
}

private fun RuleChain.maybeAround(rule: TestRule?): RuleChain {
  return if (rule != null) around(rule) else this
}<|MERGE_RESOLUTION|>--- conflicted
+++ resolved
@@ -17,7 +17,7 @@
 
 import com.android.sdklib.AndroidVersion
 import com.android.testutils.MockitoThreadLocalsCleaner
-import com.android.testutils.TestUtils
+import com.android.test.testutils.TestUtils
 import com.android.tools.idea.flags.StudioFlags
 import com.android.tools.idea.gradle.project.sync.snapshots.TestProjectDefinition
 import com.android.tools.idea.sdk.AndroidSdks
@@ -57,7 +57,6 @@
 import com.intellij.testFramework.registerExtension
 import com.intellij.testFramework.replaceService
 import com.intellij.testFramework.runInEdtAndWait
-import com.intellij.util.PlatformUtils
 import org.jetbrains.android.AndroidTempDirTestFixture
 import org.jetbrains.android.AndroidTestCase
 import org.jetbrains.android.AndroidTestCase.applyAndroidCodeStyleSettings
@@ -164,7 +163,6 @@
     /**
      * Returns an [AndroidProjectRule] that uses a fixture on disk
      * using a [JavaTestFixtureFactory] with an Android SDK, using the latest Android platform version.
-<<<<<<< HEAD
      */
     @JvmStatic
     fun withSdk(): Typed<JavaCodeInsightTestFixture, Nothing> = withSdk(Sdks.getLatestAndroidPlatform())
@@ -174,17 +172,6 @@
      * using a [JavaTestFixtureFactory] with an Android SDK using the given Android platform version.
      */
     @JvmStatic
-=======
-     */
-    @JvmStatic
-    fun withSdk(): Typed<JavaCodeInsightTestFixture, Nothing> = withSdk(Sdks.getLatestAndroidPlatform())
-
-    /**
-     * Returns an [AndroidProjectRule] that uses a fixture on disk
-     * using a [JavaTestFixtureFactory] with an Android SDK using the given Android platform version.
-     */
-    @JvmStatic
->>>>>>> 574fcae1
     fun withSdk(androidPlatformVersion: AndroidVersion): Typed<JavaCodeInsightTestFixture, Nothing> {
       val testEnvironmentRule = TestEnvironmentRuleImpl(withAndroidSdk = true)
       val fixtureRule = FixtureRuleImpl(::createJavaCodeInsightTestFixtureAndAddModules, withAndroidSdk = true, androidPlatformVersion = androidPlatformVersion)
@@ -418,20 +405,6 @@
     mockitoCleaner.setup()
 
     userHome = System.getProperty("user.home")
-    if ("AndroidStudio" == PlatformUtils.getPlatformPrefix()) {
-      // Overriding "user.home" leads to some bad situations:
-      // 1. When running in IDEA from sources: some files in kotlin plugin in Test IDE are obtained from the local M2 repository (see
-      //    org.jetbrains.kotlin.idea.artifacts.UtilKt.findLibrary: it parses `.idea/libraries` and finds some M2 files there,
-      //    e.g. kotlin-dist-for-ide-1.5.10-release-941.jar). Using different "user.home" in Host and Test IDEs
-      //    makes these files inaccessible in Test IDE.
-      // 2. IDEA downloads and setups new wrapper in each test because .gradle is new directory in different tests. This works really SLOW.
-      // 3. `user.home` sometimes not restored if AndroidProjectRule fails during initialization.
-
-      val testSpecificName = UsefulTestCase.TEMP_DIR_MARKER + description.testClass.simpleName.substringAfterLast('$')
-      // Reset user home directory.
-      System.setProperty("user.home", FileUtils.join(FileUtil.getTempDirectory(), testSpecificName, "nonexistent_user_home"))
-    }
-
     // Disable antivirus checks on Windows.
     StudioFlags.ANTIVIRUS_METRICS_ENABLED.override(false, flagsDisposable)
     StudioFlags.ANTIVIRUS_NOTIFICATION_ENABLED.override(false, flagsDisposable)
@@ -527,11 +500,7 @@
 
   private fun doBeforeActions(description: Description) {
     val projectName = fixtureName ?: description.shortDisplayName
-<<<<<<< HEAD
-    _fixture = fixtureFactory(projectName)
-=======
     _fixture = fixtureFactory(projectName, projectDescriptor)
->>>>>>> 574fcae1
 
     fixture.setUp()
     // Initialize an Android manifest
@@ -542,7 +511,7 @@
 
   private fun <T : Facet<C>, C : FacetConfiguration> addFacet(type: FacetType<T, C>, facetName: String): T {
     val facetManager = FacetManager.getInstance(module)
-    val facet = facetManager.createFacet(type, facetName, null)
+    val facet = facetManager.createFacet<T, C>(type, facetName, null)
     runInEdtAndWait {
       if (withAndroidSdk) {
         Sdks.addAndroidSdk(fixture.testRootDisposable, module, androidPlatformVersion)
@@ -623,7 +592,7 @@
       // Delete the temp directory where the project directory was created.
       runWriteAction { VfsUtil.createDirectories(tempRoot).delete(this) }
     } catch (e: Throwable) {
-      addSuppressedException(e)
+      addSuppressedException(e);
     }
   }
 }
