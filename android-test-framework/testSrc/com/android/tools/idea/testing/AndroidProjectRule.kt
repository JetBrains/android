--- conflicted
+++ resolved
@@ -15,7 +15,6 @@
  */
 package com.android.tools.idea.testing
 
-import com.android.testutils.MockitoThreadLocalsCleaner
 import com.android.testutils.TestUtils
 import com.android.tools.idea.mockito.MockitoThreadLocalsCleaner
 import com.android.tools.idea.sdk.AndroidSdks
@@ -342,10 +341,7 @@
       }
     }
     fixture.tearDown()
-<<<<<<< HEAD
-=======
     userHome?.let { System.setProperty("user.home", it) } ?: System.clearProperty("user.home")
->>>>>>> cdc83e4e
     mockitoCleaner.cleanupAndTearDown()
     AndroidTestBase.checkUndisposedAndroidRelatedObjects()
   }
