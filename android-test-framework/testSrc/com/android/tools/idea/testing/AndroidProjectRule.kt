/*
 * Copyright (C) 2017 The Android Open Source Project
 *
 * Licensed under the Apache License, Version 2.0 (the "License");
 * you may not use this file except in compliance with the License.
 * You may obtain a copy of the License at
 *
 *      http://www.apache.org/licenses/LICENSE-2.0
 *
 * Unless required by applicable law or agreed to in writing, software
 * distributed under the License is distributed on an "AS IS" BASIS,
 * WITHOUT WARRANTIES OR CONDITIONS OF ANY KIND, either express or implied.
 * See the License for the specific language governing permissions and
 * limitations under the License.
 */
package com.android.tools.idea.testing

import com.android.sdklib.AndroidVersion
import com.android.testutils.MockitoThreadLocalsCleaner
import com.android.test.testutils.TestUtils
import com.android.tools.idea.flags.StudioFlags
import com.android.tools.idea.gradle.project.sync.snapshots.TestProjectDefinition
import com.android.tools.idea.sdk.AndroidSdks
import com.android.tools.idea.sdk.IdeSdks
import com.android.tools.idea.testing.flags.overrideForTest
import com.android.tools.tests.AdtTestProjectDescriptor
import com.android.tools.tests.AdtTestProjectDescriptors
import com.android.tools.tests.KotlinAdtTestProjectDescriptor
import com.intellij.application.options.CodeStyle
import com.intellij.facet.Facet
import com.intellij.facet.FacetConfiguration
import com.intellij.facet.FacetManager
import com.intellij.facet.FacetType
import com.intellij.openapi.Disposable
import com.intellij.openapi.application.ApplicationManager
import com.intellij.openapi.application.WriteAction
import com.intellij.openapi.application.runWriteAction
import com.intellij.openapi.extensions.ExtensionPointName
import com.intellij.openapi.module.Module
import com.intellij.openapi.project.Project
import com.intellij.openapi.projectRoots.ProjectJdkTable
import com.intellij.openapi.util.Disposer
import com.intellij.openapi.util.io.FileUtil
import com.intellij.openapi.vfs.VfsUtil
import com.intellij.psi.codeStyle.CodeStyleSettingsManager
import com.intellij.testFramework.EdtRule
import com.intellij.testFramework.IndexingTestUtil
import com.intellij.testFramework.UsefulTestCase
import com.intellij.testFramework.fixtures.CodeInsightTestFixture
import com.intellij.testFramework.fixtures.IdeaProjectTestFixture
import com.intellij.testFramework.fixtures.IdeaTestFixtureFactory
import com.intellij.testFramework.fixtures.JavaCodeInsightTestFixture
import com.intellij.testFramework.fixtures.JavaTestFixtureFactory
import com.intellij.testFramework.fixtures.TestFixtureBuilder
import com.intellij.testFramework.fixtures.impl.LightTempDirTestFixtureImpl
import com.intellij.testFramework.registerExtension
import com.intellij.testFramework.replaceService
import com.intellij.testFramework.runInEdtAndWait
import java.io.File
import java.time.Clock
import java.util.concurrent.TimeoutException
import org.jetbrains.android.AndroidTempDirTestFixture
import org.jetbrains.android.AndroidTestCase
import org.jetbrains.android.AndroidTestCase.applyAndroidCodeStyleSettings
import org.jetbrains.android.AndroidTestCase.initializeModuleFixtureBuilderWithSrcAndGen
import org.jetbrains.android.UndisposedAndroidObjectsCheckerRule.Companion.checkUndisposedAndroidRelatedObjects
import org.jetbrains.android.facet.AndroidFacet
import org.junit.rules.RuleChain
import org.junit.rules.TestRule
import org.junit.runner.Description
import org.mockito.Mockito

/**
 * Rule that provides access to a [Project] containing one module configured with the Android facet.
 *
 * The defaults settings are using a [LightTempDirTestFixtureImpl] which means that it does not
 * create any file on disk, but instead relly on a
 * [com.intellij.openapi.vfs.ex.temp.TempFileSystem]].
 *
 * For tests that rely on file on disk, use the [AndroidProjectRule.Factory.onDisk()] factory method
 * to use a full on disk fixture with a single module, otherwise use the
 * [AndroidProjectRule.Factory.inMemory()] method.
 */
interface AndroidProjectRule : TestRule {

  interface Typed<T : CodeInsightTestFixture, H> : AndroidProjectRule {
    override val fixture: T

    override fun initAndroid(shouldInit: Boolean): Typed<T, H>

    override fun named(projectName: String?): Typed<T, H>

    override fun withKotlin(descriptor: KotlinAdtTestProjectDescriptor?): Typed<T, H>

    val testHelpers: H
  }

  val fixture: CodeInsightTestFixture

  /**
   * true iff the default module should be a valid Android module (if it should have an Android
   * manifest and the Android facet attached).
   *
   * Note: this property applies to some [AndroidProjectRule] builders only.
   */
  fun initAndroid(shouldInit: Boolean): AndroidProjectRule

  /**
   * Gives a name to the project created by this rule.
   *
   * Note: this property applies to some [AndroidProjectRule] builders only.
   */
  fun named(projectName: String?): AndroidProjectRule

  /**
   * Enables Kotlin and the Kotlin standard library for this project, using the given Kotlin project
   * descriptor. Passing `null` disables Kotlin.
   */
  fun withKotlin(
    descriptor: KotlinAdtTestProjectDescriptor? = AdtTestProjectDescriptors.kotlin()
  ): AndroidProjectRule

  val testRootDisposable: Disposable
    get() = fixture.testRootDisposable

  val project: Project
    get() = fixture.project

  val module: Module
    get() = fixture.module

  /** Factories method to build an [AndroidProjectRule] */
  companion object {
    /**
     * Returns an [AndroidProjectRule] that uses a fixture which create the project in an in memory
     * TempFileSystem
     *
     * @see IdeaTestFixtureFactory.createLightFixtureBuilder
     */
    @JvmStatic
    fun inMemory(): Typed<CodeInsightTestFixture, Nothing> {
      val testEnvironmentRule = TestEnvironmentRuleImpl(withAndroidSdk = false)
      val fixtureRule = FixtureRuleImpl(::createLightFixture, withAndroidSdk = false)
      val projectEnvironmentRule = ProjectEnvironmentRuleImpl { fixtureRule.project }
      return chain(testEnvironmentRule, fixtureRule, projectEnvironmentRule)
    }

    /**
     * Returns an [AndroidProjectRule] that uses a fixture on disk using a [JavaTestFixtureFactory]
     */
    @JvmStatic
    @JvmOverloads
    fun onDisk(
      fixtureName: String? = null,
      extraModules: List<String> = listOf(),
    ): Typed<JavaCodeInsightTestFixture, Nothing> {
      val testEnvironmentRule = TestEnvironmentRuleImpl(withAndroidSdk = false)
      val fixtureRule =
        FixtureRuleImpl(
          createHeavyFixtureFactory(extraModules),
          withAndroidSdk = false,
          fixtureName = fixtureName,
        )
      val projectEnvironmentRule = ProjectEnvironmentRuleImpl { fixtureRule.project }
      return chain(testEnvironmentRule, fixtureRule, projectEnvironmentRule)
    }

    /**
     * Returns an [AndroidProjectRule] that uses a fixture on disk using a [JavaTestFixtureFactory]
     * with an Android SDK using the given Android platform version.
     */
    @JvmStatic
    @JvmOverloads
    fun withSdk(
      androidPlatformVersion: AndroidVersion,
      fixtureName: String? = null,
      extraModules: List<String> = listOf(),
    ): Typed<JavaCodeInsightTestFixture, Nothing> {
      val testEnvironmentRule = TestEnvironmentRuleImpl(withAndroidSdk = true)
      val fixtureRule =
        FixtureRuleImpl(
          createHeavyFixtureFactory(extraModules),
          withAndroidSdk = true,
          androidPlatformVersion = androidPlatformVersion,
          fixtureName = fixtureName,
        )
      val projectEnvironmentRule = ProjectEnvironmentRuleImpl { fixtureRule.project }
      return chain(testEnvironmentRule, fixtureRule, projectEnvironmentRule)
    }

    /**
     * Returns an [AndroidProjectRule] that uses a fixture on disk using a [JavaTestFixtureFactory]
     * with an Android SDK using the given Android platform version.
     */
    // Needs an explicit overload so that callers don't need to depend on AndroidVersion in sdklib
    // to pass the default argument.
    @JvmStatic
    @JvmOverloads
    fun withSdk(fixtureName: String? = null, extraModules: List<String> = listOf()) =
      withSdk(Sdks.getLatestAndroidPlatform(), fixtureName, extraModules)

    /**
     * Returns an [AndroidProjectRule] that initializes the project from an instance of
     * [com.android.tools.idea.gradle.model.IdeAndroidProject] obtained from
     * [androidProjectBuilder]. Such a project will have a module from which an instance of
     * [com.android.tools.idea.model.AndroidModel] can be retrieved.
     */
    @JvmStatic
    fun withAndroidModel(
      androidProjectBuilder: AndroidProjectBuilder =
        createAndroidProjectBuilderForDefaultTestProjectStructure()
    ): Typed<JavaCodeInsightTestFixture, Nothing> {
      return withAndroidModels(
        prepareProjectSources = null,
        AndroidModuleModelBuilder(
          gradlePath = ":",
          selectedBuildVariant = "debug",
          projectBuilder = androidProjectBuilder,
        ),
      )
    }

    /**
     * Returns an [AndroidProjectRule] that initializes the project from models obtained from
     * [projectModuleBuilders].
     */
    @JvmStatic
    fun withAndroidModels(
      vararg projectModuleBuilders: ModuleModelBuilder
    ): Typed<JavaCodeInsightTestFixture, Nothing> =
      withAndroidModels(prepareProjectSources = null, *projectModuleBuilders)

    /**
     * Returns an [AndroidProjectRule] that initializes the project from models obtained from
     * [projectModuleBuilders].
     */
    @JvmStatic
    fun withAndroidModels(
      prepareProjectSources: ((dir: File) -> Unit)? = null,
      vararg projectModuleBuilders: ModuleModelBuilder,
    ): Typed<JavaCodeInsightTestFixture, Nothing> =
      withAndroidModels(
        prepareProjectSources = prepareProjectSources,
        *projectModuleBuilders,
        androidPlatformVersion = Sdks.getLatestAndroidPlatform(),
      )

    /**
     * Returns an [AndroidProjectRule] that initializes the project from models obtained from
     * [projectModuleBuilders] and populates its source directories by invoking
     * [prepareProjectSources].
     */
    @JvmStatic
    fun withAndroidModels(
      prepareProjectSources: ((dir: File) -> Unit)? = null,
      vararg projectModuleBuilders: ModuleModelBuilder,
      androidPlatformVersion: AndroidVersion = Sdks.getLatestAndroidPlatform(),
    ): Typed<JavaCodeInsightTestFixture, Nothing> {
      val fixtureFactory: FixtureFactory<JavaCodeInsightTestFixture> = { projectName, _ ->
        createJavaCodeInsightTestFixtureAndModels(
          projectName,
          projectModuleBuilders = projectModuleBuilders.toList(),
          prepareProjectSourcesWith = prepareProjectSources,
        )
      }

      val testEnvironmentRule = TestEnvironmentRuleImpl(withAndroidSdk = false)
      val fixtureRule =
        FixtureRuleImpl(
          fixtureFactory,
          withAndroidSdk = false,
          initAndroid = false,
          androidPlatformVersion = androidPlatformVersion,
        )
      val projectEnvironmentRule = ProjectEnvironmentRuleImpl { fixtureRule.project }
      return chain(testEnvironmentRule, fixtureRule, projectEnvironmentRule)
    }

    @JvmStatic
    @JvmOverloads
    fun withIntegrationTestEnvironment(
      androidPlatformVersion: AndroidVersion = Sdks.getLatestAndroidPlatform()
    ): IntegrationTestEnvironmentRule {
      val projectRule = withAndroidModels(androidPlatformVersion = androidPlatformVersion)
      val wrappedRules: TestRule =
        RuleChain.outerRule(EdtAndroidProjectRule(projectRule)).around(EdtRule())!!
      return object : IntegrationTestEnvironmentRule, TestRule by wrappedRules {
        override fun getBaseTestPath(): String = projectRule.fixture.tempDirPath

        override fun <T : Any> replaceService(serviceType: Class<T>, newServiceInstance: T) =
          projectRule.replaceService(serviceType, newServiceInstance)

        override val testRootDisposable: Disposable
          get() = projectRule.testRootDisposable
      }
    }

    @JvmStatic
    fun testProject(
      testProjectDefinition: TestProjectDefinition
    ): Typed<JavaCodeInsightTestFixture, TestProjectTestHelpers> {
      val testEnvironmentRule = TestEnvironmentRuleImpl(withAndroidSdk = true)
      val fixtureRule = TestProjectFixtureRuleImpl(testProjectDefinition)
      val projectEnvironmentRule = ProjectEnvironmentRuleImpl { fixtureRule.fixture.project }
      return chain(
        testEnvironmentRule,
        fixtureRule,
        projectEnvironmentRule,
        edtRule = EdtRule(),
        tools =
          object : TestProjectTestHelpers {
            override val projectRoot: File
              get() = fixtureRule.projectRoot

            override fun selectModule(module: Module) {
              fixtureRule.selectModule(module)
            }
          },
      )
    }
  }

  fun <T : Any> replaceProjectService(serviceType: Class<T>, newServiceInstance: T) {
    project.replaceService(serviceType, newServiceInstance, testRootDisposable)
  }

  fun <T : Any> replaceService(serviceType: Class<T>, newServiceInstance: T) {
    ApplicationManager.getApplication()
      .replaceService(serviceType, newServiceInstance, testRootDisposable)
  }

  fun <T : Any> mockService(serviceType: Class<T>): T {
    val mock = Mockito.mock(serviceType)
    ApplicationManager.getApplication().replaceService(serviceType, mock, testRootDisposable)
    return mock
  }

  fun <T : Any> mockProjectService(serviceType: Class<T>): T {
    val mock = Mockito.mock(serviceType)
    project.replaceService<T>(serviceType, mock, testRootDisposable)
    return mock
  }

  fun <T : Any> registerExtension(epName: ExtensionPointName<T>, extension: T) =
    project.registerExtension(epName, extension, fixture.projectDisposable)

  fun setupProjectFrom(vararg moduleBuilders: ModuleModelBuilder) {
    val basePath = File(fixture.tempDirPath)
    setupTestProjectFromAndroidModel(project, basePath, *moduleBuilders)
  }

  /** Waits 2 seconds for the app resource repository to finish currently pending updates. */
  @Throws(InterruptedException::class, TimeoutException::class)
  fun waitForResourceRepositoryUpdates() {
    waitForResourceRepositoryUpdates(module)
  }

  interface TestProjectTestHelpers {
    val projectRoot: File

    fun selectModule(module: Module)
  }
}

/**
 * The outer rule in the default implementation of the [AndroidProjectRule] chain of rules.
 *
 * [TestEnvironmentRule] is supposed to set up the Android Studio test environment which does not
 * require IntelliJ's test application being initialized.
 */
internal interface TestEnvironmentRule : TestRule

/**
 * The inner rule in the default implementation of the [AndroidProjectRule] chain of rules.
 *
 * [FixtureRule] is supposed to set up the project and code insight fixtures used by the test. .
 */
internal interface FixtureRule<T : CodeInsightTestFixture> : TestRule {
  var initAndroid: Boolean
  var fixtureName: String?
  var projectDescriptor: AdtTestProjectDescriptor

  val testRootDisposable: Disposable
  val fixture: T
}

/**
 * The innermost rule in the default implementation of the [AndroidProjectRule] chain of rules.
 *
 * [ProjectEnvironmentRule] is supposed to apply project specific test environment settings.
 */
internal interface ProjectEnvironmentRule : TestRule

/**
 * Combines implementations of the standard [AndroidProjectRule] chain components into a functioning
 * rule.
 *
 * Note: This utility provides a common structure to [AndroidProjectRule] variations, however custom
 * implementations that do not follow this pattern are possible.
 */
private fun <T : CodeInsightTestFixture, H> chain(
  testEnvironmentRule: TestEnvironmentRule,
  fixtureRule: FixtureRule<T>,
  projectEnvironmentRule: ProjectEnvironmentRule,
  edtRule: EdtRule? = null,
  tools: H? = null,
): AndroidProjectRule.Typed<T, H> {
  val chain =
    RuleChain.outerRule(testEnvironmentRule)
      .maybeAround(edtRule)
      .around(fixtureRule)
      .around(projectEnvironmentRule)
  return object : AndroidProjectRule.Typed<T, H>, TestRule by chain {
    override val testRootDisposable: Disposable
      get() = fixtureRule.testRootDisposable

    override val fixture: T
      get() = fixtureRule.fixture

    override fun initAndroid(shouldInit: Boolean): AndroidProjectRule.Typed<T, H> {
      fixtureRule.initAndroid = shouldInit
      return this
    }

    override fun named(projectName: String?): AndroidProjectRule.Typed<T, H> {
      fixtureRule.fixtureName = projectName
      return this
    }

    override fun withKotlin(
      descriptor: KotlinAdtTestProjectDescriptor?
    ): AndroidProjectRule.Typed<T, H> {
      fixtureRule.projectDescriptor = descriptor ?: AdtTestProjectDescriptors.java()
      return this
    }

    override val testHelpers: H
      get() = tools ?: error("Tools not available")
  }
}

class TestEnvironmentRuleImpl(val withAndroidSdk: Boolean) :
  NamedExternalResource(), TestEnvironmentRule {
  private val flagsDisposable: Disposable = Disposer.newDisposable()
  val mockitoCleaner = MockitoThreadLocalsCleaner()
  private var userHome: String? = null

  override fun before(description: Description) {
    try {
      doBeforeActions(description)
    } catch (t: Throwable) {
      // cleanup if init failed
      mockitoCleaner.cleanupAndTearDown()
      throw t
    }
  }

  private fun doBeforeActions(description: Description) {
    mockitoCleaner.setup()

    userHome = System.getProperty("user.home")
<<<<<<< HEAD
=======
    val testSpecificName =
      UsefulTestCase.TEMP_DIR_MARKER + description.testClass.simpleName.substringAfterLast('$')
    // Reset user home directory.
    System.setProperty(
      "user.home",
      FileUtils.join(FileUtil.getTempDirectory(), testSpecificName, "nonexistent_user_home"),
    )

>>>>>>> e2e9b046
    // Disable antivirus checks on Windows.
    StudioFlags.ANTIVIRUS_METRICS_ENABLED.overrideForTest(false, flagsDisposable)
    StudioFlags.ANTIVIRUS_NOTIFICATION_ENABLED.overrideForTest(false, flagsDisposable)
  }

  override fun after(description: Description) {
    runInEdtAndWait {
      if (withAndroidSdk) {
        removeAllAndroidSdks()
      }
    }
    userHome?.let { System.setProperty("user.home", it) } ?: System.clearProperty("user.home")
    mockitoCleaner.cleanupAndTearDown()
    runInEdtAndWait { Disposer.dispose(flagsDisposable) }
    checkUndisposedAndroidRelatedObjects()
  }
}

typealias FixtureFactory<T> =
  (projectName: String, projectDescriptor: AdtTestProjectDescriptor) -> T

class FixtureRuleImpl<T : CodeInsightTestFixture>(
  /** A method to create [CodeInsightTestFixture] instance. */
  private val fixtureFactory: FixtureFactory<T>,

  /** True if this rule should include an Android SDK. */
  private val withAndroidSdk: Boolean = false,

  /**
   * Version of the android platform to use e.g. `android-33`. Only has effect when `withAndroidSdk
   * = true`.
   */
  private val androidPlatformVersion: AndroidVersion = Sdks.getLatestAndroidPlatform(),

  /**
   * true iff the default module should be a valid Android module (if it should have an Android
   * manifest and the Android facet attached).
   */
  override var initAndroid: Boolean = true,

  /**
   * Name of the fixture used to create the project directory when not using a light fixture.
   *
   * Default is the test class' short name.
   */
  override var fixtureName: String? = null,

  /** The project descriptor to use to set up language features and standard libraries. */
  override var projectDescriptor: AdtTestProjectDescriptor = AdtTestProjectDescriptors.default(),
) : NamedExternalResource(), FixtureRule<T> {

  override val testRootDisposable: Disposable
    get() = fixture.testRootDisposable

  lateinit var _fixture: T
  override val fixture: T
    get() = _fixture

  val module: Module
    get() = fixture.module

  val project: Project
    get() = fixture.project

  val mockitoCleaner = MockitoThreadLocalsCleaner()
  private val facets = ArrayList<Facet<*>>()

  override fun before(description: Description) {
    try {
      doBeforeActions(description)
    } catch (t: Throwable) {
      // cleanup if init failed
      mockitoCleaner.cleanupAndTearDown()
      throw t
    }
  }

  override fun after(description: Description) {
    runInEdtAndWait {
      if (facets.isNotEmpty()) {
        val facetManager = FacetManager.getInstance(module)
        val facetModel = facetManager.createModifiableModel()
        facets.forEach { facetModel.removeFacet(it) }
        ApplicationManager.getApplication().runWriteAction { facetModel.commit() }
        facets.clear()
      }
    }
    fixture.tearDown()
  }

  private fun doBeforeActions(description: Description) {
    val projectName = fixtureName ?: description.shortDisplayName
    _fixture = fixtureFactory(projectName, projectDescriptor)

    fixture.setUp()
    // Initialize an Android manifest
    if (initAndroid) {
      addFacet(AndroidFacet.getFacetType(), AndroidFacet.NAME)
    }

    // Wait for indexing to finish, especially if an SDK was added to the classpath.
    IndexingTestUtil.waitUntilIndexesAreReady(fixture.project)
  }

  private fun <T : Facet<C>, C : FacetConfiguration> addFacet(
    type: FacetType<T, C>,
    facetName: String,
  ): T {
    val facetManager = FacetManager.getInstance(module)
    val facet = facetManager.createFacet<T, C>(type, facetName, null)
    runInEdtAndWait {
      if (withAndroidSdk) {
        Sdks.addAndroidSdk(fixture.testRootDisposable, module, androidPlatformVersion)
      }
      val facetModel = facetManager.createModifiableModel()
      facetModel.addFacet(facet)
      ApplicationManager.getApplication().runWriteAction { facetModel.commit() }
      facets.add(facet)
    }
    return facet
  }
}

class ProjectEnvironmentRuleImpl(private val project: () -> Project) :
  NamedExternalResource(), ProjectEnvironmentRule {

  override fun before(description: Description) {
    // Apply Android Studio code style settings (tests running as the Android plugin in IDEA should
    // behave the same)
    val settings = CodeStyle.getSettings(project()).clone()
    applyAndroidCodeStyleSettings(settings)
    CodeStyleSettingsManager.getInstance(project()).setTemporarySettings(settings)

    AndroidTestCase.registerLongRunningThreads()
  }

  override fun after(description: Description) {
    CodeStyleSettingsManager.getInstance(project()).dropTemporarySettings()
  }
}

private fun createLightFixture(
  projectName: String,
  projectDescriptor: AdtTestProjectDescriptor,
): CodeInsightTestFixture {
  // This is a very abstract way to initialize a new Project and a single Module.
  val factory = IdeaTestFixtureFactory.getFixtureFactory()
  val projectBuilder = factory.createLightFixtureBuilder(projectDescriptor, projectName)
  return factory.createCodeInsightFixture(projectBuilder.fixture, LightTempDirTestFixtureImpl(true))
}

private fun createJavaCodeInsightTestFixture(
  projectName: String
): Pair<TestFixtureBuilder<IdeaProjectTestFixture>, JavaCodeInsightTestFixture> {
  val name = projectName
  val tempDirFixture = AndroidProjectRuleTempDirectoryFixture(name)
  val projectBuilder =
    IdeaTestFixtureFactory.getFixtureFactory()
      .createFixtureBuilder(name, tempDirFixture.projectDir.parentFile.toPath(), true)

  val javaCodeInsightTestFixture =
    JavaTestFixtureFactory.getFixtureFactory()
      .createCodeInsightFixture(projectBuilder.fixture, tempDirFixture)

  return projectBuilder to javaCodeInsightTestFixture
}

/**
 * A [com.intellij.testFramework.fixtures.impl.TempDirTestFixtureImpl] that creates a unique temp
 * directory for each test and deletes it at [tearDown].
 */
internal class AndroidProjectRuleTempDirectoryFixture(name: String) :
  AndroidTempDirTestFixture(name) {
  private val tempRoot: String =
    FileUtil.createTempDirectory(
        "${UsefulTestCase.TEMP_DIR_MARKER}${Clock.systemUTC().millis()}",
        null,
        false,
      )
      .path

  override fun getRootTempDirectory(): String = tempRoot

  override fun tearDown() {
    super.tearDown() // Deletes the project directory.
    try {
      // Delete the temp directory where the project directory was created.
      runWriteAction { VfsUtil.createDirectories(tempRoot).delete(this) }
    } catch (e: Throwable) {
      addSuppressedException(e)
    }
  }
}

private fun createHeavyFixtureFactory(
  extraModuleNames: List<String>
): FixtureFactory<JavaCodeInsightTestFixture> {
  fun createHeavyFixture(
    projectName: String,
    projectDescriptor: AdtTestProjectDescriptor,
  ): JavaCodeInsightTestFixture {
    IdeaTestFixtureFactory.getFixtureFactory()
      .registerFixtureBuilder(
        AndroidTestCase.AndroidModuleFixtureBuilder::class.java,
        AndroidTestCase.AndroidModuleFixtureBuilderImpl::class.java,
      )

    val (projectBuilder, javaCodeInsightTestFixture) = createJavaCodeInsightTestFixture(projectName)

    val moduleFixtureBuilder =
      projectBuilder.addModule(AndroidTestCase.AndroidModuleFixtureBuilder::class.java)
    moduleFixtureBuilder.setProjectDescriptor(projectDescriptor)
    initializeModuleFixtureBuilderWithSrcAndGen(
      moduleFixtureBuilder,
      javaCodeInsightTestFixture.tempDirPath,
    )

    for (extraModuleName in extraModuleNames) {
      val moduleRootPath = "${javaCodeInsightTestFixture.tempDirPath}/${extraModuleName}"
      File(moduleRootPath).mkdirs()
      val extraModuleFixtureBuilder =
        projectBuilder.addModule(AndroidTestCase.AndroidModuleFixtureBuilder::class.java)
      extraModuleFixtureBuilder.setModuleName(extraModuleName)
      initializeModuleFixtureBuilderWithSrcAndGen(extraModuleFixtureBuilder, moduleRootPath)
    }

    return javaCodeInsightTestFixture
  }

  return ::createHeavyFixture
}

/**
 * Create a project using [JavaCodeInsightTestFixture] with an Android module. The project is
 * created on disk under the /tmp folder
 */
private fun createJavaCodeInsightTestFixtureAndModels(
  projectName: String,
  projectModuleBuilders: List<ModuleModelBuilder>,
  prepareProjectSourcesWith: ((File) -> Unit)? = null,
): JavaCodeInsightTestFixture {
  val (projectBuilder, javaCodeInsightTestFixture) = createJavaCodeInsightTestFixture(projectName)

  return object : JavaCodeInsightTestFixture by javaCodeInsightTestFixture {
    override fun getTestRootDisposable(): Disposable =
      javaCodeInsightTestFixture.testRootDisposable // KT-18324

    override fun setUp() {
      javaCodeInsightTestFixture.setUp()
      prepareSdksForTests(javaCodeInsightTestFixture)
<<<<<<< HEAD
      ApplicationManager.getApplication().invokeAndWait {
        // Similarly to AndroidGradleTestCase, sync (fake sync here) requires SDKs to be set up and cleaned after the test to behave
=======
      invokeAndWaitIfNeeded {
        // Similarly to AndroidGradleTestCase, sync (fake sync here) requires SDKs to be set up and
        // cleaned after the test to behave
>>>>>>> e2e9b046
        // properly.
        val basePath = File(javaCodeInsightTestFixture.tempDirPath)
        prepareProjectSourcesWith?.let { it(basePath) }
        if (projectModuleBuilders.isNotEmpty()) {
          setupTestProjectFromAndroidModel(project, basePath, *projectModuleBuilders.toTypedArray())
        }
      }
    }
  }
}

interface IntegrationTestEnvironmentRule : IntegrationTestEnvironment, TestRule {
  val testRootDisposable: Disposable

  fun <T : Any> replaceService(serviceType: Class<T>, newServiceInstance: T)
}

class EdtAndroidProjectRule(val projectRule: AndroidProjectRule) :
<<<<<<< HEAD
  TestRule by RuleChain.outerRule(EdtRule()).around(projectRule)!! {
  val project: Project get() = projectRule.project
  val fixture: CodeInsightTestFixture get() = projectRule.fixture
  val testRootDisposable: Disposable get() = projectRule.testRootDisposable
  fun setupProjectFrom(vararg moduleBuilders: ModuleModelBuilder) = projectRule.setupProjectFrom(*moduleBuilders)
=======
  TestRule by RuleChain.outerRule(projectRule).around(EdtRule())!! {
  val project: Project
    get() = projectRule.project

  val fixture: CodeInsightTestFixture
    get() = projectRule.fixture

  val testRootDisposable: Disposable
    get() = projectRule.testRootDisposable

  fun setupProjectFrom(vararg moduleBuilders: ModuleModelBuilder) =
    projectRule.setupProjectFrom(*moduleBuilders)
>>>>>>> e2e9b046
}

fun AndroidProjectRule.onEdt(): EdtAndroidProjectRule = EdtAndroidProjectRule(this)

internal fun removeAllAndroidSdks() {
  val sdks = AndroidSdks.getInstance().allAndroidSdks
  for (sdk in sdks) {
    WriteAction.runAndWait<RuntimeException> { ProjectJdkTable.getInstance().removeJdk(sdk!!) }
  }
}

private fun prepareSdksForTests(javaCodeInsightTestFixture: JavaCodeInsightTestFixture) {
  if (IdeSdks.getInstance().androidSdkPath != TestUtils.getSdk()) {
    println(
      "Tests: Replacing Android SDK from ${IdeSdks.getInstance().androidSdkPath} to ${TestUtils.getSdk()}"
    )
    AndroidGradleTests.setUpSdks(javaCodeInsightTestFixture, TestUtils.getSdk().toFile())
  }
}

private fun RuleChain.maybeAround(rule: TestRule?): RuleChain {
  return if (rule != null) around(rule) else this
}<|MERGE_RESOLUTION|>--- conflicted
+++ resolved
@@ -34,6 +34,7 @@
 import com.intellij.openapi.Disposable
 import com.intellij.openapi.application.ApplicationManager
 import com.intellij.openapi.application.WriteAction
+import com.intellij.openapi.application.invokeAndWaitIfNeeded
 import com.intellij.openapi.application.runWriteAction
 import com.intellij.openapi.extensions.ExtensionPointName
 import com.intellij.openapi.module.Module
@@ -459,17 +460,6 @@
     mockitoCleaner.setup()
 
     userHome = System.getProperty("user.home")
-<<<<<<< HEAD
-=======
-    val testSpecificName =
-      UsefulTestCase.TEMP_DIR_MARKER + description.testClass.simpleName.substringAfterLast('$')
-    // Reset user home directory.
-    System.setProperty(
-      "user.home",
-      FileUtils.join(FileUtil.getTempDirectory(), testSpecificName, "nonexistent_user_home"),
-    )
-
->>>>>>> e2e9b046
     // Disable antivirus checks on Windows.
     StudioFlags.ANTIVIRUS_METRICS_ENABLED.overrideForTest(false, flagsDisposable)
     StudioFlags.ANTIVIRUS_NOTIFICATION_ENABLED.overrideForTest(false, flagsDisposable)
@@ -720,15 +710,9 @@
     override fun setUp() {
       javaCodeInsightTestFixture.setUp()
       prepareSdksForTests(javaCodeInsightTestFixture)
-<<<<<<< HEAD
-      ApplicationManager.getApplication().invokeAndWait {
-        // Similarly to AndroidGradleTestCase, sync (fake sync here) requires SDKs to be set up and cleaned after the test to behave
-=======
       invokeAndWaitIfNeeded {
         // Similarly to AndroidGradleTestCase, sync (fake sync here) requires SDKs to be set up and
         // cleaned after the test to behave
->>>>>>> e2e9b046
-        // properly.
         val basePath = File(javaCodeInsightTestFixture.tempDirPath)
         prepareProjectSourcesWith?.let { it(basePath) }
         if (projectModuleBuilders.isNotEmpty()) {
@@ -746,14 +730,7 @@
 }
 
 class EdtAndroidProjectRule(val projectRule: AndroidProjectRule) :
-<<<<<<< HEAD
   TestRule by RuleChain.outerRule(EdtRule()).around(projectRule)!! {
-  val project: Project get() = projectRule.project
-  val fixture: CodeInsightTestFixture get() = projectRule.fixture
-  val testRootDisposable: Disposable get() = projectRule.testRootDisposable
-  fun setupProjectFrom(vararg moduleBuilders: ModuleModelBuilder) = projectRule.setupProjectFrom(*moduleBuilders)
-=======
-  TestRule by RuleChain.outerRule(projectRule).around(EdtRule())!! {
   val project: Project
     get() = projectRule.project
 
@@ -765,7 +742,6 @@
 
   fun setupProjectFrom(vararg moduleBuilders: ModuleModelBuilder) =
     projectRule.setupProjectFrom(*moduleBuilders)
->>>>>>> e2e9b046
 }
 
 fun AndroidProjectRule.onEdt(): EdtAndroidProjectRule = EdtAndroidProjectRule(this)
