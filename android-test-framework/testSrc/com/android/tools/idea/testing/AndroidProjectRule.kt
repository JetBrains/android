--- conflicted
+++ resolved
@@ -104,20 +104,7 @@
    *
    * Note: this property applies to some [AndroidProjectRule] builders only.
    */
-<<<<<<< HEAD
-  private var fixtureName: String? = null
-) : NamedExternalResource(), IntegrationTestEnvironment {
-
-  private var userHome: String? = null
-  lateinit var fixture: CodeInsightTestFixture
-  val mockitoCleaner = MockitoThreadLocalsCleaner()
-
-  val module: Module get() = fixture.module
-
-  val project: Project get() = fixture.project
-=======
   fun named(projectName: String?): AndroidProjectRule
->>>>>>> de127946
 
   val testRootDisposable: Disposable get() = fixture.testRootDisposable
   val project: Project get() = fixture.project
@@ -265,13 +252,6 @@
     }
   }
 
-<<<<<<< HEAD
-  fun <T : Any> replaceProjectService(serviceType: Class<T>, newServiceInstance: T) =
-      mocks.replaceProjectService(serviceType, newServiceInstance)
-
-  fun <T : Any> replaceService(serviceType: Class<T>, newServiceInstance: T) =
-      mocks.replaceApplicationService(serviceType, newServiceInstance)
-=======
   fun <T : Any> replaceProjectService(serviceType: Class<T>, newServiceInstance: T) {
     project.replaceService(serviceType, newServiceInstance, testRootDisposable)
   }
@@ -279,7 +259,6 @@
   fun <T : Any> replaceService(serviceType: Class<T>, newServiceInstance: T) {
     ApplicationManager.getApplication().replaceService(serviceType, newServiceInstance, testRootDisposable)
   }
->>>>>>> de127946
 
   fun <T : Any> mockService(serviceType: Class<T>): T {
     val mock = Mockito.mock(serviceType)
@@ -422,31 +401,10 @@
     StudioFlags.ANTIVIRUS_NOTIFICATION_ENABLED.override(false, flagsDisposable)
   }
 
-<<<<<<< HEAD
-    fixture.setUp()
-    // Initialize an Android manifest
-    if (initAndroid) {
-      addFacet(AndroidFacet.getFacetType(), AndroidFacet.NAME)
-    }
-    if (projectModuleBuilders != null) {
-      if (IdeSdks.getInstance().androidSdkPath != TestUtils.getSdk()) {
-        println("Tests: Replacing Android SDK from ${IdeSdks.getInstance().androidSdkPath} to ${TestUtils.getSdk()}")
-        AndroidGradleTests.setUpSdks(fixture, TestUtils.getSdk().toFile())
-      }
-      ApplicationManager.getApplication().invokeAndWait {
-        // Similarly to AndroidGradleTestCase, sync (fake sync here) requires SDKs to be set up and cleaned after the test to behave
-        // properly.
-        val basePath = File(fixture.tempDirPath)
-        prepareProjectSourcesWith?.let { it(basePath) }
-        if (projectModuleBuilders.isNotEmpty()) {
-          setupTestProjectFromAndroidModel(project, basePath, *projectModuleBuilders.toTypedArray())
-        }
-=======
   override fun after(description: Description) {
     runInEdtAndWait {
       if (withAndroidSdk) {
         removeAllAndroidSdks()
->>>>>>> de127946
       }
     }
     userHome?.let { System.setProperty("user.home", it) } ?: System.clearProperty("user.home")
@@ -465,28 +423,6 @@
   /**
    * True if this rule should include an Android SDK.
    */
-<<<<<<< HEAD
-  private fun createJavaCodeInsightTestFixture(description: Description): JavaCodeInsightTestFixture {
-    IdeaTestFixtureFactory.getFixtureFactory().registerFixtureBuilder(
-        AndroidTestCase.AndroidModuleFixtureBuilder::class.java,
-        AndroidTestCase.AndroidModuleFixtureBuilderImpl::class.java)
-
-    // Below "p" is just a short directory name for a project directory. We have some tests that need more than one project in a test,
-    // and they rely on ability to do "../another". This temporary directory test fixture will delete all of them at tear down.
-    val name = fixtureName ?: "p"
-    val tempDirFixture = object: AndroidTempDirTestFixture(name) {
-      private val tempRoot: String =
-        FileUtil.createTempDirectory("${UsefulTestCase.TEMP_DIR_MARKER}${Clock.systemUTC().millis()}", null, false).path
-      override fun getRootTempDirectory(): String = tempRoot
-      override fun tearDown() {
-        super.tearDown()  // Deletes the project directory.
-        try {
-          // Delete the temp directory where the project directory was created.
-          runWriteAction { VfsUtil.createDirectories(tempRoot).delete(this) }
-        }
-        catch (e: Throwable) {
-          addSuppressedException(e)
-=======
   private val withAndroidSdk: Boolean = false,
 
   /**
@@ -534,7 +470,6 @@
         val facetModel = facetManager.createModifiableModel()
         facets.forEach {
           facetModel.removeFacet(it)
->>>>>>> de127946
         }
         ApplicationManager.getApplication().runWriteAction { facetModel.commit() }
         facets.clear()
@@ -626,7 +561,7 @@
       // Delete the temp directory where the project directory was created.
       runWriteAction { VfsUtil.createDirectories(tempRoot).delete(this) }
     } catch (e: Throwable) {
-      addSuppressedException(e);
+      addSuppressedException(e)
     }
   }
 }
@@ -667,7 +602,7 @@
     override fun setUp() {
       javaCodeInsightTestFixture.setUp()
       prepareSdksForTests(javaCodeInsightTestFixture)
-      invokeAndWaitIfNeeded {
+      ApplicationManager.getApplication().invokeAndWait {
         // Similarly to AndroidGradleTestCase, sync (fake sync here) requires SDKs to be set up and cleaned after the test to behave
         // properly.
         val basePath = File(javaCodeInsightTestFixture.tempDirPath)
@@ -680,28 +615,12 @@
   }
 }
 
-<<<<<<< HEAD
-  /** Waits 2 seconds for the app resource repository to finish currently pending updates. */
-  @Throws(InterruptedException::class, TimeoutException::class)
-  fun waitForResourceRepositoryUpdates() {
-    waitForResourceRepositoryUpdates(module)
-  }
-
-  override fun getBaseTestPath(): String {
-    return fixture.tempDirPath
-  }
-}
-
-class EdtAndroidProjectRule(val projectRule: AndroidProjectRule) :
-  IntegrationTestEnvironment by projectRule,
-=======
 interface IntegrationTestEnvironmentRule : IntegrationTestEnvironment, TestRule {
   val testRootDisposable: Disposable
   fun <T : Any> replaceService(serviceType: Class<T>, newServiceInstance: T)
 }
 
 class EdtAndroidProjectRule(val projectRule: AndroidProjectRule) :
->>>>>>> de127946
   TestRule by RuleChain.outerRule(projectRule).around(EdtRule())!! {
   val project: Project get() = projectRule.project
   val fixture: CodeInsightTestFixture get() = projectRule.fixture
