/*
 * Copyright (C) 2017 The Android Open Source Project
 *
 * Licensed under the Apache License, Version 2.0 (the "License");
 * you may not use this file except in compliance with the License.
 * You may obtain a copy of the License at
 *
 *      http://www.apache.org/licenses/LICENSE-2.0
 *
 * Unless required by applicable law or agreed to in writing, software
 * distributed under the License is distributed on an "AS IS" BASIS,
 * WITHOUT WARRANTIES OR CONDITIONS OF ANY KIND, either express or implied.
 * See the License for the specific language governing permissions and
 * limitations under the License.
 */
package com.android.tools.idea.testing

import com.android.sdklib.AndroidVersion
import com.android.testutils.MockitoThreadLocalsCleaner
import com.android.test.testutils.TestUtils
import com.android.tools.idea.flags.StudioFlags
import com.android.tools.idea.gradle.project.sync.snapshots.TestProjectDefinition
import com.android.tools.idea.sdk.AndroidSdks
import com.android.tools.idea.sdk.IdeSdks
import com.android.tools.idea.testing.flags.overrideForTest
import com.android.tools.tests.AdtTestProjectDescriptor
import com.android.tools.tests.AdtTestProjectDescriptors
import com.android.tools.tests.KotlinAdtTestProjectDescriptor
import com.android.utils.FileUtils
import com.intellij.application.options.CodeStyle
import com.intellij.facet.Facet
import com.intellij.facet.FacetConfiguration
import com.intellij.facet.FacetManager
import com.intellij.facet.FacetType
import com.intellij.openapi.Disposable
import com.intellij.openapi.application.ApplicationManager
import com.intellij.openapi.application.WriteAction
import com.intellij.openapi.application.runWriteAction
import com.intellij.openapi.extensions.ExtensionPointName
import com.intellij.openapi.externalSystem.service.project.manage.ProjectDataService
import com.intellij.openapi.module.Module
import com.intellij.openapi.project.Project
import com.intellij.openapi.projectRoots.ProjectJdkTable
import com.intellij.openapi.util.Disposer
import com.intellij.openapi.util.io.FileUtil
import com.intellij.openapi.vfs.VfsUtil
import com.intellij.psi.codeStyle.CodeStyleSettingsManager
import com.intellij.testFramework.EdtRule
import com.intellij.testFramework.IndexingTestUtil
import com.intellij.testFramework.UsefulTestCase
import com.intellij.testFramework.fixtures.CodeInsightTestFixture
import com.intellij.testFramework.fixtures.IdeaProjectTestFixture
import com.intellij.testFramework.fixtures.IdeaTestFixtureFactory
import com.intellij.testFramework.fixtures.JavaCodeInsightTestFixture
import com.intellij.testFramework.fixtures.JavaTestFixtureFactory
import com.intellij.testFramework.fixtures.TestFixtureBuilder
import com.intellij.testFramework.fixtures.impl.LightTempDirTestFixtureImpl
import com.intellij.testFramework.registerExtension
import com.intellij.testFramework.replaceService
import com.intellij.testFramework.runInEdtAndWait
import com.intellij.workspaceModel.ide.impl.WorkspaceModelCacheImpl
import java.io.File
import java.time.Clock
import java.util.concurrent.TimeoutException
import org.jetbrains.android.AndroidTempDirTestFixture
import org.jetbrains.android.AndroidTestCase
import org.jetbrains.android.AndroidTestCase.applyAndroidCodeStyleSettings
import org.jetbrains.android.AndroidTestCase.initializeModuleFixtureBuilderWithSrcAndGen
import org.jetbrains.android.UndisposedAndroidObjectsCheckerRule.Companion.checkUndisposedAndroidRelatedObjects
import org.jetbrains.android.facet.AndroidFacet
import org.junit.rules.RuleChain
import org.junit.rules.TestRule
import org.junit.runner.Description
import org.mockito.Mockito

/**
 * Rule that provides access to a [Project] containing one module configured with the Android facet.
 *
 * The defaults settings are using a [LightTempDirTestFixtureImpl] which means that it does not
 * create any file on disk, but instead relly on a
 * [com.intellij.openapi.vfs.ex.temp.TempFileSystem]].
 *
 * For tests that rely on file on disk, use the [AndroidProjectRule.Factory.onDisk()] factory method
 * to use a full on disk fixture with a single module, otherwise use the
 * [AndroidProjectRule.Factory.inMemory()] method.
 */
interface AndroidProjectRule : TestRule {

  interface Typed<T : CodeInsightTestFixture, H> : AndroidProjectRule {
    override val fixture: T

    override fun initAndroid(shouldInit: Boolean): Typed<T, H>

    override fun named(projectName: String?): Typed<T, H>

    override fun withKotlin(descriptor: KotlinAdtTestProjectDescriptor?): Typed<T, H>

    val testHelpers: H
  }

  val fixture: CodeInsightTestFixture

  /**
   * true iff the default module should be a valid Android module (if it should have an Android
   * manifest and the Android facet attached).
   *
   * Note: this property applies to some [AndroidProjectRule] builders only.
   */
  fun initAndroid(shouldInit: Boolean): AndroidProjectRule

  /**
   * Gives a name to the project created by this rule.
   *
   * Note: this property applies to some [AndroidProjectRule] builders only.
   */
  fun named(projectName: String?): AndroidProjectRule

  /**
   * Enables Kotlin and the Kotlin standard library for this project, using the given Kotlin project
   * descriptor. Passing `null` disables Kotlin.
   */
  fun withKotlin(
    descriptor: KotlinAdtTestProjectDescriptor? = AdtTestProjectDescriptors.kotlin()
  ): AndroidProjectRule

  val testRootDisposable: Disposable
    get() = fixture.testRootDisposable

  val project: Project
    get() = fixture.project

  val module: Module
    get() = fixture.module

  /** Factories method to build an [AndroidProjectRule] */
  companion object {
    /**
     * Returns an [AndroidProjectRule] that uses a fixture which create the project in an in memory
     * TempFileSystem
     *
     * @see IdeaTestFixtureFactory.createLightFixtureBuilder
     */
    @JvmStatic
    fun inMemory(): Typed<CodeInsightTestFixture, Nothing> {
      val testEnvironmentRule = TestEnvironmentRuleImpl(withAndroidSdk = false)
      val fixtureRule = FixtureRuleImpl(::createLightFixture, withAndroidSdk = false)
      val projectEnvironmentRule = ProjectEnvironmentRuleImpl { fixtureRule.project }
      return chain(testEnvironmentRule, fixtureRule, projectEnvironmentRule)
    }

    /**
     * Returns an [AndroidProjectRule] that uses a fixture on disk using a [JavaTestFixtureFactory]
     */
    @JvmStatic
    @JvmOverloads
    fun onDisk(
      fixtureName: String? = null,
      extraModules: List<String> = listOf(),
    ): Typed<JavaCodeInsightTestFixture, Nothing> {
      val testEnvironmentRule = TestEnvironmentRuleImpl(withAndroidSdk = false)
      val fixtureRule =
        FixtureRuleImpl(
          createHeavyFixtureFactory(extraModules),
          withAndroidSdk = false,
          fixtureName = fixtureName,
        )
      val projectEnvironmentRule = ProjectEnvironmentRuleImpl { fixtureRule.project }
      return chain(testEnvironmentRule, fixtureRule, projectEnvironmentRule)
    }

    /**
     * Returns an [AndroidProjectRule] that uses a fixture on disk using a [JavaTestFixtureFactory]
     * with an Android SDK using the given Android platform version.
     */
    @JvmStatic
    @JvmOverloads
    fun withSdk(
      androidPlatformVersion: AndroidVersion,
      fixtureName: String? = null,
      extraModules: List<String> = listOf(),
    ): Typed<JavaCodeInsightTestFixture, Nothing> {
      val testEnvironmentRule = TestEnvironmentRuleImpl(withAndroidSdk = true)
      val fixtureRule =
        FixtureRuleImpl(
          createHeavyFixtureFactory(extraModules),
          withAndroidSdk = true,
          androidPlatformVersion = androidPlatformVersion,
          fixtureName = fixtureName,
        )
      val projectEnvironmentRule = ProjectEnvironmentRuleImpl { fixtureRule.project }
      return chain(testEnvironmentRule, fixtureRule, projectEnvironmentRule)
    }

    /**
     * Returns an [AndroidProjectRule] that uses a fixture on disk using a [JavaTestFixtureFactory]
     * with an Android SDK using the given Android platform version.
     */
    // Needs an explicit overload so that callers don't need to depend on AndroidVersion in sdklib
    // to pass the default argument.
    @JvmStatic
    @JvmOverloads
    fun withSdk(fixtureName: String? = null, extraModules: List<String> = listOf()) =
      withSdk(Sdks.getLatestAndroidPlatform(), fixtureName, extraModules)

    /**
     * Returns an [AndroidProjectRule] that initializes the project from an instance of
     * [com.android.tools.idea.gradle.model.IdeAndroidProject] obtained from
     * [androidProjectBuilder]. Such a project will have a module from which an instance of
     * [com.android.tools.idea.model.AndroidModel] can be retrieved.
     */
    @JvmStatic
    fun withAndroidModel(
      androidProjectBuilder: AndroidProjectBuilder =
        createAndroidProjectBuilderForDefaultTestProjectStructure()
    ): Typed<JavaCodeInsightTestFixture, Nothing> {
      return withAndroidModels(
        prepareProjectSources = null,
        AndroidModuleModelBuilder(
          gradlePath = ":",
          selectedBuildVariant = "debug",
          projectBuilder = androidProjectBuilder,
        ),
      )
    }

    /**
     * Returns an [AndroidProjectRule] that initializes the project from models obtained from
     * [projectModuleBuilders].
     */
    @JvmStatic
    fun withAndroidModels(
      vararg projectModuleBuilders: ModuleModelBuilder
    ): Typed<JavaCodeInsightTestFixture, Nothing> =
      withAndroidModels(prepareProjectSources = null, *projectModuleBuilders)

    /**
     * Returns an [AndroidProjectRule] that initializes the project from models obtained from
     * [projectModuleBuilders].
     */
    @JvmStatic
    fun withAndroidModels(
      prepareProjectSources: ((dir: File) -> Unit)? = null,
      vararg projectModuleBuilders: ModuleModelBuilder,
    ): Typed<JavaCodeInsightTestFixture, Nothing> =
      withAndroidModels(
        prepareProjectSources = prepareProjectSources,
        *projectModuleBuilders,
        androidPlatformVersion = Sdks.getLatestAndroidPlatform(),
      )

    /**
     * Returns an [AndroidProjectRule] that initializes the project from models obtained from
     * [projectModuleBuilders] and populates its source directories by invoking
     * [prepareProjectSources].
     */
    @JvmStatic
    fun withAndroidModels(
      prepareProjectSources: ((dir: File) -> Unit)? = null,
      vararg projectModuleBuilders: ModuleModelBuilder,
      androidPlatformVersion: AndroidVersion = Sdks.getLatestAndroidPlatform(),
    ): Typed<JavaCodeInsightTestFixture, Nothing> {
      val fixtureFactory: FixtureFactory<JavaCodeInsightTestFixture> = { projectName, _ ->
        createJavaCodeInsightTestFixtureAndModels(
          projectName,
          projectModuleBuilders = projectModuleBuilders.toList(),
          prepareProjectSourcesWith = prepareProjectSources,
        )
      }

      val testEnvironmentRule = TestEnvironmentRuleImpl(withAndroidSdk = false)
      val fixtureRule =
        FixtureRuleImpl(
          fixtureFactory,
          withAndroidSdk = false,
          initAndroid = false,
          androidPlatformVersion = androidPlatformVersion,
        )
      val projectEnvironmentRule = ProjectEnvironmentRuleImpl { fixtureRule.project }
      return chain(testEnvironmentRule, fixtureRule, projectEnvironmentRule)
    }

    @JvmStatic
    @JvmOverloads
    fun withIntegrationTestEnvironment(
      androidPlatformVersion: AndroidVersion = Sdks.getLatestAndroidPlatform()
    ): IntegrationTestEnvironmentRule {
      val projectRule = withAndroidModels(androidPlatformVersion = androidPlatformVersion)
      val wrappedRules: TestRule =
        RuleChain.outerRule(EdtAndroidProjectRule(projectRule)).around(EdtRule())!!
      return object : IntegrationTestEnvironmentRule, TestRule by wrappedRules {
        override fun getBaseTestPath(): String = projectRule.fixture.tempDirPath

        override fun <T : Any> replaceService(serviceType: Class<T>, newServiceInstance: T) =
          projectRule.replaceService(serviceType, newServiceInstance)

        override val testRootDisposable: Disposable
          get() = projectRule.testRootDisposable
      }
    }

    @JvmStatic
    fun testProject(
      testProjectDefinition: TestProjectDefinition
    ): Typed<JavaCodeInsightTestFixture, TestProjectTestHelpers> {
      val testEnvironmentRule = TestEnvironmentRuleImpl(withAndroidSdk = true)
      val fixtureRule = TestProjectFixtureRuleImpl(testProjectDefinition)
      val projectEnvironmentRule = ProjectEnvironmentRuleImpl { fixtureRule.fixture.project }
      return chain(
        testEnvironmentRule,
        fixtureRule,
        projectEnvironmentRule,
        edtRule = EdtRule(),
        tools =
          object : TestProjectTestHelpers {
            override val projectRoot: File
              get() = fixtureRule.projectRoot

            override fun selectModule(module: Module) {
              fixtureRule.selectModule(module)
            }
          },
      )
    }
  }

  fun <T : Any> replaceProjectService(serviceType: Class<T>, newServiceInstance: T) {
    project.replaceService(serviceType, newServiceInstance, testRootDisposable)
  }

  fun <T : Any> replaceService(serviceType: Class<T>, newServiceInstance: T) {
    ApplicationManager.getApplication()
      .replaceService(serviceType, newServiceInstance, testRootDisposable)
  }

  fun <T : Any> mockService(serviceType: Class<T>): T {
    val mock = Mockito.mock(serviceType)
    ApplicationManager.getApplication().replaceService(serviceType, mock, testRootDisposable)
    return mock
  }

  fun <T : Any> mockProjectService(serviceType: Class<T>): T {
    val mock = Mockito.mock(serviceType)
    project.replaceService<T>(serviceType, mock, testRootDisposable)
    return mock
  }

  fun <T : Any> registerExtension(epName: ExtensionPointName<T>, extension: T) =
    project.registerExtension(epName, extension, fixture.projectDisposable)

  fun setupProjectFrom(vararg moduleBuilders: ModuleModelBuilder) {
    val basePath = File(fixture.tempDirPath)
    setupTestProjectFromAndroidModel(project, basePath, *moduleBuilders)
  }

  /** Waits 2 seconds for the app resource repository to finish currently pending updates. */
  @Throws(InterruptedException::class, TimeoutException::class)
  fun waitForResourceRepositoryUpdates() {
    waitForResourceRepositoryUpdates(module)
  }

  interface TestProjectTestHelpers {
    val projectRoot: File

    fun selectModule(module: Module)
  }
}

/**
 * The outer rule in the default implementation of the [AndroidProjectRule] chain of rules.
 *
 * [TestEnvironmentRule] is supposed to set up the Android Studio test environment which does not
 * require IntelliJ's test application being initialized.
 */
internal interface TestEnvironmentRule : TestRule

/**
 * The inner rule in the default implementation of the [AndroidProjectRule] chain of rules.
 *
 * [FixtureRule] is supposed to set up the project and code insight fixtures used by the test. .
 */
internal interface FixtureRule<T : CodeInsightTestFixture> : TestRule {
  var initAndroid: Boolean
  var fixtureName: String?
  var projectDescriptor: AdtTestProjectDescriptor

  val testRootDisposable: Disposable
  val fixture: T
}

/**
 * The innermost rule in the default implementation of the [AndroidProjectRule] chain of rules.
 *
 * [ProjectEnvironmentRule] is supposed to apply project specific test environment settings.
 */
internal interface ProjectEnvironmentRule : TestRule

/**
 * Combines implementations of the standard [AndroidProjectRule] chain components into a functioning
 * rule.
 *
 * Note: This utility provides a common structure to [AndroidProjectRule] variations, however custom
 * implementations that do not follow this pattern are possible.
 */
private fun <T : CodeInsightTestFixture, H> chain(
  testEnvironmentRule: TestEnvironmentRule,
  fixtureRule: FixtureRule<T>,
  projectEnvironmentRule: ProjectEnvironmentRule,
  edtRule: EdtRule? = null,
  tools: H? = null,
): AndroidProjectRule.Typed<T, H> {
  val chain =
    RuleChain.outerRule(testEnvironmentRule)
      .maybeAround(edtRule)
      .around(fixtureRule)
      .around(projectEnvironmentRule)
  return object : AndroidProjectRule.Typed<T, H>, TestRule by chain {
    override val testRootDisposable: Disposable
      get() = fixtureRule.testRootDisposable

    override val fixture: T
      get() = fixtureRule.fixture

    override fun initAndroid(shouldInit: Boolean): AndroidProjectRule.Typed<T, H> {
      fixtureRule.initAndroid = shouldInit
      return this
    }

    override fun named(projectName: String?): AndroidProjectRule.Typed<T, H> {
      fixtureRule.fixtureName = projectName
      return this
    }

    override fun withKotlin(
      descriptor: KotlinAdtTestProjectDescriptor?
    ): AndroidProjectRule.Typed<T, H> {
      fixtureRule.projectDescriptor = descriptor ?: AdtTestProjectDescriptors.java()
      return this
    }

    override val testHelpers: H
      get() = tools ?: error("Tools not available")
  }
}

class TestEnvironmentRuleImpl(val withAndroidSdk: Boolean) :
  NamedExternalResource(), TestEnvironmentRule {
  private val testEnvironmentDisposable: Disposable = Disposer.newDisposable()
  val mockitoCleaner = MockitoThreadLocalsCleaner()
  private var userHome: String? = null

  override fun before(description: Description) {
    try {
      doBeforeActions(description)
    } catch (t: Throwable) {
      // cleanup if init failed
      mockitoCleaner.cleanupAndTearDown()
      throw t
    }
  }

  private fun doBeforeActions(description: Description) {
    mockitoCleaner.setup()

    userHome = System.getProperty("user.home")
    // this leads to "File accessed outside allowed roots" exception in many test cases,
    // since it doesn't allow us to access files in ~/.m2/repository, by overriding the user.home property.
    //val testSpecificName =
    //  UsefulTestCase.TEMP_DIR_MARKER + description.testClass.simpleName.substringAfterLast('$')
    //// Reset user home directory.
    //System.setProperty(
    //  "user.home",
    //  FileUtils.join(FileUtil.getTempDirectory(), testSpecificName, "nonexistent_user_home"),
    //)

    // Disable antivirus checks on Windows.
<<<<<<< HEAD
    StudioFlags.ANTIVIRUS_METRICS_ENABLED.overrideForTest(false, testEnvironmentDisposable)
    StudioFlags.ANTIVIRUS_NOTIFICATION_ENABLED.overrideForTest(false, testEnvironmentDisposable)

    // Enable workspace model cache
    WorkspaceModelCacheImpl.forceEnableCaching(testEnvironmentDisposable)
=======
    StudioFlags.ANTIVIRUS_METRICS_ENABLED.overrideForTest(false, flagsDisposable)
    StudioFlags.ANTIVIRUS_NOTIFICATION_ENABLED.overrideForTest(false, flagsDisposable)

    try {
      ProjectDataService.EP_NAME.point.extensionList.firstOrNull {
        it.javaClass.name == "com.intellij.javaee.web.gradle.WebDetectionExclusionModuleDataService"
      }?.let { ep ->
        ProjectDataService.EP_NAME.point.unregisterExtension(ep.javaClass)
      }
    } catch (_: Throwable) {
    }
>>>>>>> ca231736
  }

  override fun after(description: Description) {
    runInEdtAndWait {
      if (withAndroidSdk) {
        removeAllAndroidSdks()
      }
    }
    userHome?.let { System.setProperty("user.home", it) } ?: System.clearProperty("user.home")
    mockitoCleaner.cleanupAndTearDown()
    runInEdtAndWait { Disposer.dispose(testEnvironmentDisposable) }
    checkUndisposedAndroidRelatedObjects()
  }
}

typealias FixtureFactory<T> =
  (projectName: String, projectDescriptor: AdtTestProjectDescriptor) -> T

class FixtureRuleImpl<T : CodeInsightTestFixture>(
  /** A method to create [CodeInsightTestFixture] instance. */
  private val fixtureFactory: FixtureFactory<T>,

  /** True if this rule should include an Android SDK. */
  private val withAndroidSdk: Boolean = false,

  /**
   * Version of the android platform to use e.g. `android-33`. Only has effect when `withAndroidSdk
   * = true`.
   */
  private val androidPlatformVersion: AndroidVersion = Sdks.getLatestAndroidPlatform(),

  /**
   * true iff the default module should be a valid Android module (if it should have an Android
   * manifest and the Android facet attached).
   */
  override var initAndroid: Boolean = true,

  /**
   * Name of the fixture used to create the project directory when not using a light fixture.
   *
   * Default is the test class' short name.
   */
  override var fixtureName: String? = null,

  /** The project descriptor to use to set up language features and standard libraries. */
  override var projectDescriptor: AdtTestProjectDescriptor = AdtTestProjectDescriptors.default(),
) : NamedExternalResource(), FixtureRule<T> {

  override val testRootDisposable: Disposable
    get() = fixture.testRootDisposable

  lateinit var _fixture: T
  override val fixture: T
    get() = _fixture

  val module: Module
    get() = fixture.module

  val project: Project
    get() = fixture.project

  val mockitoCleaner = MockitoThreadLocalsCleaner()
  private val facets = ArrayList<Facet<*>>()

  override fun before(description: Description) {
    try {
      doBeforeActions(description)
    } catch (t: Throwable) {
      // cleanup if init failed
      mockitoCleaner.cleanupAndTearDown()
      throw t
    }
  }

  override fun after(description: Description) {
    runInEdtAndWait {
      if (facets.isNotEmpty()) {
        val facetManager = FacetManager.getInstance(module)
        val facetModel = facetManager.createModifiableModel()
        facets.forEach { facetModel.removeFacet(it) }
        ApplicationManager.getApplication().runWriteAction { facetModel.commit() }
        facets.clear()
      }
    }
    fixture.tearDown()
  }

  private fun doBeforeActions(description: Description) {
    val projectName = fixtureName ?: description.shortDisplayName
    _fixture = fixtureFactory(projectName, projectDescriptor)

    fixture.setUp()
    // Initialize an Android manifest
    if (initAndroid) {
      addFacet(AndroidFacet.getFacetType(), AndroidFacet.NAME)
    }

    // Wait for indexing to finish, especially if an SDK was added to the classpath.
    IndexingTestUtil.waitUntilIndexesAreReady(fixture.project)
  }

  private fun <T : Facet<C>, C : FacetConfiguration> addFacet(
    type: FacetType<T, C>,
    facetName: String,
  ): T {
    val facetManager = FacetManager.getInstance(module)
    val facet = facetManager.createFacet<T, C>(type, facetName, null)
    runInEdtAndWait {
      if (withAndroidSdk) {
        Sdks.addAndroidSdk(fixture.testRootDisposable, module, androidPlatformVersion)
      }
      val facetModel = facetManager.createModifiableModel()
      facetModel.addFacet(facet)
      ApplicationManager.getApplication().runWriteAction { facetModel.commit() }
      facets.add(facet)
    }
    return facet
  }
}

class ProjectEnvironmentRuleImpl(private val project: () -> Project) :
  NamedExternalResource(), ProjectEnvironmentRule {

  override fun before(description: Description) {
    // Apply Android Studio code style settings (tests running as the Android plugin in IDEA should
    // behave the same)
    val settings = CodeStyle.getSettings(project()).clone()
    applyAndroidCodeStyleSettings(settings)
    CodeStyleSettingsManager.getInstance(project()).setTemporarySettings(settings)

    AndroidTestCase.registerLongRunningThreads()
  }

  override fun after(description: Description) {
    CodeStyleSettingsManager.getInstance(project()).dropTemporarySettings()
  }
}

private fun createLightFixture(
  projectName: String,
  projectDescriptor: AdtTestProjectDescriptor,
): CodeInsightTestFixture {
  // This is a very abstract way to initialize a new Project and a single Module.
  val factory = IdeaTestFixtureFactory.getFixtureFactory()
  val projectBuilder = factory.createLightFixtureBuilder(projectDescriptor, projectName)
  return factory.createCodeInsightFixture(projectBuilder.fixture, LightTempDirTestFixtureImpl(true))
}

private fun createJavaCodeInsightTestFixture(
  projectName: String
): Pair<TestFixtureBuilder<IdeaProjectTestFixture>, JavaCodeInsightTestFixture> {
  val name = projectName
  val tempDirFixture = AndroidProjectRuleTempDirectoryFixture(name)
  val projectBuilder =
    IdeaTestFixtureFactory.getFixtureFactory()
      .createFixtureBuilder(name, tempDirFixture.projectDir.parentFile.toPath(), true)

  val javaCodeInsightTestFixture =
    JavaTestFixtureFactory.getFixtureFactory()
      .createCodeInsightFixture(projectBuilder.fixture, tempDirFixture)

  return projectBuilder to javaCodeInsightTestFixture
}

/**
 * A [com.intellij.testFramework.fixtures.impl.TempDirTestFixtureImpl] that creates a unique temp
 * directory for each test and deletes it at [tearDown].
 */
internal class AndroidProjectRuleTempDirectoryFixture(name: String) :
  AndroidTempDirTestFixture(name) {
  private val tempRoot: String =
    FileUtil.createTempDirectory(
        "${UsefulTestCase.TEMP_DIR_MARKER}${Clock.systemUTC().millis()}",
        null,
        false,
      )
      .path

  override fun getRootTempDirectory(): String = tempRoot

  override fun tearDown() {
    super.tearDown() // Deletes the project directory.
    try {
      // Delete the temp directory where the project directory was created.
      runWriteAction { VfsUtil.createDirectories(tempRoot).delete(this) }
    } catch (e: Throwable) {
      addSuppressedException(e)
    }
  }
}

private fun createHeavyFixtureFactory(
  extraModuleNames: List<String>
): FixtureFactory<JavaCodeInsightTestFixture> {
  fun createHeavyFixture(
    projectName: String,
    projectDescriptor: AdtTestProjectDescriptor,
  ): JavaCodeInsightTestFixture {
    IdeaTestFixtureFactory.getFixtureFactory()
      .registerFixtureBuilder(
        AndroidTestCase.AndroidModuleFixtureBuilder::class.java,
        AndroidTestCase.AndroidModuleFixtureBuilderImpl::class.java,
      )

    val (projectBuilder, javaCodeInsightTestFixture) = createJavaCodeInsightTestFixture(projectName)

    val moduleFixtureBuilder =
      projectBuilder.addModule(AndroidTestCase.AndroidModuleFixtureBuilder::class.java)
    moduleFixtureBuilder.setProjectDescriptor(projectDescriptor)
    initializeModuleFixtureBuilderWithSrcAndGen(
      moduleFixtureBuilder,
      javaCodeInsightTestFixture.tempDirPath,
    )

    for (extraModuleName in extraModuleNames) {
      val moduleRootPath = "${javaCodeInsightTestFixture.tempDirPath}/${extraModuleName}"
      File(moduleRootPath).mkdirs()
      val extraModuleFixtureBuilder =
        projectBuilder.addModule(AndroidTestCase.AndroidModuleFixtureBuilder::class.java)
      extraModuleFixtureBuilder.setProjectDescriptor(projectDescriptor)
      extraModuleFixtureBuilder.setModuleName(extraModuleName)
      initializeModuleFixtureBuilderWithSrcAndGen(extraModuleFixtureBuilder, moduleRootPath)
    }

    return javaCodeInsightTestFixture
  }

  return ::createHeavyFixture
}

/**
 * Create a project using [JavaCodeInsightTestFixture] with an Android module. The project is
 * created on disk under the /tmp folder
 */
private fun createJavaCodeInsightTestFixtureAndModels(
  projectName: String,
  projectModuleBuilders: List<ModuleModelBuilder>,
  prepareProjectSourcesWith: ((File) -> Unit)? = null,
): JavaCodeInsightTestFixture {
  val (projectBuilder, javaCodeInsightTestFixture) = createJavaCodeInsightTestFixture(projectName)

  return object : JavaCodeInsightTestFixture by javaCodeInsightTestFixture {
    override fun getTestRootDisposable(): Disposable =
      javaCodeInsightTestFixture.testRootDisposable // KT-18324

    override fun setUp() {
      javaCodeInsightTestFixture.setUp()
      prepareSdksForTests(javaCodeInsightTestFixture)
      ApplicationManager.getApplication().invokeAndWait {
        // Similarly to AndroidGradleTestCase, sync (fake sync here) requires SDKs to be set up and
        // cleaned after the test to behave
        // properly.
        val basePath = File(javaCodeInsightTestFixture.tempDirPath)
        prepareProjectSourcesWith?.let { it(basePath) }
        if (projectModuleBuilders.isNotEmpty()) {
          setupTestProjectFromAndroidModel(project, basePath, *projectModuleBuilders.toTypedArray())
        }
      }
    }
  }
}

interface IntegrationTestEnvironmentRule : IntegrationTestEnvironment, TestRule {
  val testRootDisposable: Disposable

  fun <T : Any> replaceService(serviceType: Class<T>, newServiceInstance: T)
}

class EdtAndroidProjectRule(val projectRule: AndroidProjectRule) :
  TestRule by RuleChain.outerRule(EdtRule()).around(projectRule)!! {
  val project: Project
    get() = projectRule.project

  val fixture: CodeInsightTestFixture
    get() = projectRule.fixture

  val testRootDisposable: Disposable
    get() = projectRule.testRootDisposable

  fun setupProjectFrom(vararg moduleBuilders: ModuleModelBuilder) =
    projectRule.setupProjectFrom(*moduleBuilders)
}

fun AndroidProjectRule.onEdt(): EdtAndroidProjectRule = EdtAndroidProjectRule(this)

internal fun removeAllAndroidSdks() {
  val sdks = AndroidSdks.getInstance().allAndroidSdks
  for (sdk in sdks) {
    WriteAction.runAndWait<RuntimeException> { ProjectJdkTable.getInstance().removeJdk(sdk!!) }
  }
}

private fun prepareSdksForTests(javaCodeInsightTestFixture: JavaCodeInsightTestFixture) {
  if (IdeSdks.getInstance().androidSdkPath != TestUtils.getSdk()) {
    println(
      "Tests: Replacing Android SDK from ${IdeSdks.getInstance().androidSdkPath} to ${TestUtils.getSdk()}"
    )
    AndroidGradleTests.setUpSdks(javaCodeInsightTestFixture, TestUtils.getSdk().toFile())
  }
}

private fun RuleChain.maybeAround(rule: TestRule?): RuleChain {
  return if (rule != null) around(rule) else this
}<|MERGE_RESOLUTION|>--- conflicted
+++ resolved
@@ -473,15 +473,11 @@
     //)
 
     // Disable antivirus checks on Windows.
-<<<<<<< HEAD
     StudioFlags.ANTIVIRUS_METRICS_ENABLED.overrideForTest(false, testEnvironmentDisposable)
     StudioFlags.ANTIVIRUS_NOTIFICATION_ENABLED.overrideForTest(false, testEnvironmentDisposable)
 
     // Enable workspace model cache
     WorkspaceModelCacheImpl.forceEnableCaching(testEnvironmentDisposable)
-=======
-    StudioFlags.ANTIVIRUS_METRICS_ENABLED.overrideForTest(false, flagsDisposable)
-    StudioFlags.ANTIVIRUS_NOTIFICATION_ENABLED.overrideForTest(false, flagsDisposable)
 
     try {
       ProjectDataService.EP_NAME.point.extensionList.firstOrNull {
@@ -491,7 +487,6 @@
       }
     } catch (_: Throwable) {
     }
->>>>>>> ca231736
   }
 
   override fun after(description: Description) {
