--- conflicted
+++ resolved
@@ -38,11 +38,7 @@
 import static com.intellij.openapi.util.io.FileUtil.toSystemDependentName;
 import static com.intellij.openapi.util.text.StringUtil.isEmpty;
 import static com.intellij.openapi.vfs.VfsUtil.findFileByIoFile;
-<<<<<<< HEAD
-=======
-import static com.intellij.pom.java.LanguageLevel.JDK_1_8;
 import static org.junit.Assert.assertTrue;
->>>>>>> 799703f0
 
 import com.android.builder.model.SyncIssue;
 import com.android.testutils.TestUtils;
@@ -55,7 +51,6 @@
 import com.android.tools.idea.gradle.util.GradleProperties;
 import com.android.tools.idea.gradle.util.GradleWrapper;
 import com.android.tools.idea.gradle.util.LocalProperties;
-import com.android.tools.idea.npw.template.KotlinVersionProvider;
 import com.android.tools.idea.sdk.IdeSdks;
 import com.android.tools.idea.util.AndroidTestPaths;
 import com.google.common.base.Charsets;
@@ -198,13 +193,9 @@
       contents = replaceRegexGroup(contents, "classpath ['\"]com.android.tools.build:gradle:(.+)['\"]",
                                    pluginVersion);
 
-<<<<<<< HEAD
-      String kotlinVersion = KotlinVersionProvider.getInstance().getKotlinVersionForGradle();
-=======
       if (kotlinVersion == null) {
         kotlinVersion = getKotlinVersionForTests();
       }
->>>>>>> 799703f0
       contents = replaceRegexGroup(contents, "ext.kotlin_version ?= ?['\"](.+)['\"]", kotlinVersion);
 
       // App compat version needs to match compile SDK
@@ -243,17 +234,10 @@
       contents = replaceRegexGroup(contents, "classpath\\(['\"]com.android.tools.build:gradle:(.+)['\"]",
                                    pluginVersion);
       contents = replaceRegexGroup(contents, "[a-zA-Z]+\\s*\\(?\\s*['\"]org.jetbrains.kotlin:kotlin[a-zA-Z\\-]*:(.+)['\"]",
-<<<<<<< HEAD
-                                   KotlinVersionProvider.getInstance().getKotlinVersionForGradle());
-      // "implementation"(kotlin("stdlib", "1.3.61"))
-      contents =
-        replaceRegexGroup(contents, "\"[a-zA-Z]+\"\\s*\\(\\s*kotlin\\(\"[a-zA-Z\\-]+\",\\s*\"(.+)\"", KotlinVersionProvider.getInstance().getKotlinVersionForGradle());
-=======
                                    kotlinVersion);
       // "implementation"(kotlin("stdlib", "1.3.61"))
       contents =
         replaceRegexGroup(contents, "\"[a-zA-Z]+\"\\s*\\(\\s*kotlin\\(\"[a-zA-Z\\-]+\",\\s*\"(.+)\"", kotlinVersion);
->>>>>>> 799703f0
       contents = replaceRegexGroup(contents, "\\(\"com.android.application\"\\) version \"(.+)\"", pluginVersion);
       contents = replaceRegexGroup(contents, "\\(\"com.android.library\"\\) version \"(.+)\"", pluginVersion);
       contents = replaceRegexGroup(contents, "buildToolsVersion\\(\"(.+)\"\\)", buildEnvironment.getBuildToolsVersion());
