--- conflicted
+++ resolved
@@ -20,15 +20,9 @@
 import com.android.ide.common.gradle.Component
 import com.android.sdklib.AndroidVersion
 import com.android.sdklib.devices.Abi
-<<<<<<< HEAD
 import com.android.test.testutils.TestUtils
 import com.android.test.testutils.TestUtils.getLatestAndroidPlatform
 import com.android.test.testutils.TestUtils.getSdk
-=======
-import com.android.testutils.TestUtils
-import com.android.testutils.TestUtils.getLatestAndroidPlatform
-import com.android.testutils.TestUtils.getSdk
->>>>>>> 8b7d83e8
 import com.android.tools.idea.concurrency.coroutineScope
 import com.android.tools.idea.gradle.LibraryFilePaths
 import com.android.tools.idea.gradle.model.ARTIFACT_NAME_ANDROID_TEST
@@ -224,9 +218,7 @@
 import org.jetbrains.annotations.SystemIndependent
 import org.jetbrains.kotlin.idea.base.externalSystem.findAll
 import org.jetbrains.kotlin.idea.base.plugin.KotlinPluginModeProvider
-import org.jetbrains.kotlin.idea.core.script.SCRIPT_DEPENDENCIES_SOURCES
 import org.jetbrains.kotlin.idea.core.script.dependencies.KotlinScriptWorkspaceFileIndexContributor
-import org.jetbrains.kotlin.idea.gradleJava.scripting.GradleScriptDependenciesSource
 import org.jetbrains.plugins.gradle.model.DefaultGradleExtension
 import org.jetbrains.plugins.gradle.model.DefaultGradleExtensions
 import org.jetbrains.plugins.gradle.model.ExternalProject
@@ -757,10 +749,7 @@
     unifiedTestPlatformEnabled = true,
     useAndroidX = false,
     dataBindingEnabled = false,
-<<<<<<< HEAD
-=======
     generateManifestClass = true,
->>>>>>> 8b7d83e8
   )
 
 fun AndroidProjectStubBuilder.buildDefaultConfigStub() = IdeProductFlavorContainerImpl(
@@ -2247,18 +2236,6 @@
       val project = runInEdtAndGet {
         PlatformTestUtil.dispatchAllEventsInIdeEventQueue();
 
-<<<<<<< HEAD
-        if (options.disableKtsRelatedIndexing) {
-          // [KotlinScriptWorkspaceFileIndexContributor] contributes a lot of classes/sources to index in order to provide Ctrl+Space
-          // experience in the code editor. It takes approximately 4 minutes to complete. We unregister the contributor to make our tests
-          // run faster.
-          val ep = WorkspaceFileIndexImpl.EP_NAME
-          val filteredExtensions = ep.extensionList.filterNot { it is KotlinScriptWorkspaceFileIndexContributor }
-          ExtensionTestUtil.maskExtensions(ep, filteredExtensions, disposable)
-        }
-
-=======
->>>>>>> 8b7d83e8
         var afterCreateCalled = false
 
         fun afterCreate(project: Project) {
@@ -2684,8 +2661,4 @@
   val ep = WorkspaceFileIndexImpl.EP_NAME
   val filteredExtensions = ep.extensionList.filter { it !is KotlinScriptWorkspaceFileIndexContributor }
   ExtensionTestUtil.maskExtensions(ep, filteredExtensions, disposable)
-
-  if (KotlinPluginModeProvider.isK2Mode()) {
-    SCRIPT_DEPENDENCIES_SOURCES.getPoint(project).unregisterExtension(GradleScriptDependenciesSource::class.java)
-  }
 }