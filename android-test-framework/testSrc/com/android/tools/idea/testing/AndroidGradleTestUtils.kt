--- conflicted
+++ resolved
@@ -23,13 +23,14 @@
 import com.android.projectmodel.ARTIFACT_NAME_UNIT_TEST
 import com.android.sdklib.AndroidVersion
 import com.android.sdklib.devices.Abi
+import com.android.testutils.TestUtils
 import com.android.testutils.TestUtils.getLatestAndroidPlatform
 import com.android.testutils.TestUtils.getSdk
-import com.android.testutils.TestUtils.resolveWorkspacePath
 import com.android.tools.idea.gradle.LibraryFilePaths
 import com.android.tools.idea.gradle.model.IdeAaptOptions
 import com.android.tools.idea.gradle.model.IdeAndroidProjectType
 import com.android.tools.idea.gradle.model.IdeArtifactName
+import com.android.tools.idea.gradle.model.IdeModuleSourceSet
 import com.android.tools.idea.gradle.model.impl.IdeAaptOptionsImpl
 import com.android.tools.idea.gradle.model.impl.IdeAndroidArtifactImpl
 import com.android.tools.idea.gradle.model.impl.IdeAndroidGradlePluginProjectFlagsImpl
@@ -39,6 +40,7 @@
 import com.android.tools.idea.gradle.model.impl.IdeBuildTasksAndOutputInformationImpl
 import com.android.tools.idea.gradle.model.impl.IdeBuildTypeContainerImpl
 import com.android.tools.idea.gradle.model.impl.IdeBuildTypeImpl
+import com.android.tools.idea.gradle.model.impl.IdeCustomSourceDirectoryImpl
 import com.android.tools.idea.gradle.model.impl.IdeDependenciesImpl
 import com.android.tools.idea.gradle.model.impl.IdeDependenciesInfoImpl
 import com.android.tools.idea.gradle.model.impl.IdeJavaArtifactImpl
@@ -64,6 +66,7 @@
 import com.android.tools.idea.gradle.project.facet.java.JavaFacet
 import com.android.tools.idea.gradle.project.facet.ndk.NdkFacet
 import com.android.tools.idea.gradle.project.model.AndroidModuleModel
+import com.android.tools.idea.gradle.project.model.GradleAndroidModel
 import com.android.tools.idea.gradle.project.model.GradleModuleModel
 import com.android.tools.idea.gradle.project.model.JavaModuleModel
 import com.android.tools.idea.gradle.project.model.NdkModuleModel
@@ -88,7 +91,6 @@
 import com.android.tools.idea.projectsystem.AndroidProjectRootUtil
 import com.android.tools.idea.projectsystem.ProjectSystemService
 import com.android.tools.idea.projectsystem.ProjectSystemSyncManager
-import com.android.tools.idea.projectsystem.getAndroidFacets
 import com.android.tools.idea.projectsystem.getHolderModule
 import com.android.tools.idea.projectsystem.getProjectSystem
 import com.android.tools.idea.projectsystem.gradle.GradleProjectPath
@@ -97,6 +99,7 @@
 import com.android.tools.idea.util.runWhenSmartAndSynced
 import com.android.utils.FileUtils
 import com.android.utils.appendCapitalized
+import com.android.utils.combineAsCamelCase
 import com.android.utils.cxx.CompileCommandsEncoder
 import com.google.common.truth.Truth.assertThat
 import com.google.common.util.concurrent.ListenableFuture
@@ -104,6 +107,7 @@
 import com.intellij.build.events.BuildEvent
 import com.intellij.build.events.MessageEvent
 import com.intellij.externalSystem.JavaProjectData
+import com.intellij.ide.impl.OpenProjectTask
 import com.intellij.ide.impl.ProjectUtil
 import com.intellij.openapi.Disposable
 import com.intellij.openapi.application.ApplicationManager
@@ -123,6 +127,7 @@
 import com.intellij.openapi.project.ProjectManager
 import com.intellij.openapi.project.doNotEnableExternalStorageByDefaultInTests
 import com.intellij.openapi.project.ex.ProjectEx
+import com.intellij.openapi.roots.libraries.LibraryTablesRegistrar
 import com.intellij.openapi.util.Disposer
 import com.intellij.openapi.util.io.FileUtil
 import com.intellij.openapi.util.io.FileUtil.toSystemDependentName
@@ -132,6 +137,7 @@
 import com.intellij.openapi.vfs.VirtualFile
 import com.intellij.openapi.vfs.VirtualFileManager
 import com.intellij.pom.java.LanguageLevel
+import com.intellij.psi.codeStyle.CodeStyleSettingsManager
 import com.intellij.testFramework.PlatformTestUtil
 import com.intellij.testFramework.UsefulTestCase
 import com.intellij.testFramework.fixtures.JavaCodeInsightTestFixture
@@ -143,6 +149,7 @@
 import com.intellij.util.text.nullize
 import org.jetbrains.android.AndroidTestBase
 import org.jetbrains.android.facet.AndroidFacet
+import org.jetbrains.android.util.firstNotNullResult
 import org.jetbrains.annotations.SystemDependent
 import org.jetbrains.annotations.SystemIndependent
 import org.jetbrains.plugins.gradle.model.ExternalProject
@@ -233,10 +240,15 @@
   val defaultConfig: IdeProductFlavorContainerImpl
   val debugBuildType: IdeBuildTypeContainerImpl?
   val releaseBuildType: IdeBuildTypeContainerImpl?
+  val flavorDimensions: List<String>?
   val dynamicFeatures: List<String>
   val viewBindingOptions: IdeViewBindingOptionsImpl
   val dependenciesInfo: IdeDependenciesInfoImpl
   val supportsBundleTask: Boolean
+  fun productFlavors(dimension: String): List<IdeProductFlavorImpl>
+  fun productFlavorSourceProvider(flavor: String): IdeSourceProviderImpl
+  fun productFlavorContainers(dimension: String): List<IdeProductFlavorContainerImpl>
+
   fun androidModuleDependencies(variant: String): List<AndroidModuleDependency>?
   fun androidLibraryDependencies(variant: String): List<IdeAndroidLibraryImpl>?
   fun mainArtifact(variant: String): IdeAndroidArtifactImpl
@@ -272,24 +284,30 @@
   val releaseSourceProvider: AndroidProjectStubBuilder.() -> IdeSourceProviderImpl? = { buildReleaseSourceProviderStub() },
   val debugBuildType: AndroidProjectStubBuilder.() -> IdeBuildTypeContainerImpl? = { buildDebugBuildTypeStub() },
   val releaseBuildType: AndroidProjectStubBuilder.() -> IdeBuildTypeContainerImpl? = { buildReleaseBuildTypeStub() },
+  val flavorDimensions: AndroidProjectStubBuilder.() -> List<String>? = { null },
   val dynamicFeatures: AndroidProjectStubBuilder.() -> List<String> = { emptyList() },
   val viewBindingOptions: AndroidProjectStubBuilder.() -> IdeViewBindingOptionsImpl = { buildViewBindingOptions() },
   val dependenciesInfo: AndroidProjectStubBuilder.() -> IdeDependenciesInfoImpl = { buildDependenciesInfo() },
   val supportsBundleTask: AndroidProjectStubBuilder.() -> Boolean = { true },
-  val mainArtifactStub: AndroidProjectStubBuilder.(variant: String) -> IdeAndroidArtifactImpl = { variant -> buildMainArtifactStub(variant) },
-  val androidTestArtifactStub: AndroidProjectStubBuilder.(variant: String) -> IdeAndroidArtifactImpl =
-    { variant -> buildAndroidTestArtifactStub(variant) },
-  val unitTestArtifactStub: AndroidProjectStubBuilder.(variant: String) -> IdeJavaArtifactImpl =
-    { variant -> buildUnitTestArtifactStub(variant) },
-  val testFixturesArtifactStub: AndroidProjectStubBuilder.(variant: String) -> IdeAndroidArtifactImpl =
-    { variant -> buildTestFixturesArtifactStub(variant) },
+  val productFlavorsStub:  AndroidProjectStubBuilder.(dimension: String) -> List<IdeProductFlavorImpl> = { dimension -> emptyList() },
+  val productFlavorSourceProviderStub:  AndroidProjectStubBuilder.(flavor: String) -> IdeSourceProviderImpl =
+    { flavor -> sourceProvider(flavor) },
+  val productFlavorContainersStub:  AndroidProjectStubBuilder.(dimension: String) -> List<IdeProductFlavorContainerImpl> =
+    { dimension -> buildProductFlavorContainersStub(dimension) },
+  val mainArtifactStub: AndroidProjectStubBuilder.(variant: String) ->
+  IdeAndroidArtifactImpl = { variant -> buildMainArtifactStub(variant) },
+  val androidTestArtifactStub: AndroidProjectStubBuilder.(variant: String) ->
+  IdeAndroidArtifactImpl = { variant -> buildAndroidTestArtifactStub(variant) },
+  val unitTestArtifactStub: AndroidProjectStubBuilder.(variant: String) ->
+  IdeJavaArtifactImpl = { variant -> buildUnitTestArtifactStub(variant) },
+  val testFixturesArtifactStub: AndroidProjectStubBuilder.(variant: String) ->
+  IdeAndroidArtifactImpl = { variant -> buildTestFixturesArtifactStub(variant) },
   val androidModuleDependencyList: AndroidProjectStubBuilder.(variant: String) -> List<AndroidModuleDependency> = { emptyList() },
   val androidLibraryDependencyList: AndroidProjectStubBuilder.(variant: String) -> List<IdeAndroidLibraryImpl> = { emptyList() },
   val androidProject: AndroidProjectStubBuilder.() -> IdeAndroidProjectImpl = { buildAndroidProjectStub() },
   val variants: AndroidProjectStubBuilder.() -> List<IdeVariantImpl> = { buildVariantStubs() },
   val ndkModel: AndroidProjectStubBuilder.() -> V2NdkModel? = { null }
 ) {
-
   fun withBuildId(buildId: AndroidProjectStubBuilder.() -> String) =
     copy(buildId = buildId)
 
@@ -332,6 +350,9 @@
   fun withReleaseBuildType(releaseBuildType: AndroidProjectStubBuilder.() -> IdeBuildTypeContainerImpl?) =
     copy(releaseBuildType = releaseBuildType)
 
+  fun withFlavorDimensions(flavorDimensions: AndroidProjectStubBuilder.() -> List<String>?) =
+    copy(flavorDimensions = flavorDimensions)
+
   fun withDynamicFeatures(dynamicFeatures: AndroidProjectStubBuilder.() -> List<String>) =
     copy(dynamicFeatures = dynamicFeatures)
 
@@ -340,6 +361,15 @@
 
   fun withSupportsBundleTask(supportsBundleTask: AndroidProjectStubBuilder.() -> Boolean) =
     copy(supportsBundleTask = supportsBundleTask)
+
+  fun withProductFlavors(productFlavors: AndroidProjectStubBuilder.(dimension: String) -> List<IdeProductFlavorImpl>) =
+    copy(productFlavorsStub = productFlavors)
+
+  fun withProductFlavorSourceProvider(productFlavorSourceProvider: AndroidProjectStubBuilder.(flavor: String) -> IdeSourceProviderImpl) =
+    copy(productFlavorSourceProviderStub = productFlavorSourceProvider)
+
+  fun withProductFlavorContainers(productFlavorContainers: AndroidProjectStubBuilder.(dimension: String) -> List<IdeProductFlavorContainerImpl>) =
+    copy(productFlavorContainersStub = productFlavorContainers)
 
   fun withMainArtifactStub(mainArtifactStub: AndroidProjectStubBuilder.(variant: String) -> IdeAndroidArtifactImpl) =
     copy(mainArtifactStub = mainArtifactStub)
@@ -388,10 +418,14 @@
         override val defaultConfig: IdeProductFlavorContainerImpl = defaultConfig()
         override val debugBuildType: IdeBuildTypeContainerImpl? = debugBuildType()
         override val releaseBuildType: IdeBuildTypeContainerImpl? = releaseBuildType()
+        override val flavorDimensions: List<String>? = flavorDimensions()
         override val dynamicFeatures: List<String> = dynamicFeatures()
         override val viewBindingOptions: IdeViewBindingOptionsImpl = viewBindingOptions()
         override val dependenciesInfo: IdeDependenciesInfoImpl = dependenciesInfo()
         override val supportsBundleTask: Boolean = supportsBundleTask()
+        override fun productFlavors(dimension: String): List<IdeProductFlavorImpl> = productFlavorsStub(dimension)
+        override fun productFlavorSourceProvider(flavor: String): IdeSourceProviderImpl = productFlavorSourceProviderStub(flavor)
+        override fun productFlavorContainers(dimension: String): List<IdeProductFlavorContainerImpl> = productFlavorContainersStub(dimension)
         override fun androidModuleDependencies(variant: String): List<AndroidModuleDependency> = androidModuleDependencyList(variant)
         override fun androidLibraryDependencies(variant: String): List<IdeAndroidLibraryImpl> = androidLibraryDependencyList(variant)
         override fun mainArtifact(variant: String): IdeAndroidArtifactImpl = mainArtifactStub(variant)
@@ -438,7 +472,8 @@
     myAssetsDirectories = emptyList(),
     myJniLibsDirectories = emptyList(),
     myMlModelsDirectories = emptyList(),
-    myShadersDirectories = emptyList()
+    myShadersDirectories = emptyList(),
+    myCustomSourceDirectories = emptyList(),
   )
 }
 
@@ -465,6 +500,9 @@
 
 fun AndroidProjectStubBuilder.buildReleaseSourceProviderStub(): IdeSourceProviderImpl =
   sourceProvider("release", moduleBasePath.resolve("src/release"))
+
+fun AndroidProjectStubBuilder.sourceProvider(name: String): IdeSourceProviderImpl =
+  sourceProvider(name, moduleBasePath.resolve("src/$name"))
 
 private fun sourceProvider(name: String, rootDir: File): IdeSourceProviderImpl = IdeSourceProviderImpl(
   myName = name,
@@ -479,7 +517,8 @@
   myAssetsDirectories = listOf("assets"),
   myJniLibsDirectories = listOf("jniLibs"),
   myMlModelsDirectories = listOf("ml"),
-  myShadersDirectories = listOf("shaders")
+  myShadersDirectories = listOf("shaders"),
+  myCustomSourceDirectories = listOf(IdeCustomSourceDirectoryImpl("custom", rootDir, "custom")),
 )
 
 fun AndroidProjectStubBuilder.buildAgpProjectFlagsStub(): IdeAndroidGradlePluginProjectFlagsImpl =
@@ -572,9 +611,16 @@
 fun AndroidProjectStubBuilder.buildDependenciesInfo(): IdeDependenciesInfoImpl =
   IdeDependenciesInfoImpl(includeInApk = true, includeInBundle = true)
 
+fun AndroidProjectStubBuilder.buildProductFlavorContainersStub(dimension: String): List<IdeProductFlavorContainerImpl> {
+  return this
+    .productFlavors(dimension)
+    .map { flavor ->
+      val sourceProvider = this.productFlavorSourceProvider(flavor.name)
+      IdeProductFlavorContainerImpl(flavor, sourceProvider, extraSourceProviders = emptyList())
+    }
+}
 fun AndroidProjectStubBuilder.buildMainArtifactStub(
   variant: String,
-  classFolders: Set<File> = setOf()
 ): IdeAndroidArtifactImpl {
   val androidModuleDependencies = this.androidModuleDependencies(variant).orEmpty()
   val androidLibraryDependencies = this.androidLibraryDependencies(variant).orEmpty()
@@ -593,15 +639,14 @@
     name = IdeArtifactName.MAIN,
     compileTaskName = "compile".appendCapitalized(variant).appendCapitalized("sources"),
     assembleTaskName = assembleTaskName,
-    classesFolder = buildPath.resolve("intermediates/javac/$variant/classes"),
-    additionalClassesFolders = classFolders,
-    javaResourcesFolder = buildPath.resolve("intermediates/java_res/$variant/out"),
+    classesFolder = listOf(buildPath.resolve("intermediates/javac/$variant/classes")),
     variantSourceProvider = null,
     multiFlavorSourceProvider = null,
     ideSetupTaskNames = setOf("ideSetupTask1", "ideSetupTask2"),
     mutableGeneratedSourceFolders = mutableListOf(),
     isTestArtifact = false,
     level2Dependencies = dependenciesStub,
+    unresolvedDependencies = emptyList(),
     applicationId = "applicationId",
     signingConfigName = "defaultConfig",
     isSigned = false,
@@ -618,12 +663,12 @@
       apkFromBundleTaskOutputListingFile = buildPath.resolve("intermediates/apk_from_bundle_ide_model/$variant/output.json").path
     ),
     codeShrinker = null,
+    modelSyncFiles = listOf(),
   )
 }
 
 fun AndroidProjectStubBuilder.buildAndroidTestArtifactStub(
   variant: String,
-  classFolders: Set<File> = setOf()
 ): IdeAndroidArtifactImpl {
   val dependenciesStub = buildDependenciesStub()
   val assembleTaskName = "assemble".appendCapitalized(variant).appendCapitalized("androidTest")
@@ -631,15 +676,14 @@
     name = IdeArtifactName.ANDROID_TEST,
     compileTaskName = "compile".appendCapitalized(variant).appendCapitalized("androidTestSources"),
     assembleTaskName = assembleTaskName,
-    classesFolder = buildPath.resolve("intermediates/javac/${variant}AndroidTest/classes"),
-    additionalClassesFolders = classFolders,
-    javaResourcesFolder = buildPath.resolve("intermediates/java_res/${variant}AndroidTest/out"),
+    classesFolder = listOf(buildPath.resolve("intermediates/javac/${variant}AndroidTest/classes")),
     variantSourceProvider = null,
     multiFlavorSourceProvider = null,
     ideSetupTaskNames = setOf("ideAndroidTestSetupTask1", "ideAndroidTestSetupTask2"),
     mutableGeneratedSourceFolders = mutableListOf(),
     isTestArtifact = false,
     level2Dependencies = dependenciesStub,
+    unresolvedDependencies = emptyList(),
     applicationId = "applicationId",
     signingConfigName = "defaultConfig",
     isSigned = false,
@@ -656,12 +700,12 @@
       apkFromBundleTaskOutputListingFile = buildPath.resolve("intermediates/apk_from_bundle_ide_model/$variant/output.json").path
     ),
     codeShrinker = null,
+    modelSyncFiles = listOf(),
   )
 }
 
 fun AndroidProjectStubBuilder.buildUnitTestArtifactStub(
   variant: String,
-  classFolders: Set<File> = setOf(),
   dependencies: IdeDependenciesImpl = buildDependenciesStub(),
   mockablePlatformJar: File? = null
 ): IdeJavaArtifactImpl {
@@ -669,22 +713,20 @@
     name = IdeArtifactName.UNIT_TEST,
     compileTaskName = "compile".appendCapitalized(variant).appendCapitalized("unitTestSources"),
     assembleTaskName = "assemble".appendCapitalized(variant).appendCapitalized("unitTest"),
-    classesFolder = buildPath.resolve("intermediates/javac/${variant}UnitTest/classes"),
-    additionalClassesFolders = classFolders,
-    javaResourcesFolder = buildPath.resolve("intermediates/java_res/${variant}UnitTest/out"),
+    classesFolder = listOf(buildPath.resolve("intermediates/javac/${variant}UnitTest/classes")),
     variantSourceProvider = null,
     multiFlavorSourceProvider = null,
     ideSetupTaskNames = setOf("ideUnitTestSetupTask1", "ideUnitTestSetupTask2"),
     mutableGeneratedSourceFolders = mutableListOf(),
     isTestArtifact = true,
     level2Dependencies = dependencies,
+    unresolvedDependencies = emptyList(),
     mockablePlatformJar = mockablePlatformJar
   )
 }
 
 fun AndroidProjectStubBuilder.buildTestFixturesArtifactStub(
   variant: String,
-  classFolders: Set<File> = setOf()
 ): IdeAndroidArtifactImpl {
   val dependenciesStub = buildDependenciesStub()
   val assembleTaskName = "assemble".appendCapitalized(variant).appendCapitalized("testFixtures")
@@ -692,15 +734,14 @@
     name = IdeArtifactName.TEST_FIXTURES,
     compileTaskName = "compile".appendCapitalized(variant).appendCapitalized("testFixturesSources"),
     assembleTaskName = assembleTaskName,
-    classesFolder = buildPath.resolve("intermediates/javac/${variant}testFixtures/classes"),
-    additionalClassesFolders = classFolders,
-    javaResourcesFolder = buildPath.resolve("intermediates/java_res/${variant}testFixtures/out"),
+    classesFolder = listOf(buildPath.resolve("intermediates/javac/${variant}testFixtures/classes")),
     variantSourceProvider = null,
     multiFlavorSourceProvider = null,
     ideSetupTaskNames = setOf("ideTestFixturesSetupTask1", "ideTestFixturesSetupTask2"),
     mutableGeneratedSourceFolders = mutableListOf(),
     isTestArtifact = false,
     level2Dependencies = dependenciesStub,
+    unresolvedDependencies = emptyList(),
     applicationId = "applicationId",
     signingConfigName = "defaultConfig",
     isSigned = false,
@@ -717,43 +758,84 @@
       apkFromBundleTaskOutputListingFile = buildPath.resolve("intermediates/apk_from_bundle_ide_model/$variant/output.json").path
     ),
     codeShrinker = null,
+    modelSyncFiles = listOf(),
   )
 }
 
 fun AndroidProjectStubBuilder.buildVariantStubs(): List<IdeVariantImpl> {
-  return listOfNotNull(debugBuildType, releaseBuildType)
-    .map {
-      val buildType = it.buildType
-      val variant = buildType.name
-      IdeVariantImpl(
-        variant,
-        variant,
-        mainArtifact(variant),
-        unitTestArtifact(variant),
-        androidTestArtifact(variant),
-        testFixturesArtifact(variant),
-        variant,
-        listOf(),
-        minSdkVersion = defaultConfig.productFlavor.minSdkVersion ?: IdeApiVersionImpl(1, null, "1"),
-        targetSdkVersion = defaultConfig.productFlavor.targetSdkVersion,
-        maxSdkVersion = defaultConfig.productFlavor.maxSdkVersion,
-        versionCode = defaultConfig.productFlavor.versionCode,
-        versionNameWithSuffix = defaultConfig.productFlavor.versionName + defaultConfig.productFlavor.versionNameSuffix.orEmpty() + buildType.versionNameSuffix.orEmpty(),
-        versionNameSuffix = buildType.versionNameSuffix,
-        instantAppCompatible = false,
-        vectorDrawablesUseSupportLibrary = defaultConfig.productFlavor.vectorDrawables?.useSupportLibrary ?: false,
-        resourceConfigurations = defaultConfig.productFlavor.resourceConfigurations,
-        resValues = defaultConfig.productFlavor.resValues,
-        proguardFiles = defaultConfig.productFlavor.proguardFiles + buildType.proguardFiles,
-        consumerProguardFiles = defaultConfig.productFlavor.consumerProguardFiles + buildType.consumerProguardFiles,
-        manifestPlaceholders = defaultConfig.productFlavor.manifestPlaceholders + buildType.manifestPlaceholders,
-        testApplicationId = defaultConfig.productFlavor.testApplicationId,
-        testInstrumentationRunner = defaultConfig.productFlavor.testInstrumentationRunner,
-        testInstrumentationRunnerArguments = defaultConfig.productFlavor.testInstrumentationRunnerArguments,
-        testedTargetVariants = listOf(),
-        deprecatedPreMergedApplicationId = defaultConfig.productFlavor.applicationId + defaultConfig.productFlavor.applicationIdSuffix.orEmpty() + buildType.applicationIdSuffix.orEmpty(),
-      )
+  val dimensions = this.flavorDimensions.orEmpty()
+  fun combineVariants(dimensionIndex: Int = 0): List<List<IdeProductFlavorImpl>> {
+    return when (dimensionIndex) {
+      dimensions.size -> listOf(emptyList())
+      else -> {
+        val tails = combineVariants(dimensionIndex + 1)
+        val thisDimension = this.productFlavors(dimensions[dimensionIndex])
+        thisDimension.flatMap { flavor -> tails.map { tail -> listOf(flavor) + tail }}
+      }
     }
+  }
+
+  val flavorSequences = combineVariants()
+  return flavorSequences.flatMap { flavors ->
+    listOfNotNull(debugBuildType, releaseBuildType)
+      .map {
+        val buildType = it.buildType
+        val flavorNames = flavors.map { it.name }
+        val variant = (flavorNames + buildType.name).combineAsCamelCase()
+        IdeVariantImpl(
+          variant,
+          variant,
+          mainArtifact(variant),
+          unitTestArtifact(variant),
+          androidTestArtifact(variant),
+          testFixturesArtifact(variant),
+          buildType.name,
+          flavorNames,
+          minSdkVersion = flavors.firstNotNullResult { it.minSdkVersion }
+                          ?: defaultConfig.productFlavor.minSdkVersion
+                          ?: IdeApiVersionImpl(1, null, "1"),
+          targetSdkVersion = flavors.firstNotNullResult { it.targetSdkVersion }
+                             ?: defaultConfig.productFlavor.targetSdkVersion,
+          maxSdkVersion = flavors.firstNotNullResult { it.maxSdkVersion }
+                          ?: defaultConfig.productFlavor.maxSdkVersion,
+          versionCode = flavors.firstNotNullResult { it.versionCode }
+                        ?: defaultConfig.productFlavor.versionCode,
+          versionNameWithSuffix = (flavors.firstNotNullResult { it.versionName } ?: defaultConfig.productFlavor.versionName) +
+                                  defaultConfig.productFlavor.versionNameSuffix.orEmpty() + buildType.versionNameSuffix.orEmpty(),
+          versionNameSuffix = buildType.versionNameSuffix,
+          instantAppCompatible = false,
+          vectorDrawablesUseSupportLibrary = flavors.firstNotNullResult { it.vectorDrawables?.useSupportLibrary }
+                                             ?: defaultConfig.productFlavor.vectorDrawables?.useSupportLibrary ?: false,
+          resourceConfigurations = (defaultConfig.productFlavor.resourceConfigurations + flavors.flatMap { it.resourceConfigurations })
+            .distinct(),
+          resValues = (defaultConfig.productFlavor.resValues.entries +flavors.flatMap { it.resValues.entries })
+            .associate { it.key to it.value },
+          proguardFiles = (defaultConfig.productFlavor.proguardFiles + flavors.flatMap { it.proguardFiles } + buildType.proguardFiles)
+            .distinct(),
+          consumerProguardFiles = (defaultConfig.productFlavor.consumerProguardFiles + flavors.flatMap { it.proguardFiles } + buildType.consumerProguardFiles)
+            .distinct(),
+          manifestPlaceholders = (defaultConfig.productFlavor.manifestPlaceholders.entries +
+                                  flavors.flatMap { it.manifestPlaceholders.entries } +
+                                  buildType.manifestPlaceholders.entries
+                                 )
+            .associate { it.key to it.value },
+          testApplicationId = flavors.firstNotNullResult { it.testApplicationId }
+                              ?: defaultConfig.productFlavor.testApplicationId,
+          testInstrumentationRunner = flavors.firstNotNullResult { it.testInstrumentationRunner }
+                                      ?: defaultConfig.productFlavor.testInstrumentationRunner,
+          testInstrumentationRunnerArguments = (defaultConfig.productFlavor.testInstrumentationRunnerArguments.entries +
+                                                flavors.flatMap { it.testInstrumentationRunnerArguments.entries }
+                                               )
+            .associate { it.key to it.value },
+          testedTargetVariants = listOf(),
+          deprecatedPreMergedApplicationId = (flavors.firstNotNullResult { it.applicationId }
+                                              ?: defaultConfig.productFlavor.applicationId
+                                             ) +
+                                             defaultConfig.productFlavor.applicationIdSuffix.orEmpty() +
+                                             buildType.applicationIdSuffix.orEmpty(),
+        )
+      }
+  }
 }
 
 fun AndroidProjectStubBuilder.buildAndroidProjectStub(): IdeAndroidProjectImpl {
@@ -763,14 +845,14 @@
   val defaultVariantName = defaultVariant?.sourceProvider?.name ?: "main"
   val buildTypes = listOfNotNull(debugBuildType, releaseBuildType)
   return IdeAndroidProjectImpl(
-    modelVersion = agpVersion,
+    agpVersion = agpVersion,
     name = projectName,
     projectType = projectType,
     defaultConfig = defaultConfig,
     buildTypes = buildTypes,
-    productFlavors = listOf(),
+    productFlavors = this.flavorDimensions.orEmpty().flatMap { this.productFlavorContainers(it) },
     variantNames = this.variants.map { it.name },
-    flavorDimensions = listOf(),
+    flavorDimensions = this.flavorDimensions.orEmpty(),
     compileTarget = getLatestAndroidPlatform(),
     bootClasspath = listOf(),
     signingConfigs = listOf(),
@@ -1001,13 +1083,8 @@
   val androidModels = mutableListOf<AndroidModuleModel>()
   moduleBuilders.forEach { moduleBuilder ->
     val gradlePath = moduleBuilder.gradlePath
-<<<<<<< HEAD
-    val moduleName = gradlePath.substringAfterLast(':').nullize() ?: projectName;
+    val moduleName = gradlePath.substringAfterLast(':').nullize() ?: projectName
     val moduleBasePath = rootProjectBasePath.resolve(gradlePath.substring(1).replace(':', File.separatorChar))
-=======
-    val moduleName = gradlePath.substringAfterLast(':').nullize() ?: projectName
-    val moduleBasePath = basePath.resolve(gradlePath.substring(1).replace(':', File.separatorChar))
->>>>>>> 44b500f2
     FileUtils.mkdirs(moduleBasePath)
     val moduleDataNode = when (moduleBuilder) {
       is AndroidModuleModelBuilder -> {
@@ -1103,9 +1180,9 @@
   )
 
   moduleDataNode.addChild(
-    DataNode<AndroidModuleModel>(
+    DataNode<GradleAndroidModel>(
       AndroidProjectKeys.ANDROID_MODEL,
-      AndroidModuleModel.create(
+      GradleAndroidModel.create(
         moduleName,
         moduleBasePath,
         androidProject,
@@ -1253,7 +1330,7 @@
    */
   @JvmDefault
   fun resolveTestDataPath(testDataPath: @SystemIndependent String): File {
-    val testDataDirectory = resolveWorkspacePath(toSystemDependentName(getTestDataDirectoryWorkspaceRelativePath()))
+    val testDataDirectory = TestUtils.resolveWorkspacePath(toSystemDependentName(getTestDataDirectoryWorkspaceRelativePath()))
     return testDataDirectory.resolve(toSystemDependentName(testDataPath)).toFile()
   }
 }
@@ -1280,6 +1357,9 @@
                                                      kotlinVersion,
                                                      *getAdditionalRepos().toTypedArray())
     })
+  if (System.getenv("SYNC_BASED_TESTS_DEBUG_OUTPUT")?.toLowerCase() == "y") {
+    println("Test project $testProjectPath prepared at '$projectPath'")
+  }
   return projectPath
 }
 
@@ -1320,14 +1400,24 @@
   verifyOpened: (Project) -> Unit,
   action: (Project) -> T
 ): T {
+  // Use per-project code style settings so we never modify the IDE defaults.
+  CodeStyleSettingsManager.getInstance().USE_PER_PROJECT_SETTINGS = true;
 
   fun body(): T {
     val project = runInEdtAndGet {
       PlatformTestUtil.dispatchAllEventsInIdeEventQueue()
-      val project = ProjectUtil.openOrImport(projectPath.absolutePath, null, true)!!
+      val project = ProjectUtil.openOrImport(
+        projectPath.toPath(),
+        OpenProjectTask(
+          projectToClose = null,
+          forceOpenInNewFrame = true,
+          beforeInit = { project -> injectBuildOutputDumpingBuildViewManager(project, project) }
+        )
+      )!!
       // Unfortunately we do not have start-up activities run in tests so we have to trigger a refresh here.
       emulateStartupActivityForTest(project)
       PlatformTestUtil.dispatchAllEventsInIdeEventQueue()
+      project.maybeOutputDiagnostics()
       project
     }
     try {
@@ -1365,7 +1455,11 @@
     .flatMap { it.syncIssues() }
     .filter { it.severity == SyncIssue.SEVERITY_ERROR }
   if (errors.isNotEmpty()) {
-    throw IllegalStateException(errors.joinToString(separator = "\n") { it.message })
+    throw IllegalStateException(
+      errors.joinToString(separator = "\n") {
+        "${it.message}\n${it.data}\n  ${it.multiLineMessage?.joinToString("\n  ")}\n"
+      }
+    )
   }
 }
 
@@ -1472,10 +1566,9 @@
 private fun createGradleProjectPathToModuleDataMap(
   buildId: String,
   moduleNodes: Collection<DataNode<ModuleData>>
-): Map<GradleProjectPath, ModuleData> {
+): Map<GradleProjectPath, DataNode<out ModuleData>> {
   return moduleNodes
-    .map { moduleDataNode -> moduleDataNode.data }
-    .associateBy { moduleData -> GradleProjectPath(buildId, moduleData.id) }
+    .associateBy { moduleData -> GradleProjectPath(buildId, moduleData.data.id, IdeModuleSourceSet.MAIN) }
 }
 
 fun injectBuildOutputDumpingBuildViewManager(
@@ -1522,8 +1615,8 @@
 }
 
 // HACK: b/143864616 and ag/14916674 Bazel hack, until missing dependencies are available in "offline-maven-repo"
-fun updatePluginsResolutionManagement(origContent: String): String {
-  fun findPluginVersion(pluginId: String): String? = origContent.lines()
+fun updatePluginsResolutionManagement(origContent: String, pluginDefinitions: String): String {
+  fun findPluginVersion(pluginId: String): String? = pluginDefinitions.lines()
     .firstOrNull { it.contains(pluginId) && it.contains("version") }
     ?.replace(" apply false", "")?.replace("'", "")
     ?.substringAfterLast(" ")
@@ -1547,4 +1640,15 @@
   } ?: ""
 
   return origContent.replace("pluginManagement {", "pluginManagement { $pluginsResolutionStrategy")
-}+}
+
+private fun Project.maybeOutputDiagnostics() {
+  if (System.getenv("SYNC_BASED_TESTS_DEBUG_OUTPUT")?.toLowerCase() == "y") {
+    println("Libraries:>")
+    LibraryTablesRegistrar.getInstance()
+      .getLibraryTable(this)
+      .libraries
+      .sortedBy { it.name }
+      .forEach { println(it.name) }
+  }
+}
