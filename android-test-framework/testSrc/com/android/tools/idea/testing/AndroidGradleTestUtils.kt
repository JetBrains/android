--- conflicted
+++ resolved
@@ -20,22 +20,13 @@
 import com.android.ide.common.gradle.Component
 import com.android.sdklib.AndroidVersion
 import com.android.sdklib.devices.Abi
-<<<<<<< HEAD
 import com.android.test.testutils.TestUtils
 import com.android.test.testutils.TestUtils.getLatestAndroidPlatform
 import com.android.test.testutils.TestUtils.getSdk
 import com.android.tools.idea.gradle.LibraryFilePaths
 import com.android.tools.idea.gradle.model.ARTIFACT_NAME_ANDROID_TEST
 import com.android.tools.idea.gradle.model.ARTIFACT_NAME_MAIN
-=======
-import com.android.testutils.TestUtils
-import com.android.testutils.TestUtils.getLatestAndroidPlatform
-import com.android.testutils.TestUtils.getSdk
-import com.android.tools.idea.gradle.LibraryFilePaths
-import com.android.tools.idea.gradle.model.ARTIFACT_NAME_ANDROID_TEST
-import com.android.tools.idea.gradle.model.ARTIFACT_NAME_MAIN
 import com.android.tools.idea.gradle.model.ARTIFACT_NAME_SCREENSHOT_TEST
->>>>>>> 0d09370c
 import com.android.tools.idea.gradle.model.ARTIFACT_NAME_TEST_FIXTURES
 import com.android.tools.idea.gradle.model.ARTIFACT_NAME_UNIT_TEST
 import com.android.tools.idea.gradle.model.IdeAaptOptions
@@ -212,11 +203,6 @@
 import org.jetbrains.annotations.SystemDependent
 import org.jetbrains.annotations.SystemIndependent
 import org.jetbrains.kotlin.idea.base.externalSystem.findAll
-<<<<<<< HEAD
-import org.jetbrains.kotlin.idea.core.script.configuration.ScriptingSupport
-import org.jetbrains.kotlin.idea.core.script.configuration.listener.ScriptChangeListener
-=======
->>>>>>> 0d09370c
 import org.jetbrains.kotlin.idea.core.script.dependencies.KotlinScriptWorkspaceFileIndexContributor
 import org.jetbrains.plugins.gradle.model.DefaultGradleExtension
 import org.jetbrains.plugins.gradle.model.DefaultGradleExtensions
@@ -390,10 +376,7 @@
   val includeBuildConfigSources: Boolean
   val internedModels: InternedModels
   val defaultVariantName: String?
-<<<<<<< HEAD
-=======
   val includeShadersSources: Boolean
->>>>>>> 0d09370c
 }
 
 /**
@@ -462,10 +445,7 @@
   val includeAidlSources: AndroidProjectStubBuilder.() -> Boolean = { false },
   val includeBuildConfigSources: AndroidProjectStubBuilder.() -> Boolean = { false },
   val defaultVariantName: AndroidProjectStubBuilder.() -> String? = { null },
-<<<<<<< HEAD
-=======
   val includeShadersSources: AndroidProjectStubBuilder.() -> Boolean = { false },
->>>>>>> 0d09370c
 ) {
   fun withBuildId(buildId: AndroidProjectStubBuilder.() -> String) =
     copy(buildId = buildId)
@@ -630,10 +610,7 @@
         override val includeBuildConfigSources: Boolean get() = includeBuildConfigSources()
         override val internedModels: InternedModels get() = internedModels
         override val defaultVariantName: String? get() = defaultVariantName()
-<<<<<<< HEAD
-=======
         override val includeShadersSources: Boolean get() = includeShadersSources()
->>>>>>> 0d09370c
       }
       return AndroidProjectModels(
         androidProject = builder.androidProject,
@@ -1023,8 +1000,6 @@
     mockablePlatformJar = mockablePlatformJar,
     generatedClassPaths = emptyMap(),
     bytecodeTransforms = null,
-<<<<<<< HEAD
-=======
   )
 }
 
@@ -1065,7 +1040,6 @@
     mockablePlatformJar = mockablePlatformJar,
     generatedClassPaths = emptyMap(),
     bytecodeTransforms = null
->>>>>>> 0d09370c
   )
 }
 
@@ -1280,12 +1254,8 @@
     lintChecksJars = listOf(),
     isKaptEnabled = false,
     desugarLibraryConfigFiles = listOf(),
-<<<<<<< HEAD
-    defaultVariantName = defaultVariantName
-=======
     defaultVariantName = defaultVariantName,
     lintJar = null
->>>>>>> 0d09370c
   )
 }
 
