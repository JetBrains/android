--- conflicted
+++ resolved
@@ -160,14 +160,9 @@
 import com.intellij.openapi.roots.libraries.LibraryTablesRegistrar
 import com.intellij.openapi.util.Disposer
 import com.intellij.openapi.util.io.FileUtil
-<<<<<<< HEAD
+import com.intellij.openapi.util.io.FileUtil.toCanonicalPath
 import com.intellij.openapi.util.io.FileUtilRt.toSystemDependentName
 import com.intellij.openapi.util.io.FileUtilRt.toSystemIndependentName
-=======
-import com.intellij.openapi.util.io.FileUtil.toCanonicalPath
-import com.intellij.openapi.util.io.FileUtil.toSystemDependentName
-import com.intellij.openapi.util.io.FileUtil.toSystemIndependentName
->>>>>>> 13cf34d7
 import com.intellij.openapi.util.io.systemIndependentPath
 import com.intellij.openapi.util.text.StringUtil
 import com.intellij.openapi.vfs.VfsUtil
@@ -188,12 +183,12 @@
 import org.jetbrains.android.facet.AndroidFacet
 import org.jetbrains.annotations.SystemDependent
 import org.jetbrains.annotations.SystemIndependent
+import org.jetbrains.kotlin.idea.base.externalSystem.findAll
 import org.jetbrains.kotlin.idea.core.script.configuration.ScriptingSupport
 import org.jetbrains.kotlin.idea.core.script.configuration.listener.ScriptChangeListener
 import org.jetbrains.kotlin.idea.core.script.dependencies.KotlinScriptDependenciesLibraryRootProvider
 import org.jetbrains.kotlin.idea.gradleJava.configuration.CompilerArgumentsCacheMergeManager
 import org.jetbrains.kotlin.idea.gradleTooling.arguments.CompilerArgumentsCacheHolder
-import org.jetbrains.kotlin.idea.roots.findAll
 import org.jetbrains.plugins.gradle.model.DefaultGradleExtension
 import org.jetbrains.plugins.gradle.model.DefaultGradleExtensions
 import org.jetbrains.plugins.gradle.model.ExternalProject
@@ -2082,18 +2077,13 @@
         val project = GradleProjectImporter.withAfterCreate(afterCreate = { project -> afterCreate(project) }) {
           ProjectUtil.openOrImport(
             projectPath.toPath(),
-<<<<<<< HEAD
             OpenProjectTask{
-              projectToClose = null
-=======
-            OpenProjectTask(
               beforeOpen =
               {
                 afterCreate(it)
                 true
-              },
-              projectToClose = null,
->>>>>>> 13cf34d7
+              }
+              projectToClose = null
               forceOpenInNewFrame = true
             }
           )!!
