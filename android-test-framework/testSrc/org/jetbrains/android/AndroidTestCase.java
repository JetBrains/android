// Copyright 2000-2019 JetBrains s.r.o. Use of this source code is governed by the Apache 2.0 license that can be found in the LICENSE file.

package org.jetbrains.android;

import static com.intellij.openapi.command.WriteCommandAction.runWriteCommandAction;

import com.android.SdkConstants;
import com.android.tools.idea.model.AndroidModel;
import com.android.tools.idea.model.TestAndroidModel;
import com.android.tools.idea.rendering.RenderSecurityManager;
import com.android.tools.idea.sdk.IdeSdks;
import com.android.tools.idea.testing.Sdks;
import com.google.common.base.Preconditions;
import com.google.common.base.Verify;
import com.intellij.analysis.AnalysisScope;
import com.intellij.application.options.CodeStyle;
import com.intellij.codeInspection.CommonProblemDescriptor;
import com.intellij.codeInspection.GlobalInspectionTool;
import com.intellij.codeInspection.InspectionManager;
import com.intellij.codeInspection.ex.GlobalInspectionToolWrapper;
import com.intellij.codeInspection.ex.InspectionManagerEx;
import com.intellij.codeInspection.ex.InspectionToolWrapper;
import com.intellij.codeInspection.reference.RefEntity;
import com.intellij.codeInspection.ui.util.SynchronizedBidiMultiMap;
import com.intellij.facet.Facet;
import com.intellij.facet.FacetConfiguration;
import com.intellij.facet.FacetManager;
import com.intellij.facet.FacetType;
import com.intellij.facet.ModifiableFacetModel;
import com.intellij.ide.highlighter.ModuleFileType;
import com.intellij.openapi.Disposable;
import com.intellij.openapi.application.ApplicationManager;
import com.intellij.openapi.application.WriteAction;
import com.intellij.openapi.module.Module;
import com.intellij.openapi.module.ModuleManager;
import com.intellij.openapi.module.ModuleTypeId;
import com.intellij.openapi.project.Project;
import com.intellij.openapi.roots.LanguageLevelProjectExtension;
import com.intellij.openapi.roots.ModuleRootModificationUtil;
import com.intellij.openapi.util.Disposer;
import com.intellij.openapi.vfs.VirtualFile;
import com.intellij.openapi.vfs.newvfs.impl.VfsRootAccess;
import com.intellij.pom.java.LanguageLevel;
import com.intellij.psi.codeStyle.CodeStyleSchemes;
import com.intellij.psi.codeStyle.CodeStyleSettings;
import com.intellij.psi.codeStyle.CodeStyleSettingsManager;
import com.intellij.testFramework.InspectionTestUtil;
import com.intellij.testFramework.InspectionsKt;
import com.intellij.testFramework.PlatformTestUtil;
import com.intellij.testFramework.ServiceContainerUtil;
import com.intellij.testFramework.ThreadTracker;
import com.intellij.testFramework.builders.JavaModuleFixtureBuilder;
import com.intellij.testFramework.fixtures.IdeaProjectTestFixture;
import com.intellij.testFramework.fixtures.IdeaTestFixtureFactory;
import com.intellij.testFramework.fixtures.JavaTestFixtureFactory;
import com.intellij.testFramework.fixtures.ModuleFixture;
import com.intellij.testFramework.fixtures.TestFixtureBuilder;
import com.intellij.testFramework.fixtures.impl.GlobalInspectionContextForTests;
import com.intellij.testFramework.fixtures.impl.JavaModuleFixtureBuilderImpl;
import com.intellij.testFramework.fixtures.impl.ModuleFixtureImpl;
import com.intellij.util.ArrayUtilRt;
import com.intellij.util.ui.UIUtil;
import java.io.File;
import java.io.IOException;
import java.util.ArrayList;
import java.util.Arrays;
import java.util.List;
import org.jetbrains.android.dom.manifest.Manifest;
import org.jetbrains.android.facet.AndroidFacet;
import org.jetbrains.android.facet.AndroidFacetType;
import org.jetbrains.android.facet.AndroidRootUtil;
import org.jetbrains.android.formatter.AndroidJavaPredefinedCodeStyle;
import org.jetbrains.android.formatter.AndroidXmlCodeStyleSettings;
import org.jetbrains.android.formatter.AndroidXmlPredefinedCodeStyle;
import org.jetbrains.android.resourceManagers.LocalResourceManager;
import org.jetbrains.annotations.NotNull;
import org.jetbrains.annotations.Nullable;

@SuppressWarnings({"JUnitTestCaseWithNonTrivialConstructors"})
public abstract class AndroidTestCase extends AndroidTestBase {
  protected Module myModule;
  protected List<Module> myAdditionalModules;

  protected AndroidFacet myFacet;
  protected CodeStyleSettings mySettings;

  private List<String> myAllowedRoots = new ArrayList<>();
  private boolean myUseCustomSettings;
  private ComponentStack myApplicationComponentStack;
  private ComponentStack myProjectComponentStack;

  @Override
  protected void setUp() throws Exception {
    super.setUp();

    IdeaTestFixtureFactory.getFixtureFactory().registerFixtureBuilder(
      AndroidModuleFixtureBuilder.class, AndroidModuleFixtureBuilderImpl.class);
    TestFixtureBuilder<IdeaProjectTestFixture> projectBuilder = IdeaTestFixtureFactory.getFixtureFactory().createFixtureBuilder(getName());

    myFixture = JavaTestFixtureFactory.getFixtureFactory().createCodeInsightFixture(projectBuilder.getFixture());
    AndroidModuleFixtureBuilder moduleFixtureBuilder = projectBuilder.addModule(AndroidModuleFixtureBuilder.class);
    initializeModuleFixtureBuilderWithSrcAndGen(moduleFixtureBuilder, myFixture.getTempDirPath());

    ArrayList<MyAdditionalModuleData> modules = new ArrayList<>();
    configureAdditionalModules(projectBuilder, modules);

    myFixture.setUp();
    PlatformTestUtil.getOrCreateProjectTestBaseDir(projectBuilder.getFixture().getProject());

    myFixture.setTestDataPath(getTestDataPath());
    myModule = moduleFixtureBuilder.getFixture().getModule();

    // Must be done before addAndroidFacet, and must always be done, even if a test provides
    // its own custom manifest file. However, in that case, we will delete it shortly below.
    createManifest();

    myFacet = addAndroidFacet(myModule);

    // Disable sources autogeneration by default. Tests which need it will enable it per-class.
    // This is mostly to avoid "AE: VFS changes are not allowed during highlighting" caused by files added to VFS by the generator.
    myFacet.getProperties().ENABLE_SOURCES_AUTOGENERATION = false;

    removeFacetOn(myFixture.getProjectDisposable(), myFacet);

    LanguageLevel languageLevel = getLanguageLevel();
    if (languageLevel != null) {
      LanguageLevelProjectExtension extension = LanguageLevelProjectExtension.getInstance(myModule.getProject());
      if (extension != null) {
        extension.setLanguageLevel(languageLevel);
      }
    }

    myFixture.copyDirectoryToProject(getResDir(), "res");

    myAdditionalModules = new ArrayList<>();
    for (MyAdditionalModuleData data : modules) {
      Module additionalModule = data.myModuleFixtureBuilder.getFixture().getModule();
      myAdditionalModules.add(additionalModule);
      AndroidFacet facet = addAndroidFacet(additionalModule);
      removeFacetOn(myFixture.getProjectDisposable(), facet);
      facet.getConfiguration().setProjectType(data.myProjectType);
      String rootPath = getAdditionalModulePath(data.myDirName);
      myFixture.copyDirectoryToProject(getResDir(), rootPath + "/res");
      myFixture.copyFileToProject(SdkConstants.FN_ANDROID_MANIFEST_XML, rootPath + '/' + SdkConstants.FN_ANDROID_MANIFEST_XML);
      if (data.myIsMainModuleDependency) {
        ModuleRootModificationUtil.addDependency(myModule, additionalModule);
      }
    }

    if (providesCustomManifest()) {
      deleteManifest();
    }

    if (RenderSecurityManager.RESTRICT_READS) {
      // Unit test class loader includes disk directories which security manager does not allow access to
      RenderSecurityManager.sEnabled = false;
    }

    ArrayList<String> allowedRoots = new ArrayList<>();
    collectAllowedRoots(allowedRoots);
    registerAllowedRoots(allowedRoots, getTestRootDisposable());
    mySettings = CodeStyle.createTestSettings(CodeStyleSettingsManager.getSettings(getProject()));
    // Note: we apply the Android Studio code style so that tests running as the Android plugin in IDEA behave the same.
    applyAndroidCodeStyleSettings(mySettings);
    CodeStyleSettingsManager.getInstance(getProject()).setTemporarySettings(mySettings);
    myUseCustomSettings = getAndroidCodeStyleSettings().USE_CUSTOM_SETTINGS;
    getAndroidCodeStyleSettings().USE_CUSTOM_SETTINGS = true;

    // Layoutlib rendering thread will be shutdown when the app is closed so do not report it as a leak
    ThreadTracker.longRunningThreadCreated(ApplicationManager.getApplication(), "Layoutlib");
    IdeSdks.removeJdksOn(myFixture.getProjectDisposable());

    myApplicationComponentStack = new ComponentStack(ApplicationManager.getApplication());
    myProjectComponentStack = new ComponentStack(getProject());

    IdeSdks.removeJdksOn(myFixture.getProjectDisposable());
  }

  @Override
  protected void tearDown() throws Exception {
    try {
      // Finish dispatching any remaining events before shutting down everything
      UIUtil.dispatchAllInvocationEvents();

      myApplicationComponentStack.restore();
      myApplicationComponentStack = null;
      myProjectComponentStack.restore();
      myProjectComponentStack = null;
      CodeStyleSettingsManager.getInstance(getProject()).dropTemporarySettings();
      myModule = null;
      myAdditionalModules = null;
      myFacet = null;
      mySettings = null;

      getAndroidCodeStyleSettings().USE_CUSTOM_SETTINGS = myUseCustomSettings;
      if (RenderSecurityManager.RESTRICT_READS) {
        RenderSecurityManager.sEnabled = true;
      }
    }
    catch (Throwable e) {
      addSuppressedException(e);
    }
    finally {
      try {
        myFixture.tearDown();
      }
      catch (Throwable e) {
        addSuppressedException(e);
      }
      finally {
        super.tearDown();
      }
    }
  }

  /**
   * This method saves the project to disk to make sure that {@link Project#getProjectFile()} doesn't return null.
   * The implementation of {@link Project#getProjectFile()} unfortunately depends of the project (.ipr) file being
   * saved to disk. Since saving the project is a slow operation, it would be preferable to make
   * the {@link Project#getProjectFile()} method work regardless of whether the project file is saved or not.
   */
  public void makeSureThatProjectVirtualFileIsNotNull() {
    if (getProject().getProjectFile() == null) {
      PlatformTestUtil.saveProject(getProject());
      assert getProject().getProjectFile() != null;
    }
  }

  public static void initializeModuleFixtureBuilderWithSrcAndGen(AndroidModuleFixtureBuilder moduleFixtureBuilder, String moduleRoot) {
    moduleFixtureBuilder.setModuleRoot(moduleRoot);
    moduleFixtureBuilder.addContentRoot(moduleRoot);

    //noinspection ResultOfMethodCallIgnored
    new File(moduleRoot + "/src/").mkdir();
    moduleFixtureBuilder.addSourceRoot("src");

    //noinspection ResultOfMethodCallIgnored
    new File(moduleRoot + "/gen/").mkdir();
    moduleFixtureBuilder.addSourceRoot("gen");
  }

  /**
   * Returns the path that any additional modules registered by
   * {@link #configureAdditionalModules(TestFixtureBuilder, List)} or
   * {@link #addModuleWithAndroidFacet(TestFixtureBuilder, List, String, int, boolean)} are
   * installed into.
   */
  protected static String getAdditionalModulePath(@NotNull String moduleName) {
    return "/additionalModules/" + moduleName;
  }

  @Nullable
  protected Module getAdditionalModuleByName(@NotNull String moduleName) {
    return myAdditionalModules.stream()
      .filter(module -> moduleName.equals(module.getName()))
      .findFirst()
      .orElse(null);
  }

  /**
   * Indicates whether this class provides its own {@code AndroidManifest.xml} for its tests. If
   * {@code true}, then {@link #setUp()} calls {@link #deleteManifest()} before finishing.
   */
  protected boolean providesCustomManifest() {
    return false;
  }

  /**
   * Get the "res" directory for this SDK. Children classes can override this if they need to
   * provide a custom "res" location for tests.
   */
  protected String getResDir() {
    return "res";
  }

  /**
   * Defines the project level to set for the test project, or null to get the default language
   * level associated with the test project.
   */
  @Nullable
  protected LanguageLevel getLanguageLevel() {
    // Higher language levels trigger JavaPlatformModuleSystem checks which fail for our light PSI classes. For now set the language level
    // to what real AS actually uses.
    // TODO(b/110679859): figure out how to stop JavaPlatformModuleSystem from thinking the light classes are not accessible.
    return LanguageLevel.JDK_1_8;
  }

  protected static AndroidXmlCodeStyleSettings getAndroidCodeStyleSettings() {
    return AndroidXmlCodeStyleSettings.getInstance(CodeStyleSchemes.getInstance().getDefaultScheme().getCodeStyleSettings());
  }

  public static void applyAndroidCodeStyleSettings(CodeStyleSettings settings) {
    new AndroidJavaPredefinedCodeStyle().apply(settings);
    new AndroidXmlPredefinedCodeStyle().apply(settings);
  }

  /**
   * Hook point for child test classes to register directories that can be safely accessed by all
   * of its tests.
   *
   * @see {@link VfsRootAccess}
   */
  protected void collectAllowedRoots(List<String> roots) throws IOException {
  }

  private void registerAllowedRoots(List<String> roots, @NotNull Disposable disposable) {
    List<String> newRoots = new ArrayList<>(roots);
    newRoots.removeAll(myAllowedRoots);

    String[] newRootsArray = ArrayUtilRt.toStringArray(newRoots);
    VfsRootAccess.allowRootAccess(disposable, newRootsArray);
    myAllowedRoots.addAll(newRoots);

    Disposer.register(disposable, () -> {
      myAllowedRoots.removeAll(newRoots);
      myAllowedRoots = null;
    });
  }

  public static AndroidFacet addAndroidFacet(Module module) {
    return addAndroidFacet(module, true);
  }

  public static AndroidFacet addAndroidFacet(Module module, boolean attachSdk) {
    AndroidFacetType type = AndroidFacet.getFacetType();
    String facetName = "Android";
    AndroidFacet facet = addFacet(module, type, facetName);
    if (attachSdk) {
      Sdks.addLatestAndroidSdk(facet, module);
    }
    return facet;
  }

  @NotNull
  public static <T extends Facet> T addFacet(Module module, FacetType<T, ? extends FacetConfiguration> type, String facetName) {
    FacetManager facetManager = FacetManager.getInstance(module);
    T facet = facetManager.createFacet(type, facetName, null);
    ModifiableFacetModel facetModel = facetManager.createModifiableModel();
    facetModel.addFacet(facet);
    ApplicationManager.getApplication().runWriteAction(facetModel::commit);
    return facet;
  }

  protected void configureAdditionalModules(
    @NotNull TestFixtureBuilder<IdeaProjectTestFixture> projectBuilder, @NotNull List<MyAdditionalModuleData> modules) {
  }

  protected final void addModuleWithAndroidFacet(
    @NotNull TestFixtureBuilder<IdeaProjectTestFixture> projectBuilder,
    @NotNull List<MyAdditionalModuleData> modules,
    @NotNull String moduleName,
    int projectType) {
    // By default, created module is declared as a main module's dependency
    addModuleWithAndroidFacet(projectBuilder, modules, moduleName, projectType, true);
  }

  protected final void addModuleWithAndroidFacet(
    @NotNull TestFixtureBuilder<IdeaProjectTestFixture> projectBuilder,
    @NotNull List<MyAdditionalModuleData> modules,
    @NotNull String moduleName,
    int projectType,
    boolean isMainModuleDependency) {
    AndroidModuleFixtureBuilder moduleFixtureBuilder = projectBuilder.addModule(AndroidModuleFixtureBuilder.class);
    moduleFixtureBuilder.setModuleName(moduleName);
    // A module named "lib" goes under additionalModules/lib/lib.iml
    initializeModuleFixtureBuilderWithSrcAndGen(
      moduleFixtureBuilder, myFixture.getTempDirPath() + getAdditionalModulePath(moduleName));
    modules.add(new MyAdditionalModuleData(moduleFixtureBuilder, moduleName, projectType, isMainModuleDependency));
  }

  protected final void createManifest() throws IOException {
    myFixture.copyFileToProject(SdkConstants.FN_ANDROID_MANIFEST_XML, SdkConstants.FN_ANDROID_MANIFEST_XML);
  }

  /**
   * Enables namespacing in the main module and sets the app namespace according to the given package name.
   */
  protected void enableNamespacing(@NotNull String appPackageName) {
    enableNamespacing(myFacet, appPackageName);
  }

  /**
   * Enables namespacing in the given module and sets the app namespace according to the given package name.
   */
  protected void enableNamespacing(@NotNull AndroidFacet facet, @NotNull String appPackageName) {
<<<<<<< HEAD
    facet.setModel(TestAndroidModel.namespaced(facet));
=======
    AndroidModel.set(facet, TestAndroidModel.namespaced(facet));
>>>>>>> c50c8b87
    runWriteCommandAction(getProject(), () -> Manifest.getMainManifest(facet).getPackage().setValue(appPackageName));
    LocalResourceManager.getInstance(facet.getModule()).invalidateAttributeDefinitions();
  }

  protected final void createProjectProperties() throws IOException {
    myFixture.copyFileToProject(SdkConstants.FN_PROJECT_PROPERTIES, SdkConstants.FN_PROJECT_PROPERTIES);
  }

  protected final void deleteManifest() throws IOException {
    deleteManifest(myModule);
  }

  protected final void deleteManifest(final Module module) throws IOException {
    AndroidFacet facet = AndroidFacet.getInstance(module);
    assertNotNull(facet);
    ApplicationManager.getApplication().runWriteAction(new Runnable() {
      @Override
      public void run() {
        VirtualFile manifest = AndroidRootUtil.getPrimaryManifestFile(facet);
        if (manifest != null) {
          try {
            manifest.delete(this);
          }
          catch (IOException e) {
            fail("Could not delete default manifest");
          }
        }
      }
    });
  }

  protected final SynchronizedBidiMultiMap<RefEntity, CommonProblemDescriptor> doGlobalInspectionTest(
    @NotNull GlobalInspectionTool inspection, @NotNull String globalTestDir, @NotNull AnalysisScope scope) {
    return doGlobalInspectionTest(new GlobalInspectionToolWrapper(inspection), globalTestDir, scope);
  }

  /**
   * Given an inspection and a path to a directory that contains an "expected.xml" file, run the
   * inspection on the current test project and verify that its output matches that of the
   * expected file.
   */
  protected final SynchronizedBidiMultiMap<RefEntity, CommonProblemDescriptor> doGlobalInspectionTest(
    @NotNull GlobalInspectionToolWrapper wrapper, @NotNull String globalTestDir, @NotNull AnalysisScope scope) {
    myFixture.enableInspections(wrapper.getTool());

    scope.invalidate();

    InspectionManagerEx inspectionManager = (InspectionManagerEx)InspectionManager.getInstance(getProject());
    GlobalInspectionContextForTests globalContext =
      InspectionsKt.createGlobalContextForTool(scope, getProject(), Arrays.<InspectionToolWrapper<?, ?>>asList(wrapper));

    InspectionTestUtil.runTool(wrapper, scope, globalContext);
    InspectionTestUtil.compareToolResults(globalContext, wrapper, false, getTestDataPath() + globalTestDir);

    return globalContext.getPresentation(wrapper).getProblemElements();
  }

  public <T> void registerApplicationComponent(@NotNull Class<T> key, @NotNull T instance) {
    myApplicationComponentStack.registerComponentInstance(key, instance);
  }

  public <T> void registerApplicationService(@NotNull Class<T> key, @NotNull T instance) {
    myApplicationComponentStack.registerServiceInstance(key, instance);
  }

  public <T> void registerProjectComponent(@NotNull Class<T> key, @NotNull T instance) {
    myProjectComponentStack.registerComponentInstance(key, instance);
  }

  public <T> void registerProjectService(@NotNull Class<T> key, @NotNull T instance) {
    myProjectComponentStack.registerServiceInstance(key, instance);
  }

  public <T> void replaceProjectService(@NotNull Class<T> serviceType, @NotNull T newServiceInstance) {
    ServiceContainerUtil.replaceService(getProject(), serviceType, newServiceInstance, getTestRootDisposable());
  }

  public <T> void replaceApplicationService(@NotNull Class<T> serviceType, @NotNull T newServiceInstance) {
    ServiceContainerUtil.replaceService(ApplicationManager.getApplication(), serviceType, newServiceInstance, getTestRootDisposable());
  }

  public <T> void registerApplicationServiceInstance(@NotNull Class<T> serviceType, @NotNull T newServiceInstance) {
    ServiceContainerUtil.registerServiceInstance(ApplicationManager.getApplication(), serviceType, newServiceInstance);
  }

  protected final static class MyAdditionalModuleData {
    final AndroidModuleFixtureBuilder<?> myModuleFixtureBuilder;
    final String myDirName;
    final int myProjectType;
    final boolean myIsMainModuleDependency;

    private MyAdditionalModuleData(
      @NotNull AndroidModuleFixtureBuilder<?> moduleFixtureBuilder, @NotNull String dirName, int projectType, boolean isMainModuleDependency) {
      myModuleFixtureBuilder = moduleFixtureBuilder;
      myDirName = dirName;
      myProjectType = projectType;
      myIsMainModuleDependency = isMainModuleDependency;
    }
  }

  public interface AndroidModuleFixtureBuilder<T extends ModuleFixture> extends JavaModuleFixtureBuilder<T> {
    void setModuleRoot(@NotNull String moduleRoot);

    void setModuleName(@NotNull String moduleName);
  }

  public static class AndroidModuleFixtureBuilderImpl extends JavaModuleFixtureBuilderImpl<ModuleFixtureImpl>
    implements AndroidModuleFixtureBuilder<ModuleFixtureImpl> {

    private File myModuleRoot;
    private String myModuleName;

    public AndroidModuleFixtureBuilderImpl(TestFixtureBuilder<? extends IdeaProjectTestFixture> fixtureBuilder) {
      super(fixtureBuilder);
    }

    @Override
    public void setModuleRoot(@NotNull String moduleRoot) {
      myModuleRoot = new File(moduleRoot);
      if (!myModuleRoot.exists()) {
        Verify.verify(myModuleRoot.mkdirs());
      }
    }

    @Override
    public void setModuleName(@NotNull String moduleName) {
      Preconditions.checkArgument(!"app".equals(moduleName), "'app' is reserved for main module");
      myModuleName = moduleName;
    }

    @NotNull
    @Override
    protected Module createModule() {
      Project project = myFixtureBuilder.getFixture().getProject();
      Verify.verifyNotNull(project);
      Preconditions.checkNotNull(myModuleRoot);

      // the (unnamed) root module will be app.iml
      String moduleFilePath =
        myModuleRoot + (myModuleName == null ? "/app" : "/" + myModuleName) + ModuleFileType.DOT_DEFAULT_EXTENSION;
      return ModuleManager.getInstance(project).newModule(moduleFilePath, ModuleTypeId.JAVA_MODULE);
    }

    @NotNull
    @Override
    protected ModuleFixtureImpl instantiateFixture() {
      return new ModuleFixtureImpl(this);
    }
  }

  public static void removeFacetOn(@NotNull Disposable disposable, @NotNull Facet<?> facet) {
    Disposer.register(disposable, () -> WriteAction.run(() -> {
      Module module = facet.getModule();
      if (!module.isDisposed()) {
        FacetManager facetManager = FacetManager.getInstance(module);
        ModifiableFacetModel model = facetManager.createModifiableModel();
        model.removeFacet(facet);
        model.commit();
      }
    }));
  }
}<|MERGE_RESOLUTION|>--- conflicted
+++ resolved
@@ -383,11 +383,7 @@
    * Enables namespacing in the given module and sets the app namespace according to the given package name.
    */
   protected void enableNamespacing(@NotNull AndroidFacet facet, @NotNull String appPackageName) {
-<<<<<<< HEAD
-    facet.setModel(TestAndroidModel.namespaced(facet));
-=======
     AndroidModel.set(facet, TestAndroidModel.namespaced(facet));
->>>>>>> c50c8b87
     runWriteCommandAction(getProject(), () -> Manifest.getMainManifest(facet).getPackage().setValue(appPackageName));
     LocalResourceManager.getInstance(facet.getModule()).invalidateAttributeDefinitions();
   }
