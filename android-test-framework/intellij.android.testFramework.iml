--- conflicted
+++ resolved
@@ -64,12 +64,6 @@
     <orderEntry type="module" module-name="intellij.kotlin.base.plugin" scope="TEST" />
     <orderEntry type="module" module-name="kotlin.highlighting.k1" scope="TEST" />
     <orderEntry type="library" scope="TEST" name="mockito-kotlin" level="project" />
-<<<<<<< HEAD
-    <orderEntry type="module" module-name="intellij.android.gradle.dsl.flags" scope="TEST" />
-    <orderEntry type="module" module-name="intellij.android.preview-fast-compile" scope="TEST" />
-    <orderEntry type="module" module-name="android.sdktools.deployer" scope="TEST" />
-    <orderEntry type="module" module-name="android.sdktools.manifest-parser" scope="TEST" />
-=======
     <orderEntry type="library" scope="TEST" name="kotlinc.kotlin-scripting-compiler-impl" level="project" />
     <orderEntry type="module" module-name="kotlin.base.scripting.k1" scope="TEST" />
     <orderEntry type="module" module-name="intellij.kotlin.base.scripting" scope="TEST" />
@@ -78,6 +72,6 @@
     <orderEntry type="module" module-name="intellij.platform.workspace.storage" scope="TEST" />
     <orderEntry type="module" module-name="intellij.platform.workspace.jps" scope="TEST" />
     <orderEntry type="module" module-name="intellij.kotlin.base.scripting.shared" scope="TEST" />
->>>>>>> fedb26e2
+    <orderEntry type="module" module-name="intellij.android.preview-fast-compile" scope="TEST" />
   </component>
 </module>