--- conflicted
+++ resolved
@@ -59,16 +59,9 @@
 import com.intellij.psi.PsiDirectory
 import com.intellij.psi.PsiElement
 import com.intellij.psi.PsiFile
-<<<<<<< HEAD
 import com.intellij.testFramework.RunsInEdt
+import kotlinx.coroutines.runBlocking
 import java.io.File
-=======
-import com.intellij.psi.impl.source.PsiMethodImpl
-import com.intellij.psi.search.GlobalSearchScope
-import junit.framework.Assert
-import junit.framework.TestCase
-import kotlinx.coroutines.runBlocking
->>>>>>> fedb26e2
 import org.jetbrains.plugins.gradle.GradleManager
 import org.jetbrains.plugins.gradle.execution.test.runner.AllInPackageGradleConfigurationProducer
 import org.jetbrains.plugins.gradle.execution.test.runner.GradleTestsExecutionConsoleManager
@@ -121,15 +114,9 @@
     verifyCanCreateKotlinDirectoryGradleConfigurationFromAndroidUnitTest()
   }
 
-<<<<<<< HEAD
-  @Test
-  fun testTasksIsReExecuted() {
+  @Test
+  fun testTasksIsReExecuted(): Unit = runBlocking {
     projectRule.loadProject(TEST_RESOURCES)
-=======
-  @Throws(Exception::class)
-  fun testTasksIsReExecuted(): Unit = runBlocking {
-    loadProject(TEST_RESOURCES)
->>>>>>> fedb26e2
 
     // Create the Run configuration.
     val listener = object : ExternalSystemTaskNotificationListener {
@@ -190,9 +177,6 @@
     assertThat(listener.messagesLog.lines()).contains("> Task :app:testDebugUnitTest")
   }
 
-<<<<<<< HEAD
-  @Test
-=======
   private fun copyUserDataKeysTo(
     gradleRunConfiguration: GradleRunConfiguration,
     firstExecutionSettings: GradleExecutionSettings,
@@ -210,8 +194,7 @@
     }
   }
 
-  @Throws(Exception::class)
->>>>>>> fedb26e2
+  @Test
   fun testJavaModulesTestTasksAreCreated() {
     projectRule.loadProject(UNIT_TESTING)
     val gradleJavaConfiguration = createAndroidGradleTestConfigurationFromClass(
@@ -259,15 +242,9 @@
     assertThat(configuration.settings.taskNames[0]).isEqualTo(":includedLib1:app:testDebugUnitTest")
   }
 
-<<<<<<< HEAD
-  @Test
-  fun testCoverageEngineDoesntRequireRecompilation() {
+  @Test
+  fun testCoverageEngineDoesntRequireRecompilation(): Unit = runBlocking {
     projectRule.loadProject(SIMPLE_APPLICATION)
-=======
-  @Throws(Exception::class)
-  fun testCoverageEngineDoesntRequireRecompilation(): Unit = runBlocking {
-    loadSimpleApplication()
->>>>>>> fedb26e2
     // Run a Gradle task.
     val projectPath = project.basePath!!
     val id = ExternalSystemTaskId.create(GradleConstants.SYSTEM_ID, ExternalSystemTaskType.EXECUTE_TASK, project)
@@ -464,7 +441,7 @@
 
     libGradleTestClassConfiguration = psiElement.createGradleRunConfiguration()
     assertThat(libGradleTestClassConfiguration).isNotNull()
-    assertThat(libGradleTestClassConfiguration).isNotSameAs(appGradleTestClassConfiguration)
+    assertThat(libGradleTestClassConfiguration).isNotSameInstanceAs(appGradleTestClassConfiguration)
   }
 
   private fun verifyCanCreateGradleConfigurationFromSameNameTestDirectory() {
@@ -481,7 +458,7 @@
 
     val libGradleTestPackageConfiguration = libModulePsiLocation.createGradleRunConfiguration()
     assertThat(libGradleTestPackageConfiguration).isNotNull()
-    assertThat(libGradleTestPackageConfiguration).isNotSameAs(appGradleTestPackageConfiguration)
+    assertThat(libGradleTestPackageConfiguration).isNotSameInstanceAs(appGradleTestPackageConfiguration)
   }
 
   private fun findExistingGradleTestConfigurationFromPsiElement(project: Project, psiElement: PsiElement): GradleRunConfiguration? {
