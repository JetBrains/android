--- conflicted
+++ resolved
@@ -4,17 +4,17 @@
     <facet type="kotlin-language" name="Kotlin">
       <configuration version="5" platform="JVM 17" allPlatforms="JVM [17]" useProjectSettings="false">
         <compilerSettings>
-          <option name="additionalArguments" value="-version -Xjvm-default=all-compatibility -Xsam-conversions=class -Xcontext-receivers" />
+          <option name="additionalArguments" value="-Xjvm-default=all -Xsam-conversions=class -Xcontext-receivers" />
         </compilerSettings>
         <compilerArguments>
           <stringArguments>
             <stringArg name="jvmTarget" arg="17" />
-            <stringArg name="apiVersion" arg="2.0" />
-            <stringArg name="languageVersion" arg="2.0" />
+            <stringArg name="apiVersion" arg="2.2" />
+            <stringArg name="languageVersion" arg="2.2" />
           </stringArguments>
           <arrayArguments>
             <arrayArg name="pluginClasspaths">
-              <args>$MODULE_DIR$/../../../../prebuilts/tools/common/m2/repository/org/jetbrains/kotlin/kotlin-compose-compiler-plugin/2.1.10/kotlin-compose-compiler-plugin-2.1.10.jar</args>
+              <args>$MAVEN_REPOSITORY$/org/jetbrains/kotlin/kotlin-compose-compiler-plugin/2.2.0-RC2/kotlin-compose-compiler-plugin-2.2.0-RC2.jar</args>
             </arrayArg>
           </arrayArguments>
         </compilerArguments>
@@ -52,7 +52,6 @@
     <orderEntry type="module" module-name="intellij.android.adb" scope="TEST" />
     <orderEntry type="module" module-name="intellij.android.utp" scope="TEST" />
     <orderEntry type="module" module-name="intellij.android.testartifacts" scope="TEST" />
-<<<<<<< HEAD
     <orderEntry type="module" module-name="intellij.platform.analysis" scope="TEST" />
     <orderEntry type="module" module-name="intellij.platform.core" scope="TEST" />
     <orderEntry type="module" module-name="intellij.platform.core.ui" scope="TEST" />
@@ -76,8 +75,6 @@
     <orderEntry type="module" module-name="intellij.xml.dom" scope="TEST" />
     <orderEntry type="module" module-name="intellij.android.testutils" scope="TEST" />
     <orderEntry type="module" module-name="intellij.android.projectSystem.gradle.sync" scope="TEST" />
-=======
     <orderEntry type="module" module-name="intellij.android.adt.ui.compose" scope="TEST" />
->>>>>>> 4e5dd375
   </component>
 </module>