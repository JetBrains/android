<?xml version="1.0" encoding="UTF-8"?>
<module version="4">
  <component name="FacetManager">
    <facet type="kotlin-language" name="Kotlin">
      <configuration version="5" platform="JVM 21" allPlatforms="JVM [21]" useProjectSettings="false">
        <compilerSettings>
          <option name="additionalArguments" value="-Xjvm-default=all -Xsam-conversions=class -Xcontext-parameters -XXLanguage:+AllowEagerSupertypeAccessibilityChecks" />
        </compilerSettings>
        <compilerArguments>
          <stringArguments>
            <stringArg name="jvmTarget" arg="21" />
            <stringArg name="apiVersion" arg="2.2" />
            <stringArg name="languageVersion" arg="2.2" />
          </stringArguments>
          <arrayArguments>
            <arrayArg name="pluginClasspaths">
<<<<<<< HEAD
              <args>$MODULE_DIR$/../../../../prebuilts/tools/common/m2/repository/org/jetbrains/kotlin/kotlin-compose-compiler-plugin/2.2.0/kotlin-compose-compiler-plugin-2.2.0.jar</args>
=======
              <args>$MAVEN_REPOSITORY$/org/jetbrains/kotlin/kotlin-compose-compiler-plugin/2.2.21-RC2/kotlin-compose-compiler-plugin-2.2.21-RC2.jar</args>
>>>>>>> fedb26e2
            </arrayArg>
          </arrayArguments>
        </compilerArguments>
      </configuration>
    </facet>
  </component>
  <component name="NewModuleRootManager" inherit-compiler-output="true">
    <exclude-output />
    <content url="file://$MODULE_DIR$/testSrc">
      <sourceFolder url="file://$MODULE_DIR$/testSrc" isTestSource="true" />
    </content>
    <orderEntry type="inheritedJdk" />
    <orderEntry type="sourceFolder" forTests="false" />
    <orderEntry type="library" scope="TEST" name="kotlin-stdlib" level="project" />
    <orderEntry type="library" scope="TEST" name="studio-platform" level="project" />
    <orderEntry type="library" scope="TEST" name="studio-test-platform" level="project" />
    <orderEntry type="module" module-name="intellij.android.core" scope="TEST" />
    <orderEntry type="module" module-name="intellij.android.adt.ui.compose" scope="TEST" />
    <orderEntry type="module" module-name="intellij.android.adt.ui" scope="TEST" />
    <orderEntry type="module" module-name="intellij.android.adt.testutils" scope="TEST" />
    <orderEntry type="module" module-name="intellij.libraries.guava" scope="TEST" />
    <orderEntry type="module" module-name="intellij.libraries.mockito" scope="TEST" />
    <orderEntry type="library" scope="TEST" name="mockito-kotlin" level="project" />
    <orderEntry type="library" scope="TEST" name="truth" level="project" />
    <orderEntry type="library" scope="TEST" name="protobuf" level="project" />
    <orderEntry type="module" module-name="intellij.android.testFramework" scope="TEST" />
    <orderEntry type="module" module-name="intellij.android.common" scope="TEST" />
    <orderEntry type="module" module-name="intellij.android.core.tests" scope="TEST" />
    <orderEntry type="module" module-name="intellij.android.projectSystem.gradle" scope="TEST" />
    <orderEntry type="module" module-name="intellij.android.execution.common" scope="TEST" />
    <orderEntry type="library" scope="TEST" name="kotlin-test" level="project" />
    <orderEntry type="module" module-name="intellij.android.projectSystem" scope="TEST" />
    <orderEntry type="module" module-name="intellij.android.projectSystem.gradle.models" scope="TEST" />
    <orderEntry type="module" module-name="intellij.android.artwork" scope="TEST" />
    <orderEntry type="module" module-name="intellij.android.execution.common.tests" scope="TEST" />
    <orderEntry type="module" module-name="intellij.android.adb" scope="TEST" />
    <orderEntry type="module" module-name="intellij.android.utp" scope="TEST" />
    <orderEntry type="module" module-name="intellij.android.testartifacts" scope="TEST" />
<<<<<<< HEAD
    <orderEntry type="module" module-name="intellij.android.adt.ui.compose" scope="TEST" />
    <orderEntry type="module" module-name="intellij.android.adt.ui.compose.tests" scope="TEST" />
=======
    <orderEntry type="module" module-name="intellij.platform.analysis" scope="TEST" />
    <orderEntry type="module" module-name="intellij.platform.core" scope="TEST" />
    <orderEntry type="module" module-name="intellij.platform.core.ui" scope="TEST" />
    <orderEntry type="module" module-name="intellij.platform.editor.ui" scope="TEST" />
    <orderEntry type="module" module-name="intellij.platform.execution.impl" scope="TEST" />
    <orderEntry type="module" module-name="intellij.platform.jps.model" scope="TEST" />
    <orderEntry type="module" module-name="intellij.platform.lang.core" scope="TEST" />
    <orderEntry type="module" module-name="intellij.platform.projectModel" scope="TEST" />
    <orderEntry type="module" module-name="intellij.platform.testFramework" scope="TEST" />
    <orderEntry type="module" module-name="intellij.platform.coverage" scope="TEST" />
    <orderEntry type="module" module-name="intellij.platform.lang" scope="TEST" />
    <orderEntry type="module" module-name="intellij.platform.externalSystem" scope="TEST" />
    <orderEntry type="module" module-name="intellij.platform.externalSystem.impl" scope="TEST" />
    <orderEntry type="module" module-name="intellij.java.coverage" scope="TEST" />
    <orderEntry type="module" module-name="intellij.java.execution.impl" scope="TEST" />
    <orderEntry type="module" module-name="intellij.java.psi.impl" scope="TEST" />
    <orderEntry type="module" module-name="intellij.java.testFramework" scope="TEST" />
    <orderEntry type="module" module-name="intellij.gradle" scope="TEST" />
    <orderEntry type="module" module-name="intellij.gradle.java" scope="TEST" />
    <orderEntry type="module" module-name="intellij.platform.ide.util.io" scope="TEST" />
    <orderEntry type="module" module-name="intellij.platform.debugger" scope="TEST" />
    <orderEntry type="module" module-name="intellij.platform.smRunner" scope="TEST" />
    <orderEntry type="module" module-name="intellij.xml.dom" scope="TEST" />
    <orderEntry type="module" module-name="intellij.android.testutils" scope="TEST" />
    <orderEntry type="module" module-name="intellij.android.projectSystem.gradle.sync" scope="TEST" />
>>>>>>> fedb26e2
  </component>
</module><|MERGE_RESOLUTION|>--- conflicted
+++ resolved
@@ -14,11 +14,7 @@
           </stringArguments>
           <arrayArguments>
             <arrayArg name="pluginClasspaths">
-<<<<<<< HEAD
-              <args>$MODULE_DIR$/../../../../prebuilts/tools/common/m2/repository/org/jetbrains/kotlin/kotlin-compose-compiler-plugin/2.2.0/kotlin-compose-compiler-plugin-2.2.0.jar</args>
-=======
               <args>$MAVEN_REPOSITORY$/org/jetbrains/kotlin/kotlin-compose-compiler-plugin/2.2.21-RC2/kotlin-compose-compiler-plugin-2.2.21-RC2.jar</args>
->>>>>>> fedb26e2
             </arrayArg>
           </arrayArguments>
         </compilerArguments>
@@ -57,10 +53,6 @@
     <orderEntry type="module" module-name="intellij.android.adb" scope="TEST" />
     <orderEntry type="module" module-name="intellij.android.utp" scope="TEST" />
     <orderEntry type="module" module-name="intellij.android.testartifacts" scope="TEST" />
-<<<<<<< HEAD
-    <orderEntry type="module" module-name="intellij.android.adt.ui.compose" scope="TEST" />
-    <orderEntry type="module" module-name="intellij.android.adt.ui.compose.tests" scope="TEST" />
-=======
     <orderEntry type="module" module-name="intellij.platform.analysis" scope="TEST" />
     <orderEntry type="module" module-name="intellij.platform.core" scope="TEST" />
     <orderEntry type="module" module-name="intellij.platform.core.ui" scope="TEST" />
@@ -86,6 +78,7 @@
     <orderEntry type="module" module-name="intellij.xml.dom" scope="TEST" />
     <orderEntry type="module" module-name="intellij.android.testutils" scope="TEST" />
     <orderEntry type="module" module-name="intellij.android.projectSystem.gradle.sync" scope="TEST" />
->>>>>>> fedb26e2
+    <orderEntry type="module" module-name="intellij.android.adt.ui.compose" scope="TEST" />
+    <orderEntry type="module" module-name="intellij.android.adt.ui.compose.tests" scope="TEST" />
   </component>
 </module>