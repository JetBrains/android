--- conflicted
+++ resolved
@@ -31,21 +31,11 @@
   override fun apply(project: Project) {
     registry.register(GradlePluginModelBuilder())
     registry.register(BuildMapModelBuilder())
-<<<<<<< HEAD
-    // NOTE: The minimum supported AGP version is 3.2 and it requires Gradle 4.6.
-    // AdditionalArtifactsModelBuilder extends ParameterizedToolingModelBuilder, which is available since Gradle 4.4.
-    if (isGradleAtLeast(project.gradle.gradleVersion, "4.4")) {
-=======
     registry.register(LegacyV1AgpVersionModelBuilder())
     // NOTE: The minimum supported AGP version is 3.2 and it requires Gradle 4.6.
     // AdditionalArtifactsModelBuilder extends ParameterizedToolingModelBuilder, which is available since Gradle 4.4.
     if (isGradleAtLeast(project.gradle.gradleVersion, "4.4")) {
       LegacyApplicationIdModelBuilder.maybeRegister(project, registry)
-      // SamplesVariantRule requires Gradle 6.0+ because it uses VariantMetadata.withFiles.
-      if (isGradleAtLeast(project.gradle.gradleVersion, "6.0")) {
-        project.dependencies.components.all(SamplesVariantRule::class.java)
-      }
->>>>>>> b5f40ffd
       registry.register(AdditionalClassifierArtifactsModelBuilder())
     }
   }
