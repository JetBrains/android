/*
 * Copyright (C) 2020 The Android Open Source Project
 *
 * Licensed under the Apache License, Version 2.0 (the "License");
 * you may not use this file except in compliance with the License.
 * You may obtain a copy of the License at
 *
 *      http://www.apache.org/licenses/LICENSE-2.0
 *
 * Unless required by applicable law or agreed to in writing, software
 * distributed under the License is distributed on an "AS IS" BASIS,
 * WITHOUT WARRANTIES OR CONDITIONS OF ANY KIND, either express or implied.
 * See the License for the specific language governing permissions and
 * limitations under the License.
 */
package com.android.ide.gradle.model.artifacts.builder

import com.android.ide.gradle.model.AdditionalClassifierArtifactsModelParameter
import com.android.ide.gradle.model.ArtifactIdentifier
import com.android.ide.gradle.model.ArtifactIdentifierImpl
import com.android.ide.gradle.model.artifacts.AdditionalClassifierArtifactsModel
import com.android.ide.gradle.model.artifacts.impl.AdditionalClassifierArtifactsImpl
import com.android.ide.gradle.model.artifacts.impl.AdditionalClassifierArtifactsModelImpl
import com.android.ide.gradle.model.artifacts.impl.ModuleIdentifierImpl
import org.gradle.api.Project
import org.gradle.api.artifacts.Dependency
import org.gradle.api.artifacts.component.ModuleComponentIdentifier
import org.gradle.api.artifacts.result.ComponentArtifactsResult
import org.gradle.api.artifacts.result.ResolvedArtifactResult
import org.gradle.api.artifacts.type.ArtifactTypeDefinition
import org.gradle.api.attributes.Attribute
import org.gradle.api.attributes.AttributeCompatibilityRule
import org.gradle.api.attributes.AttributeContainer
import org.gradle.api.attributes.Category
import org.gradle.api.attributes.CompatibilityCheckDetails
import org.gradle.api.attributes.DocsType
import org.gradle.api.component.Artifact
import org.gradle.internal.component.external.model.DefaultModuleComponentIdentifier
import org.gradle.jvm.JvmLibrary
import org.gradle.language.base.artifact.SourcesArtifact
import org.gradle.language.java.artifact.JavadocArtifact
import org.gradle.maven.MavenModule
import org.gradle.maven.MavenPomArtifact
import org.gradle.tooling.provider.model.ParameterizedToolingModelBuilder
import org.gradle.util.GradleVersion
import java.io.File


/**
 * Model Builder for [AdditionalClassifierArtifactsModel].
 *
 * This model builder downloads sources and javadoc for components specifies in parameter, and returns model
 * [AdditionalClassifierArtifactsModel], which contains the locations of downloaded jar files.
 */
class AdditionalClassifierArtifactsModelBuilder : ParameterizedToolingModelBuilder<AdditionalClassifierArtifactsModelParameter> {
  override fun canBuild(modelName: String): Boolean {
    return modelName == AdditionalClassifierArtifactsModel::class.java.name
  }

  override fun buildAll(modelName: String, project: Project): Any? {
    throw RuntimeException("Please use parameterized tooling API to obtain AdditionalArtifactsModelBuilder model.")
  }

  override fun getParameterType(): Class<AdditionalClassifierArtifactsModelParameter> {
    return AdditionalClassifierArtifactsModelParameter::class.java
  }

  // DocsType attribute was added in 5.6, so require that version to use artifact view based fetching.
  private val useArtifactViews = GradleVersion.current() >= GradleVersion.version("5.6")

  override fun buildAll(modelName: String, parameter: AdditionalClassifierArtifactsModelParameter, project: Project): Any {
    if (parameter.artifactIdentifiers.isEmpty()) {
      return AdditionalClassifierArtifactsModelImpl(emptyList(), null)
    }

    try {
      val artifactsCollector = ArtifactsCollector()
      val componentsIds = getComponentIds(parameter)
      getPomFiles(componentsIds, project) { id, file -> artifactsCollector.setPom(id, file) }
      if (useArtifactViews) {
        project.dependencies.attributesSchema.attribute(DocsType.DOCS_TYPE_ATTRIBUTE) {
          it.compatibilityRules.add(SourcesCompatibilityRule::class.java)
<<<<<<< HEAD
        }
        getArtifacts(project, DocsType.JAVADOC, parameter.artifactIdentifiers) { id, file -> artifactsCollector.setJavadoc(id, file) }
        getArtifacts(project, DocsType.SOURCES, parameter.artifactIdentifiers) { id, file -> artifactsCollector.addSources(id, file) }
      } else {
        getJavadocAndSourcesWithArtifactResolutionQuery(componentsIds, project, artifactsCollector)
=======
        }
        getArtifacts(project, DocsType.JAVADOC, parameter.artifactIdentifiers) { id, file -> artifactsCollector.setJavadoc(id, file) }
        getArtifacts(project, DocsType.SOURCES, parameter.artifactIdentifiers) { id, file -> artifactsCollector.addSources(id, file) }
        // Find the libraries which has pom file but is missing source or javadoc. This could happen when Gradle metadata doesn't include
        // source/javadoc. In this case, use pom to obtain source/javadoc.
        val missingJavadoc = mutableListOf<DefaultModuleComponentIdentifier>()
        val missingSources = mutableListOf<DefaultModuleComponentIdentifier>()
        componentsIds.map { componentId ->
          val artifactId = ArtifactIdentifierImpl(componentId.group, componentId.module, componentId.version)
          artifactsCollector.getAdditionalPaths(artifactId)?.let {
            if (it.javaDoc == null) { missingJavadoc.add(componentId) }
            if (it.sources.isEmpty()) { missingSources.add(componentId) }
          }
        }
        getArtifactsWithArtifactResolutionQuery(missingJavadoc, project, artifactsCollector, withJavadoc = true, withSources =  false)
        getArtifactsWithArtifactResolutionQuery(missingSources, project, artifactsCollector, withJavadoc = false, withSources =  true)
      } else {
       getArtifactsWithArtifactResolutionQuery(componentsIds, project, artifactsCollector, withJavadoc = true, withSources = true)
>>>>>>> 0d09370c
      }

      val artifacts = parameter.artifactIdentifiers.map {
        val artifactId = ArtifactIdentifierImpl(it.groupId, it.artifactId, it.version)
        val paths = artifactsCollector.getAdditionalPaths(artifactId)
        AdditionalClassifierArtifactsImpl(
          id = artifactId,
          javadoc = paths?.javaDoc,
          sources = paths?.sources ?: emptyList(),
          mavenPom = paths?.pomFile,
        )
      }
      return AdditionalClassifierArtifactsModelImpl(artifacts, null)
    }
    catch (t: LinkageError) { // This must be safe to run against all versions of Gradle, so fail hard if we hit that issue.
      throw t
    }
    catch (t: Throwable) {
      return AdditionalClassifierArtifactsModelImpl(emptyList(), "Unable to download sources/javadoc: " + t.message)
    }
  }

  private fun getPomFiles(componentsIds: List<DefaultModuleComponentIdentifier>,
                          project: Project,
                          collector: (ArtifactIdentifierImpl, File) -> Unit) {
    val pomQuery = project.dependencies.createArtifactResolutionQuery()
      .forComponents(componentsIds)
      .withArtifacts(MavenModule::class.java, MavenPomArtifact::class.java)

    pomQuery.execute().resolvedComponents.forEach {
      val id = it.id as ModuleComponentIdentifier
      val pomFile = getFile(it, MavenPomArtifact::class.java) ?: return@forEach
      collector(ArtifactIdentifierImpl(id.group, id.module, id.version), pomFile)
    }
  }

  private fun getComponentIds(parameter: AdditionalClassifierArtifactsModelParameter) =
    parameter.artifactIdentifiers.map {
      DefaultModuleComponentIdentifier(ModuleIdentifierImpl(it.groupId, it.artifactId), it.version)
    }

  private fun getArtifacts(project: Project,
                           docsType: String,
                           artifactIdentifiers: Collection<ArtifactIdentifier>,
                           collector: (ArtifactIdentifierImpl, File) -> Unit) {
    val resolvableConfiguration = project.configurations.detachedConfiguration().also {
      it.attributes.run<AttributeContainer, Unit> {
        attribute(Category.CATEGORY_ATTRIBUTE, project.objects.named(Category::class.java, Category.DOCUMENTATION))
        attribute(Attribute.of("artifactType", String::class.java), ArtifactTypeDefinition.JAR_TYPE)
        attribute(DocsType.DOCS_TYPE_ATTRIBUTE, project.objects.named(DocsType::class.java, docsType))
      }
    }
    artifactIdentifiers.asDependencies(project).forEach {
      resolvableConfiguration.dependencies.add(it)
    }
    resolvableConfiguration.incoming.artifactView { view ->
      view.lenient(true)
      view.componentFilter { it is ModuleComponentIdentifier }
    }.artifacts.forEach {
      val id = it.id.componentIdentifier as ModuleComponentIdentifier
      val identifier = ArtifactIdentifierImpl(id.group, id.module, id.version)

      collector(identifier, it.file)
    }
  }

  private fun Collection<ArtifactIdentifier>.asDependencies(project: Project): Sequence<Dependency> {
    return asSequence().map { project.dependencies.create(it.groupId + ":" + it.artifactId + ":" + it.version) }
  }

  /**
   * Use this with older Gradle versions, when [useArtifactViews] is false.
   */
<<<<<<< HEAD
  private fun getJavadocAndSourcesWithArtifactResolutionQuery(componentsIds: List<DefaultModuleComponentIdentifier>,
                                                              project: Project,
                                                              collector: ArtifactsCollector) {
    val docQuery = project.dependencies.createArtifactResolutionQuery()
      .forComponents(componentsIds)
      .withArtifacts(JvmLibrary::class.java, SourcesArtifact::class.java, JavadocArtifact::class.java)
=======
  private fun getArtifactsWithArtifactResolutionQuery(
    componentsIds: List<DefaultModuleComponentIdentifier>,
    project: Project,
    collector: ArtifactsCollector,
    withJavadoc: Boolean,
    withSources: Boolean,
  ) {
    val artifactTypes: MutableList<Class<out Artifact>> = mutableListOf()
    if (withJavadoc) artifactTypes.add(JavadocArtifact::class.java)
    if (withSources) artifactTypes.add(SourcesArtifact::class.java)

    val docQuery = project.dependencies.createArtifactResolutionQuery()
      .forComponents(componentsIds)
      .withArtifacts(JvmLibrary::class.java, artifactTypes)
>>>>>>> 0d09370c

    docQuery.execute().resolvedComponents.filter { it.id is ModuleComponentIdentifier }.forEach {
      val id = it.id as ModuleComponentIdentifier
      val artifactId = ArtifactIdentifierImpl(id.group, id.module, id.version)

<<<<<<< HEAD
      getFile(it, JavadocArtifact::class.java)?.let { collector.setJavadoc(artifactId, it) }
      getFile(it, SourcesArtifact::class.java)?.let { collector.addSources(artifactId, it) }
=======
      if (withJavadoc) { getFile(it, JavadocArtifact::class.java)?.let { collector.setJavadoc(artifactId, it) } }
      if (withSources) { getFile(it, SourcesArtifact::class.java)?.let { collector.addSources(artifactId, it) } }
>>>>>>> 0d09370c
    }
  }

  private fun getFile(result: ComponentArtifactsResult, clazz: Class<out Artifact>): File? {
    return result.getArtifacts(clazz)
      .filterIsInstance(ResolvedArtifactResult::class.java).firstOrNull()
      ?.file
  }

  private class ArtifactsCollector {
    private val index = mutableMapOf<ArtifactIdentifierImpl, ArtifactsPaths>()

    fun setJavadoc(id: ArtifactIdentifierImpl, file: File) {
      val paths = index[id] ?: ArtifactsPaths()
      paths.javaDoc = file
      index[id] = paths
    }

    fun addSources(id: ArtifactIdentifierImpl, file: File) {
      val paths = index[id] ?: ArtifactsPaths()
      paths.sources.add(file)
      index[id] = paths
    }

    fun setPom(id: ArtifactIdentifierImpl, file: File) {
      val paths = index[id] ?: ArtifactsPaths()
      paths.pomFile = file
      index[id] = paths
    }

    fun getAdditionalPaths(id: ArtifactIdentifierImpl): ArtifactsPaths? = index[id]
  }

  private class ArtifactsPaths {
    var pomFile: File? = null
    var javaDoc: File? = null
    val sources: MutableList<File> = mutableListOf()
  }
}

/**
 * Because of http://b/272214715, some AndroidX KMP libraries have their sources published as
 * `"org.gradle.docstype=fake-sources"`. Except for this attribute, these are valid source variants,
 * and we should fetch them.
 */
class SourcesCompatibilityRule : AttributeCompatibilityRule<DocsType> {
  override fun execute(details: CompatibilityCheckDetails<DocsType>) {
    val producer = details.producerValue?.name
    val consumer = details.consumerValue?.name
    if (producer == consumer) {
      details.compatible()
    } else if (consumer == DocsType.SOURCES && producer == "fake-sources") {
      details.compatible()
    } else {
      details.incompatible()
    }
  }
}<|MERGE_RESOLUTION|>--- conflicted
+++ resolved
@@ -80,13 +80,6 @@
       if (useArtifactViews) {
         project.dependencies.attributesSchema.attribute(DocsType.DOCS_TYPE_ATTRIBUTE) {
           it.compatibilityRules.add(SourcesCompatibilityRule::class.java)
-<<<<<<< HEAD
-        }
-        getArtifacts(project, DocsType.JAVADOC, parameter.artifactIdentifiers) { id, file -> artifactsCollector.setJavadoc(id, file) }
-        getArtifacts(project, DocsType.SOURCES, parameter.artifactIdentifiers) { id, file -> artifactsCollector.addSources(id, file) }
-      } else {
-        getJavadocAndSourcesWithArtifactResolutionQuery(componentsIds, project, artifactsCollector)
-=======
         }
         getArtifacts(project, DocsType.JAVADOC, parameter.artifactIdentifiers) { id, file -> artifactsCollector.setJavadoc(id, file) }
         getArtifacts(project, DocsType.SOURCES, parameter.artifactIdentifiers) { id, file -> artifactsCollector.addSources(id, file) }
@@ -105,7 +98,6 @@
         getArtifactsWithArtifactResolutionQuery(missingSources, project, artifactsCollector, withJavadoc = false, withSources =  true)
       } else {
        getArtifactsWithArtifactResolutionQuery(componentsIds, project, artifactsCollector, withJavadoc = true, withSources = true)
->>>>>>> 0d09370c
       }
 
       val artifacts = parameter.artifactIdentifiers.map {
@@ -179,14 +171,6 @@
   /**
    * Use this with older Gradle versions, when [useArtifactViews] is false.
    */
-<<<<<<< HEAD
-  private fun getJavadocAndSourcesWithArtifactResolutionQuery(componentsIds: List<DefaultModuleComponentIdentifier>,
-                                                              project: Project,
-                                                              collector: ArtifactsCollector) {
-    val docQuery = project.dependencies.createArtifactResolutionQuery()
-      .forComponents(componentsIds)
-      .withArtifacts(JvmLibrary::class.java, SourcesArtifact::class.java, JavadocArtifact::class.java)
-=======
   private fun getArtifactsWithArtifactResolutionQuery(
     componentsIds: List<DefaultModuleComponentIdentifier>,
     project: Project,
@@ -201,19 +185,13 @@
     val docQuery = project.dependencies.createArtifactResolutionQuery()
       .forComponents(componentsIds)
       .withArtifacts(JvmLibrary::class.java, artifactTypes)
->>>>>>> 0d09370c
 
     docQuery.execute().resolvedComponents.filter { it.id is ModuleComponentIdentifier }.forEach {
       val id = it.id as ModuleComponentIdentifier
       val artifactId = ArtifactIdentifierImpl(id.group, id.module, id.version)
 
-<<<<<<< HEAD
-      getFile(it, JavadocArtifact::class.java)?.let { collector.setJavadoc(artifactId, it) }
-      getFile(it, SourcesArtifact::class.java)?.let { collector.addSources(artifactId, it) }
-=======
       if (withJavadoc) { getFile(it, JavadocArtifact::class.java)?.let { collector.setJavadoc(artifactId, it) } }
       if (withSources) { getFile(it, SourcesArtifact::class.java)?.let { collector.addSources(artifactId, it) } }
->>>>>>> 0d09370c
     }
   }
 
