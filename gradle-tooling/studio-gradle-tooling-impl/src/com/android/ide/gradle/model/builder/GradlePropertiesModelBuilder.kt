--- conflicted
+++ resolved
@@ -38,10 +38,7 @@
       excludeLibraryComponentsFromConstraints = getGradlePropertyBooleanValue(EXCLUDE_LIBRARY_COMPONENTS_FROM_CONSTRAINTS_PROPERTY, project)
                                                 ?: getGradlePropertyBooleanValue(
                                                   EXCLUDE_LIBRARY_COMPONENTS_FROM_CONSTRAINTS_PROPERTY_EXPERIMENTAL, project),
-<<<<<<< HEAD
-=======
       generateManifestClass = getGradlePropertyBooleanValue(GENERATE_MANIFEST_CLASS_PROPERTY, project),
->>>>>>> 8b7d83e8
     )
   }
 
@@ -76,9 +73,5 @@
 
 private const val USE_ANDROID_X_PROPERTY = "android.useAndroidX"
 private const val EXCLUDE_LIBRARY_COMPONENTS_FROM_CONSTRAINTS_PROPERTY = "android.dependency.excludeLibraryComponentsFromConstraints"
-<<<<<<< HEAD
 private const val EXCLUDE_LIBRARY_COMPONENTS_FROM_CONSTRAINTS_PROPERTY_EXPERIMENTAL = "android.experimental.dependency.excludeLibraryComponentsFromConstraints"
-=======
-private const val EXCLUDE_LIBRARY_COMPONENTS_FROM_CONSTRAINTS_PROPERTY_EXPERIMENTAL = "android.experimental.dependency.excludeLibraryComponentsFromConstraints"
-private const val GENERATE_MANIFEST_CLASS_PROPERTY = "android.generateManifestClass"
->>>>>>> 8b7d83e8
+private const val GENERATE_MANIFEST_CLASS_PROPERTY = "android.generateManifestClass"