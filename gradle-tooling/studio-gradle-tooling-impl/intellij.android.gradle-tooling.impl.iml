--- conflicted
+++ resolved
@@ -4,11 +4,7 @@
     <facet type="kotlin-language" name="Kotlin">
       <configuration version="5" platform="JVM 1.8" allPlatforms="JVM [1.8]" useProjectSettings="false">
         <compilerSettings>
-<<<<<<< HEAD
-          <option name="additionalArguments" value="-version -Xjvm-default=enable -Xsam-conversions=class" />
-=======
-          <option name="additionalArguments" value="-Xjvm-default=enable" />
->>>>>>> b3731638
+          <option name="additionalArguments" value="-Xjvm-default=enable -Xsam-conversions=class" />
         </compilerSettings>
         <compilerArguments>
           <option name="jvmTarget" value="1.8" />
