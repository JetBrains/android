<?xml version="1.0" encoding="UTF-8"?>
<module type="JAVA_MODULE" version="4">
  <component name="FacetManager">
    <facet type="kotlin-language" name="Kotlin">
      <configuration version="5" platform="JVM 1.8" allPlatforms="JVM [1.8]" useProjectSettings="false">
        <compilerSettings>
          <option name="additionalArguments" value="-Xjvm-default=all -Xsam-conversions=class" />
        </compilerSettings>
        <compilerArguments>
          <stringArguments>
<<<<<<< HEAD
            <stringArg name="jvmTarget" arg="1.8" />
=======
            <stringArg name="jvmTarget" value="1.8" />
            <stringArg name="languageVersion" value="2.0" />
            <stringArg name="apiVersion" value="2.0" />
>>>>>>> 8b7d83e8
          </stringArguments>
        </compilerArguments>
      </configuration>
    </facet>
  </component>
  <component name="NewModuleRootManager" LANGUAGE_LEVEL="JDK_1_8" inherit-compiler-output="true">
    <exclude-output />
    <content url="file://$MODULE_DIR$">
      <sourceFolder url="file://$MODULE_DIR$/resources" type="java-resource" />
      <sourceFolder url="file://$MODULE_DIR$/src" isTestSource="false" />
      <sourceFolder url="file://$MODULE_DIR$/testSrc" isTestSource="true" />
    </content>
    <orderEntry type="library" scope="PROVIDED" name="studio-platform" level="project" />
    <orderEntry type="library" scope="TEST" name="studio-test-platform" level="project" />
    <orderEntry type="library" name="Gradle" level="project" />
    <orderEntry type="library" name="kotlin-stdlib" level="project" />
    <orderEntry type="library" scope="TEST" name="JUnit4" level="project" />
    <orderEntry type="library" scope="TEST" name="equalsverifier" level="project" />
    <orderEntry type="library" scope="PROVIDED" name="javax-inject" level="project" />
    <orderEntry type="inheritedJdk" />
    <orderEntry type="sourceFolder" forTests="false" />
    <orderEntry type="module" module-name="intellij.android.gradle-tooling.api" />
<<<<<<< HEAD
=======
    <orderEntry type="library" scope="TEST" name="junit4" level="project" />
    <orderEntry type="library" scope="TEST" name="equalsverifier" level="project" />
>>>>>>> 8b7d83e8
  </component>
</module><|MERGE_RESOLUTION|>--- conflicted
+++ resolved
@@ -8,13 +8,9 @@
         </compilerSettings>
         <compilerArguments>
           <stringArguments>
-<<<<<<< HEAD
-            <stringArg name="jvmTarget" arg="1.8" />
-=======
             <stringArg name="jvmTarget" value="1.8" />
             <stringArg name="languageVersion" value="2.0" />
             <stringArg name="apiVersion" value="2.0" />
->>>>>>> 8b7d83e8
           </stringArguments>
         </compilerArguments>
       </configuration>
@@ -32,15 +28,12 @@
     <orderEntry type="library" name="Gradle" level="project" />
     <orderEntry type="library" name="kotlin-stdlib" level="project" />
     <orderEntry type="library" scope="TEST" name="JUnit4" level="project" />
+    <orderEntry type="inheritedJdk" />
+    <orderEntry type="sourceFolder" forTests="false" />
+    <orderEntry type="library" scope="PROVIDED" name="javax-inject" level="project" />
+    <orderEntry type="module" module-name="intellij.android.gradle-tooling.api" />
     <orderEntry type="library" scope="TEST" name="equalsverifier" level="project" />
     <orderEntry type="library" scope="PROVIDED" name="javax-inject" level="project" />
-    <orderEntry type="inheritedJdk" />
-    <orderEntry type="sourceFolder" forTests="false" />
     <orderEntry type="module" module-name="intellij.android.gradle-tooling.api" />
-<<<<<<< HEAD
-=======
-    <orderEntry type="library" scope="TEST" name="junit4" level="project" />
-    <orderEntry type="library" scope="TEST" name="equalsverifier" level="project" />
->>>>>>> 8b7d83e8
   </component>
 </module>