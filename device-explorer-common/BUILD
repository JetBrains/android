--- conflicted
+++ resolved
@@ -9,12 +9,8 @@
     # do not sort: must match IML order
     deps = [
         "//tools/base/sdklib:studio.android.sdktools.sdklib[module]",
-<<<<<<< HEAD
-        "//prebuilts/studio/intellij-sdk:studio-sdk",
-=======
         "@intellij//:intellij-sdk",
         "@intellij//:com.intellij.java",
->>>>>>> 0d09370c
         "//tools/adt/idea/android-common:intellij.android.common[module]",
         "//tools/base/device-provisioner:studio.android.sdktools.device-provisioner[module]",
     ],
