<?xml version="1.0" encoding="UTF-8"?>
<module type="JAVA_MODULE" version="4">
  <component name="NewModuleRootManager" inherit-compiler-output="true">
    <exclude-output />
    <content url="file://$MODULE_DIR$">
      <sourceFolder url="file://$MODULE_DIR$/src" isTestSource="false" />
    </content>
    <orderEntry type="inheritedJdk" />
    <orderEntry type="sourceFolder" forTests="false" />
    <orderEntry type="library" name="kotlin-stdlib" level="project" />
    <orderEntry type="module" module-name="android.sdktools.device-provisioner" />
    <orderEntry type="module" module-name="android.sdktools.sdklib" />
<<<<<<< HEAD
    <orderEntry type="module" module-name="intellij.android.common" />
    <orderEntry type="module" module-name="intellij.platform.core" />
    <orderEntry type="module" module-name="intellij.platform.projectModel" />
    <orderEntry type="module" module-name="intellij.platform.util" />
=======
    <orderEntry type="library" name="studio-sdk" level="project" />
    <orderEntry type="library" name="studio-plugin-com.intellij.java" level="project" />
    <orderEntry type="module" module-name="intellij.android.common" />
    <orderEntry type="module" module-name="android.sdktools.device-provisioner" />
>>>>>>> 0d09370c
  </component>
</module><|MERGE_RESOLUTION|>--- conflicted
+++ resolved
@@ -5,21 +5,14 @@
     <content url="file://$MODULE_DIR$">
       <sourceFolder url="file://$MODULE_DIR$/src" isTestSource="false" />
     </content>
+    <orderEntry type="library" name="studio-platform" level="project" />
+    <orderEntry type="library" scope="TEST" name="studio-test-platform" level="project" />
+    <orderEntry type="library" name="kotlin-stdlib" level="project" />
     <orderEntry type="inheritedJdk" />
     <orderEntry type="sourceFolder" forTests="false" />
-    <orderEntry type="library" name="kotlin-stdlib" level="project" />
-    <orderEntry type="module" module-name="android.sdktools.device-provisioner" />
-    <orderEntry type="module" module-name="android.sdktools.sdklib" />
-<<<<<<< HEAD
     <orderEntry type="module" module-name="intellij.android.common" />
     <orderEntry type="module" module-name="intellij.platform.core" />
     <orderEntry type="module" module-name="intellij.platform.projectModel" />
     <orderEntry type="module" module-name="intellij.platform.util" />
-=======
-    <orderEntry type="library" name="studio-sdk" level="project" />
-    <orderEntry type="library" name="studio-plugin-com.intellij.java" level="project" />
-    <orderEntry type="module" module-name="intellij.android.common" />
-    <orderEntry type="module" module-name="android.sdktools.device-provisioner" />
->>>>>>> 0d09370c
   </component>
 </module>