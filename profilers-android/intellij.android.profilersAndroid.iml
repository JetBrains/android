<?xml version="1.0" encoding="UTF-8"?>
<module type="JAVA_MODULE" version="4">
  <component name="NewModuleRootManager" inherit-compiler-output="true">
    <exclude-output />
    <content url="file://$MODULE_DIR$">
      <sourceFolder url="file://$MODULE_DIR$/src" isTestSource="false" />
      <sourceFolder url="file://$MODULE_DIR$/testSrc" isTestSource="true" />
      <sourceFolder url="file://$MODULE_DIR$/resources" type="java-resource" />
    </content>
<<<<<<< HEAD
    <orderEntry type="inheritedJdk" />
    <orderEntry type="library" name="studio-sdk" level="project" />
    <orderEntry type="library" name="studio-plugin-com.intellij.java" level="project" />
=======
    <orderEntry type="library" scope="PROVIDED" name="studio-platform" level="project" />
    <orderEntry type="library" scope="TEST" name="studio-test-platform" level="project" />
    <orderEntry type="library" name="fastutil-min" level="project" />
    <orderEntry type="library" name="grpc-core" level="project" />
    <orderEntry type="library" name="gson" level="project" />
    <orderEntry type="library" name="jetbrains-annotations" level="project" />
    <orderEntry type="library" name="kotlin-stdlib" level="project" />
    <orderEntry type="library" name="kotlinx-coroutines-core" level="project" />
    <orderEntry type="library" name="protobuf" level="project" />
    <orderEntry type="library" scope="TEST" name="JUnit4" level="project" />
    <orderEntry type="library" scope="TEST" name="kotlin-test" level="project" />
    <orderEntry type="library" scope="TEST" name="mockito" level="project" />
    <orderEntry type="library" scope="TEST" name="truth" level="project" />
    <orderEntry type="library" name="Guava" level="project" />
    <orderEntry type="inheritedJdk" />
>>>>>>> 5f7be743
    <orderEntry type="sourceFolder" forTests="false" />
    <orderEntry type="module" module-name="intellij.android.adt.ui" />
    <orderEntry type="module" module-name="intellij.android.adt.ui.model" />
<<<<<<< HEAD
    <orderEntry type="module" module-name="intellij.android.transportDatabase" />
    <orderEntry type="module" module-name="intellij.android.core" />
    <orderEntry type="module" module-name="intellij.android.common" />
    <orderEntry type="module" module-name="android.sdktools.ddmlib" />
    <orderEntry type="module" module-name="analytics-shared" />
    <orderEntry type="module" module-name="analytics-tracker" />
    <orderEntry type="module" module-name="android.sdktools.flags" />
=======
    <orderEntry type="module" module-name="intellij.android.analytics" />
    <orderEntry type="module" module-name="intellij.android.app-inspection.ide" />
>>>>>>> 5f7be743
    <orderEntry type="module" module-name="intellij.android.artwork" />
    <orderEntry type="module" module-name="intellij.android.codenavigation" />
    <orderEntry type="module" module-name="intellij.android.common" />
    <orderEntry type="module" module-name="intellij.android.core" />
    <orderEntry type="module" module-name="intellij.android.deploy" />
<<<<<<< HEAD
    <orderEntry type="module" module-name="intellij.android.transport" />
    <orderEntry type="library" name="studio-grpc" level="project" />
    <orderEntry type="library" name="studio-proto" level="project" />
    <orderEntry type="library" name="perfetto-proto" level="project" />
    <orderEntry type="module" module-name="intellij.android.logcat" />
    <orderEntry type="module-library">
      <library name="traceprocessor-proto">
        <CLASSES>
          <root url="jar://$MODULE_DIR$/../../../../bazel-bin/tools/base/profiler/native/trace_processor_daemon/traceprocessor_protos.jar!/" />
        </CLASSES>
        <JAVADOC />
        <SOURCES />
      </library>
    </orderEntry>
    <orderEntry type="library" name="transport-proto" level="project" />
=======
    <orderEntry type="module" module-name="intellij.android.execution.common" />
    <orderEntry type="module" module-name="intellij.android.inspectors-common.api" />
>>>>>>> 5f7be743
    <orderEntry type="module" module-name="intellij.android.inspectors-common.api-ide" />
    <orderEntry type="module" module-name="intellij.android.inspectors-common.ui" />
    <orderEntry type="module" module-name="intellij.android.logcat" />
    <orderEntry type="module" module-name="intellij.android.native-symbolizer" />
    <orderEntry type="module" module-name="intellij.android.profilers" />
    <orderEntry type="module" module-name="intellij.android.profilers.ui" />
    <orderEntry type="module" module-name="intellij.android.projectSystem" />
    <orderEntry type="module" module-name="intellij.android.render-resources" />
<<<<<<< HEAD
    <orderEntry type="module" module-name="codenavigation" />
    <orderEntry type="module-library">
      <library name="trace-perfetto-library">
        <CLASSES>
          <root url="jar://$MODULE_DIR$/../../../../prebuilts/tools/common/m2/repository/androidx/tracing/tracing-perfetto-handshake/1.0.0-beta02/tracing-perfetto-handshake-1.0.0-beta02.jar!/" />
        </CLASSES>
        <JAVADOC />
        <SOURCES />
      </library>
    </orderEntry>
    <orderEntry type="module" module-name="app-inspection.ide" />
    <orderEntry type="module" module-name="intellij.android.execution.common" />
    <orderEntry type="module" module-name="analytics" />
    <orderEntry type="library" scope="TEST" name="junit4" level="project" />
    <orderEntry type="library" scope="TEST" name="kotlin-test" level="project" />
    <orderEntry type="library" scope="TEST" name="mockito" level="project" />
    <orderEntry type="library" scope="TEST" name="truth" level="project" />
    <orderEntry type="module" module-name="android.sdktools.testutils" scope="TEST" />
    <orderEntry type="module" module-name="intellij.android.adt.testutils" scope="TEST" />
    <orderEntry type="module" module-name="android.sdktools.perflib" scope="TEST" />
    <orderEntry type="module" module-name="perf-logger" scope="TEST" />
    <orderEntry type="library" scope="TEST" name="jetbrains.kotlinx.coroutines.test" level="project" />
=======
    <orderEntry type="module" module-name="intellij.android.transport" />
    <orderEntry type="module" module-name="intellij.android.transportDatabase" />
    <orderEntry type="module" module-name="intellij.java.execution" />
    <orderEntry type="module" module-name="intellij.java.indexing" />
    <orderEntry type="module" module-name="intellij.java.psi" />
    <orderEntry type="module" module-name="intellij.platform.analysis" />
    <orderEntry type="module" module-name="intellij.platform.concurrency" />
    <orderEntry type="module" module-name="intellij.platform.core" />
    <orderEntry type="module" module-name="intellij.platform.core.ui" />
    <orderEntry type="module" module-name="intellij.platform.editor.ui" />
    <orderEntry type="module" module-name="intellij.platform.execution" />
    <orderEntry type="module" module-name="intellij.platform.execution.impl" />
    <orderEntry type="module" module-name="intellij.platform.extensions" />
    <orderEntry type="module" module-name="intellij.platform.ide" />
    <orderEntry type="module" module-name="intellij.platform.ide.core" />
    <orderEntry type="module" module-name="intellij.platform.ide.impl" />
    <orderEntry type="module" module-name="intellij.platform.ide.util.io" />
    <orderEntry type="module" module-name="intellij.platform.projectModel" />
    <orderEntry type="module" module-name="intellij.platform.util" />
    <orderEntry type="module" module-name="intellij.platform.util.jdom" />
    <orderEntry type="module" module-name="intellij.platform.util.rt" />
    <orderEntry type="module" module-name="intellij.platform.util.ui" />
    <orderEntry type="module" module-name="intellij.android.adt.testutils" scope="TEST" />
    <orderEntry type="module" module-name="intellij.android.testutils" scope="TEST" />
    <orderEntry type="module" module-name="intellij.platform.core.impl" scope="TEST" />
    <orderEntry type="module" module-name="intellij.platform.ide.core.impl" scope="TEST" />
    <orderEntry type="module" module-name="intellij.platform.projectModel.impl" scope="TEST" />
    <orderEntry type="module" module-name="intellij.platform.testFramework" scope="TEST" />
    <orderEntry type="module" module-name="intellij.platform.lang.impl" />
    <orderEntry type="library" scope="TEST" name="kotlinx-coroutines-test" level="project" />
>>>>>>> 5f7be743
    <orderEntry type="library" scope="TEST" name="mockito-kotlin" level="project" />
  </component>
</module><|MERGE_RESOLUTION|>--- conflicted
+++ resolved
@@ -7,11 +7,6 @@
       <sourceFolder url="file://$MODULE_DIR$/testSrc" isTestSource="true" />
       <sourceFolder url="file://$MODULE_DIR$/resources" type="java-resource" />
     </content>
-<<<<<<< HEAD
-    <orderEntry type="inheritedJdk" />
-    <orderEntry type="library" name="studio-sdk" level="project" />
-    <orderEntry type="library" name="studio-plugin-com.intellij.java" level="project" />
-=======
     <orderEntry type="library" scope="PROVIDED" name="studio-platform" level="project" />
     <orderEntry type="library" scope="TEST" name="studio-test-platform" level="project" />
     <orderEntry type="library" name="fastutil-min" level="project" />
@@ -27,47 +22,18 @@
     <orderEntry type="library" scope="TEST" name="truth" level="project" />
     <orderEntry type="library" name="Guava" level="project" />
     <orderEntry type="inheritedJdk" />
->>>>>>> 5f7be743
     <orderEntry type="sourceFolder" forTests="false" />
     <orderEntry type="module" module-name="intellij.android.adt.ui" />
     <orderEntry type="module" module-name="intellij.android.adt.ui.model" />
-<<<<<<< HEAD
-    <orderEntry type="module" module-name="intellij.android.transportDatabase" />
-    <orderEntry type="module" module-name="intellij.android.core" />
-    <orderEntry type="module" module-name="intellij.android.common" />
-    <orderEntry type="module" module-name="android.sdktools.ddmlib" />
-    <orderEntry type="module" module-name="analytics-shared" />
-    <orderEntry type="module" module-name="analytics-tracker" />
-    <orderEntry type="module" module-name="android.sdktools.flags" />
-=======
     <orderEntry type="module" module-name="intellij.android.analytics" />
     <orderEntry type="module" module-name="intellij.android.app-inspection.ide" />
->>>>>>> 5f7be743
     <orderEntry type="module" module-name="intellij.android.artwork" />
     <orderEntry type="module" module-name="intellij.android.codenavigation" />
     <orderEntry type="module" module-name="intellij.android.common" />
     <orderEntry type="module" module-name="intellij.android.core" />
     <orderEntry type="module" module-name="intellij.android.deploy" />
-<<<<<<< HEAD
-    <orderEntry type="module" module-name="intellij.android.transport" />
-    <orderEntry type="library" name="studio-grpc" level="project" />
-    <orderEntry type="library" name="studio-proto" level="project" />
-    <orderEntry type="library" name="perfetto-proto" level="project" />
-    <orderEntry type="module" module-name="intellij.android.logcat" />
-    <orderEntry type="module-library">
-      <library name="traceprocessor-proto">
-        <CLASSES>
-          <root url="jar://$MODULE_DIR$/../../../../bazel-bin/tools/base/profiler/native/trace_processor_daemon/traceprocessor_protos.jar!/" />
-        </CLASSES>
-        <JAVADOC />
-        <SOURCES />
-      </library>
-    </orderEntry>
-    <orderEntry type="library" name="transport-proto" level="project" />
-=======
     <orderEntry type="module" module-name="intellij.android.execution.common" />
     <orderEntry type="module" module-name="intellij.android.inspectors-common.api" />
->>>>>>> 5f7be743
     <orderEntry type="module" module-name="intellij.android.inspectors-common.api-ide" />
     <orderEntry type="module" module-name="intellij.android.inspectors-common.ui" />
     <orderEntry type="module" module-name="intellij.android.logcat" />
@@ -76,30 +42,6 @@
     <orderEntry type="module" module-name="intellij.android.profilers.ui" />
     <orderEntry type="module" module-name="intellij.android.projectSystem" />
     <orderEntry type="module" module-name="intellij.android.render-resources" />
-<<<<<<< HEAD
-    <orderEntry type="module" module-name="codenavigation" />
-    <orderEntry type="module-library">
-      <library name="trace-perfetto-library">
-        <CLASSES>
-          <root url="jar://$MODULE_DIR$/../../../../prebuilts/tools/common/m2/repository/androidx/tracing/tracing-perfetto-handshake/1.0.0-beta02/tracing-perfetto-handshake-1.0.0-beta02.jar!/" />
-        </CLASSES>
-        <JAVADOC />
-        <SOURCES />
-      </library>
-    </orderEntry>
-    <orderEntry type="module" module-name="app-inspection.ide" />
-    <orderEntry type="module" module-name="intellij.android.execution.common" />
-    <orderEntry type="module" module-name="analytics" />
-    <orderEntry type="library" scope="TEST" name="junit4" level="project" />
-    <orderEntry type="library" scope="TEST" name="kotlin-test" level="project" />
-    <orderEntry type="library" scope="TEST" name="mockito" level="project" />
-    <orderEntry type="library" scope="TEST" name="truth" level="project" />
-    <orderEntry type="module" module-name="android.sdktools.testutils" scope="TEST" />
-    <orderEntry type="module" module-name="intellij.android.adt.testutils" scope="TEST" />
-    <orderEntry type="module" module-name="android.sdktools.perflib" scope="TEST" />
-    <orderEntry type="module" module-name="perf-logger" scope="TEST" />
-    <orderEntry type="library" scope="TEST" name="jetbrains.kotlinx.coroutines.test" level="project" />
-=======
     <orderEntry type="module" module-name="intellij.android.transport" />
     <orderEntry type="module" module-name="intellij.android.transportDatabase" />
     <orderEntry type="module" module-name="intellij.java.execution" />
@@ -130,7 +72,6 @@
     <orderEntry type="module" module-name="intellij.platform.testFramework" scope="TEST" />
     <orderEntry type="module" module-name="intellij.platform.lang.impl" />
     <orderEntry type="library" scope="TEST" name="kotlinx-coroutines-test" level="project" />
->>>>>>> 5f7be743
     <orderEntry type="library" scope="TEST" name="mockito-kotlin" level="project" />
   </component>
 </module>