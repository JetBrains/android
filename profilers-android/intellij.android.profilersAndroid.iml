<?xml version="1.0" encoding="UTF-8"?>
<module type="JAVA_MODULE" version="4">
  <component name="NewModuleRootManager" inherit-compiler-output="true">
    <exclude-output />
    <content url="file://$MODULE_DIR$">
      <sourceFolder url="file://$MODULE_DIR$/src" isTestSource="false" />
      <sourceFolder url="file://$MODULE_DIR$/testSrc" isTestSource="true" />
      <sourceFolder url="file://$MODULE_DIR$/testResources" type="java-test-resource" />
    </content>
    <orderEntry type="inheritedJdk" />
    <orderEntry type="sourceFolder" forTests="false" />
    <orderEntry type="module" module-name="intellij.platform.core" />
    <orderEntry type="module" module-name="intellij.platform.ide" />
    <orderEntry type="module" module-name="intellij.android.profilers.ui" />
    <orderEntry type="module" module-name="intellij.android.profilers" />
    <orderEntry type="module" module-name="intellij.android.adt.ui" />
    <orderEntry type="module" module-name="intellij.android.adt.ui.model" />
    <orderEntry type="module" module-name="intellij.android.perfdHost" />
    <orderEntry type="library" name="studio-profiler-grpc-1.0-jarjar" level="project" />
    <orderEntry type="library" name="Guava" level="project" />
    <orderEntry type="module" module-name="intellij.java.psi" />
    <orderEntry type="module" module-name="intellij.android.core" />
    <orderEntry type="module" module-name="intellij.android.common" />
    <orderEntry type="library" scope="TEST" name="mockito" level="project" />
    <orderEntry type="module" module-name="intellij.platform.lang" />
    <orderEntry type="module" module-name="intellij.platform.lang.impl" />
    <orderEntry type="module" module-name="android.sdktools.ddmlib" />
    <orderEntry type="module" module-name="intellij.platform.ide.impl" />
    <orderEntry type="module" module-name="analytics-tracker" />
    <orderEntry type="module" module-name="android.sdktools.flags" />
    <orderEntry type="library" scope="TEST" name="truth" level="project" />
    <orderEntry type="module" module-name="intellij.android.artwork" />
    <orderEntry type="module" module-name="intellij.android.adb" />
    <orderEntry type="module" module-name="intellij.c" />
    <orderEntry type="module" module-name="intellij.xml.dom" />
    <orderEntry type="module" module-name="native-symbolizer" />
    <orderEntry type="library" name="protobuf" level="project" />
<<<<<<< HEAD
    <orderEntry type="module" module-name="intellij.android.adb" />
=======
    <orderEntry type="library" name="studio-analytics-proto" level="project" />
    <orderEntry type="module" module-name="intellij.android.deploy" />
    <orderEntry type="module" module-name="android.sdktools.testutils" scope="TEST" />
    <orderEntry type="module" module-name="intellij.android.adt.testutils" scope="TEST" />
    <orderEntry type="module" module-name="intellij.json" scope="TEST" />
    <orderEntry type="module" module-name="intellij.java.testFramework" scope="TEST" />
>>>>>>> 2660b5e5
  </component>
</module><|MERGE_RESOLUTION|>--- conflicted
+++ resolved
@@ -24,26 +24,25 @@
     <orderEntry type="library" scope="TEST" name="mockito" level="project" />
     <orderEntry type="module" module-name="intellij.platform.lang" />
     <orderEntry type="module" module-name="intellij.platform.lang.impl" />
-    <orderEntry type="module" module-name="android.sdktools.ddmlib" />
     <orderEntry type="module" module-name="intellij.platform.ide.impl" />
-    <orderEntry type="module" module-name="analytics-tracker" />
     <orderEntry type="module" module-name="android.sdktools.flags" />
     <orderEntry type="library" scope="TEST" name="truth" level="project" />
     <orderEntry type="module" module-name="intellij.android.artwork" />
     <orderEntry type="module" module-name="intellij.android.adb" />
     <orderEntry type="module" module-name="intellij.c" />
     <orderEntry type="module" module-name="intellij.xml.dom" />
-    <orderEntry type="module" module-name="native-symbolizer" />
+    <orderEntry type="module" module-name="intellij.android.nativeSymbolizer" />
     <orderEntry type="library" name="protobuf" level="project" />
-<<<<<<< HEAD
-    <orderEntry type="module" module-name="intellij.android.adb" />
-=======
-    <orderEntry type="library" name="studio-analytics-proto" level="project" />
     <orderEntry type="module" module-name="intellij.android.deploy" />
-    <orderEntry type="module" module-name="android.sdktools.testutils" scope="TEST" />
     <orderEntry type="module" module-name="intellij.android.adt.testutils" scope="TEST" />
     <orderEntry type="module" module-name="intellij.json" scope="TEST" />
     <orderEntry type="module" module-name="intellij.java.testFramework" scope="TEST" />
->>>>>>> 2660b5e5
+    <orderEntry type="library" name="com.android.tools.ddms:ddmlib" level="project" />
+    <orderEntry type="library" name="com.android.tools:annotations" level="project" />
+    <orderEntry type="library" name="com.android.tools:common" level="project" />
+    <orderEntry type="library" name="com.android.tools:sdklib" level="project" />
+    <orderEntry type="library" name="com.android.tools.analytics-library:protos" level="project" />
+    <orderEntry type="library" name="com.android.tools.analytics-library:tracker" level="project" />
+    <orderEntry type="library" scope="TEST" name="com.android.tools:testutils" level="project" />
   </component>
 </module>