--- conflicted
+++ resolved
@@ -67,22 +67,6 @@
 
     override val startActionText = "Profile"
     override fun canRun(profile: RunProfile) = true
-<<<<<<< HEAD
-
-    override fun isApplicable(project: Project): Boolean {
-      val isProfilingModeSupported = project.getProjectSystem().supportsProfilingMode() == true
-      return isProfilingModeSupported && StudioFlags.PROFILEABLE_BUILDS.get()
-    }
-
-    @Nls
-    override fun getStartActionText(configurationName: String) = when (profilingMode) {
-      ProfilingMode.PROFILEABLE -> message("android.profiler.action.profile.configuration.with.low.overhead", configurationName)
-      ProfilingMode.DEBUGGABLE -> message("android.profiler.action.profile.configuration.with.complete.data", configurationName)
-      else -> message("android.profiler.action.profile.configuration", configurationName)
-    }
-  }
-
-=======
     override fun isApplicable(project: Project): Boolean {
       val isProfilingModeSupported = project.getProjectSystem().supportsProfilingMode() == true
       return isProfilingModeSupported && StudioFlags.PROFILEABLE_BUILDS.get()
@@ -103,7 +87,6 @@
     }
   }
 
->>>>>>> 03a9668f
   init {
     // Register profiling modes as RunExecutorSettings, each mapped to a child executor.
     // To determine which profiling mode is selected by the user action, perform a look-up
