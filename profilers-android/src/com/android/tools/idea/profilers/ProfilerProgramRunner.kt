/*
 * Copyright (C) 2017 The Android Open Source Project
 *
 * Licensed under the Apache License, Version 2.0 (the "License");
 * you may not use this file except in compliance with the License.
 * You may obtain a copy of the License at
 *
 *      http://www.apache.org/licenses/LICENSE-2.0
 *
 * Unless required by applicable law or agreed to in writing, software
 * distributed under the License is distributed on an "AS IS" BASIS,
 * WITHOUT WARRANTIES OR CONDITIONS OF ANY KIND, either express or implied.
 * See the License for the specific language governing permissions and
 * limitations under the License.
 */
package com.android.tools.idea.profilers

import com.android.sdklib.AndroidVersion.VersionCodes
import com.android.tools.idea.execution.common.AndroidConfigurationExecutor
import com.android.tools.idea.execution.common.AndroidConfigurationProgramRunner
import com.android.tools.idea.flags.StudioFlags
import com.android.tools.idea.profilers.analytics.StudioFeatureTracker
import com.android.tools.idea.projectsystem.getProjectSystem
<<<<<<< HEAD
import com.android.tools.idea.run.AndroidRunConfigurationType
import com.android.tools.idea.run.DeviceFutures
import com.android.tools.idea.run.configuration.AndroidTileConfigurationType
import com.android.tools.idea.run.configuration.AndroidWatchFaceConfigurationType
=======
import com.android.tools.idea.projectsystem.getTokenOrNull
import com.android.tools.idea.run.AndroidRunConfigurationType
import com.android.tools.idea.run.DeviceFutures
import com.android.tools.idea.execution.common.AndroidConfigurationProgramRunner
import com.android.tools.idea.run.configuration.AndroidTileConfigurationType
import com.android.tools.idea.run.configuration.AndroidWatchFaceConfigurationType
import com.android.tools.idea.execution.common.AndroidConfigurationExecutor
>>>>>>> 574fcae1
import com.android.tools.idea.run.profiler.AbstractProfilerExecutorGroup
import com.android.tools.idea.run.profiler.ProfilingMode
import com.android.tools.idea.run.util.SwapInfo
import com.android.tools.idea.testartifacts.instrumented.AndroidTestRunConfigurationType
import com.google.wireless.android.sdk.stats.RunWithProfilingMetadata
import com.intellij.execution.ExecutionException
import com.intellij.execution.RunnerAndConfigurationSettings
import com.intellij.execution.configurations.RunConfiguration
import com.intellij.execution.configurations.RunProfile
import com.intellij.execution.configurations.RunProfileState
import com.intellij.execution.runners.ExecutionEnvironment
import com.intellij.execution.ui.RunContentDescriptor
import com.intellij.openapi.progress.ProgressIndicator
import com.intellij.openapi.project.Project
import com.intellij.openapi.ui.DialogWrapper
import com.intellij.openapi.wm.ToolWindowManager
import com.intellij.ui.components.JBLabel
<<<<<<< HEAD
import com.intellij.util.ThreeState
import com.intellij.util.concurrency.ThreadingAssertions
=======
>>>>>>> 574fcae1
import org.jetbrains.concurrency.Promise
import org.jetbrains.concurrency.resolvedPromise
import java.awt.BorderLayout
import javax.swing.JComponent
import javax.swing.JPanel

class ProfilerProgramRunner : AndroidConfigurationProgramRunner() {
  override fun getRunnerId() = "ProfilerProgramRunner"

  override fun canRun(executorId: String, profile: RunProfile): Boolean {
    if (!super.canRun(executorId, profile)) {
      return false
    }
    if (!isProfilerExecutor(executorId)) {
      return false
    }
    if (profile !is RunConfiguration) {
      return false
    }
<<<<<<< HEAD
    if (StudioFlags.PROFILEABLE_BUILDS.get()) {
      // There are multiple profiler executors. The project's build system determines their applicability.
      if (profile.project.getProjectSystem().supportsProfilingMode()) {
=======
    val projectSystem = profile.project.getProjectSystem()
    if (StudioFlags.PROFILEABLE_BUILDS.get()) {
      // There are multiple profiler executors. The project's build system determines their applicability.
      if (projectSystem.supportsProfilingMode()) {
>>>>>>> 574fcae1
        if (AbstractProfilerExecutorGroup.getInstance()?.getRegisteredSettings(executorId) == null) {
          // Anything other than "Profile with low overhead" and "Profile with complete data" cannot run.
          return false
        }
      }
      else if (ProfileRunExecutor.EXECUTOR_ID != executorId) {
        // Anything other than "Profile" cannot run.
        return false
      }
    }
<<<<<<< HEAD
    val syncState = GradleSyncState.getInstance(profile.project)
    return !syncState.isSyncInProgress && syncState.isSyncNeeded() == ThreeState.NO
=======
    return projectSystem.getSyncManager().run { !isSyncInProgress() && !isSyncNeeded() }
>>>>>>> 574fcae1
  }

  override val supportedConfigurationTypeIds = listOf(
    AndroidRunConfigurationType().id,
    AndroidTestRunConfigurationType().id,
    AndroidWatchFaceConfigurationType().id,
    AndroidTileConfigurationType().id
  )

  override fun canRunWithMultipleDevices(executorId: String) = false
  override fun run(environment: ExecutionEnvironment, executor: AndroidConfigurationExecutor, indicator: ProgressIndicator): RunContentDescriptor {
    if (!isProfilerExecutor(environment.executor.id)) {
      throw RuntimeException("Not a profiler executor")
    }

    val swapInfo = environment.getUserData(SwapInfo.SWAP_INFO_KEY)

    return when (swapInfo?.type) {
      SwapInfo.SwapType.APPLY_CHANGES -> executor.applyChanges(indicator)
      SwapInfo.SwapType.APPLY_CODE_CHANGES -> executor.applyCodeChanges(indicator)
      else -> executor.run(indicator)
    }
  }

  @Throws(ExecutionException::class)
  override fun execute(environment: ExecutionEnvironment, state: RunProfileState): Promise<RunContentDescriptor?> {
    val executorId = environment.executor.id
    return if (ProfileRunExecutor.EXECUTOR_ID == executorId) {
      // Profile executor for ASwB.
      doExecuteInternal(state, environment)
    }
    else {
      // Profile executor group for Profileable Builds.
      when (AbstractProfilerExecutorGroup.getExecutorSetting(executorId)?.profilingMode) {
        ProfilingMode.DEBUGGABLE, ProfilingMode.NOT_SET -> doExecuteInternal(state, environment)
        ProfilingMode.PROFILEABLE -> checkProfileableSupportAndExecute(state, environment)
        else -> resolvedPromise(null)
      }
    }
  }

  private fun doExecuteInternal(state: RunProfileState, environment: ExecutionEnvironment): Promise<RunContentDescriptor?> {
    val descriptor = super.execute(environment, state)
    createProfilerToolWindow(environment.project,
                             environment.runnerAndConfigurationSettings,
                             environment.getUserData(SwapInfo.SWAP_INFO_KEY) != null,
                             environment.executor.id)
    return descriptor
  }

  /**
   * Checks if Profileable Builds is supported. If so process to execution. Otherwise, prompt user to choose if they want to continue with
   * the debuggable fallback or abort.
   */
  private fun checkProfileableSupportAndExecute(state: RunProfileState, environment: ExecutionEnvironment): Promise<RunContentDescriptor?> {
    if (isProjectSupported(environment.project) && isDeviceSupported(environment)) {
      return doExecuteInternal(state, environment)
    }
    val dialog = object : DialogWrapper(environment.project) {
      override fun createCenterPanel(): JComponent {
        return JPanel(BorderLayout()).apply {
          add(JBLabel("<html>Profiling with Low Overhead requires Android Gradle Plugin 7.3 or higher, a device with API level 29 or higher,<br>" +
                      "and a system that is not debuggable (e.g., a Google Play enabled emulator system image).<br>" +
                      "Do you want to Profile with Complete Data instead?</html>"), BorderLayout.CENTER)
        }
      }

      init {
        title = "Confirmation"
        init()
      }
    }
    if (dialog.showAndGet()) {
      // Profileable is unsupported but user agrees to fall back to debuggable.
      return doExecuteInternal(state, environment)
    }
    // Cancel the profiling session.
    return resolvedPromise()
  }

  companion object {
    @JvmOverloads
    @JvmStatic
    fun createProfilerToolWindow(
      project: Project,
      settings: RunnerAndConfigurationSettings?,
      isSwapExecution: Boolean = false,
      executorId: String? = null
    ) {
      ThreadingAssertions.assertEventDispatchThread()

      // Prevents the Run tool window from taking over the Profiler tool window.
      // TODO(b/251297822): find a better fix than overwriting this user configuration.
      settings?.isActivateToolWindowBeforeRun = false

      ToolWindowManager.getInstance(project).getToolWindow(AndroidProfilerToolWindowFactory.ID)?.apply {
        if (!isVisible) {
          // First unset the last run app info, showing the tool window can trigger the profiler to start profiling using the stale info.
          // The most current run app info will be set in AndroidProfilerToolWindowLaunchTask instead.
          project.putUserData(AndroidProfilerToolWindow.LAST_RUN_APP_INFO, null)
          isAvailable = true
          show(null)
        }
      }
      AndroidProfilerToolWindowFactory.getProfilerToolWindow(project)?.apply {
        // Prevents from starting profiling a pid restored by emulator snapshot or a pid that was previously alive.
        disableAutoProfiling()

        // Early-terminate a previous ongoing session to simplify startup profiling scenarios.
        // Configuration and start of startup profiling is done while the old process/profiling session (if there is one) is still running.
        // Previously, when the old process/session eventually ends and the new session starts, the daemon can accidentally undo/end the
        // startup recording. By first ending the session here, we ensure the following sequence:
        // 1. Stops profiling the old process
        // 2. Configures startup profiling for the process to be launched
        // 3. Starts profiling the new process
        //
        // Don't do it for swap (Apply Changes). Swap doesn't end the process and therefore the
        // current session is expected to continue.
        if (!isSwapExecution) {
          profilers!!.sessionsManager.endCurrentSession()
        }
      }

      // Metrics tracking.
      val featureTracker = StudioFeatureTracker(project)
      val metadataBuilder = RunWithProfilingMetadata.newBuilder()
      if (StudioFlags.PROFILEABLE_BUILDS.get() && executorId != null) {
        // Track profiling mode.
        // Executor will be null for legacy AGP version, which doesn't support profiling mode.
        // ASwB does not support profiling mode either, but it uses a different ProgramRunner so no event will be recorded.
        val profilingMode = AbstractProfilerExecutorGroup.getExecutorSetting(executorId)?.profilingMode
                            ?: ProfilingMode.NOT_SET
        metadataBuilder.profilingMode = profilingMode.analyticsProtoType
        // TODO(b/234158986): track build type metadata (debuggable, profileable, etc.)
      }
      featureTracker.trackRunWithProfiling(metadataBuilder.build())
    }

    fun isProfilerExecutor(executorId: String): Boolean {
      if (StudioFlags.PROFILEABLE_BUILDS.get() &&
          // Profileable Builds support multiple profiling modes, wrapped in RegisteredSettings. To get the selected
          // mode, query the ExecutorGroup by executor ID. If a registered setting is found, the executor is a profiler one.
          // See ProfileRunExecutorGroup for the registered settings.
          AbstractProfilerExecutorGroup.getInstance()?.getRegisteredSettings(executorId) != null) {
        return true
      }
      // Legacy profiler executor, used by non-gradle build settings such as ASwB and APK Profiling.
      return ProfileRunExecutor.EXECUTOR_ID == executorId
    }

    private fun isProjectSupported(project: Project): Boolean {
      val projectSystem = project.getProjectSystem()
      val token = projectSystem.getTokenOrNull(ProfilerProgramRunnerToken.EP_NAME) ?: return false
      return token.isProfileableBuildSupported(projectSystem)
    }

    private fun isDeviceSupported(env: ExecutionEnvironment): Boolean {
      val deviceFutures = env.getCopyableUserData(DeviceFutures.KEY)
      val targetDevices = deviceFutures?.devices ?: emptyList()
      if (targetDevices.isNotEmpty()) {
        val device = targetDevices[0]
        return device.version.isGreaterOrEqualThan(VersionCodes.Q) && !device.isDebuggable
      }
      return false
    }
  }
}<|MERGE_RESOLUTION|>--- conflicted
+++ resolved
@@ -21,20 +21,11 @@
 import com.android.tools.idea.flags.StudioFlags
 import com.android.tools.idea.profilers.analytics.StudioFeatureTracker
 import com.android.tools.idea.projectsystem.getProjectSystem
-<<<<<<< HEAD
+import com.android.tools.idea.projectsystem.getTokenOrNull
 import com.android.tools.idea.run.AndroidRunConfigurationType
 import com.android.tools.idea.run.DeviceFutures
 import com.android.tools.idea.run.configuration.AndroidTileConfigurationType
 import com.android.tools.idea.run.configuration.AndroidWatchFaceConfigurationType
-=======
-import com.android.tools.idea.projectsystem.getTokenOrNull
-import com.android.tools.idea.run.AndroidRunConfigurationType
-import com.android.tools.idea.run.DeviceFutures
-import com.android.tools.idea.execution.common.AndroidConfigurationProgramRunner
-import com.android.tools.idea.run.configuration.AndroidTileConfigurationType
-import com.android.tools.idea.run.configuration.AndroidWatchFaceConfigurationType
-import com.android.tools.idea.execution.common.AndroidConfigurationExecutor
->>>>>>> 574fcae1
 import com.android.tools.idea.run.profiler.AbstractProfilerExecutorGroup
 import com.android.tools.idea.run.profiler.ProfilingMode
 import com.android.tools.idea.run.util.SwapInfo
@@ -52,11 +43,8 @@
 import com.intellij.openapi.ui.DialogWrapper
 import com.intellij.openapi.wm.ToolWindowManager
 import com.intellij.ui.components.JBLabel
-<<<<<<< HEAD
 import com.intellij.util.ThreeState
 import com.intellij.util.concurrency.ThreadingAssertions
-=======
->>>>>>> 574fcae1
 import org.jetbrains.concurrency.Promise
 import org.jetbrains.concurrency.resolvedPromise
 import java.awt.BorderLayout
@@ -76,16 +64,10 @@
     if (profile !is RunConfiguration) {
       return false
     }
-<<<<<<< HEAD
-    if (StudioFlags.PROFILEABLE_BUILDS.get()) {
-      // There are multiple profiler executors. The project's build system determines their applicability.
-      if (profile.project.getProjectSystem().supportsProfilingMode()) {
-=======
     val projectSystem = profile.project.getProjectSystem()
     if (StudioFlags.PROFILEABLE_BUILDS.get()) {
       // There are multiple profiler executors. The project's build system determines their applicability.
       if (projectSystem.supportsProfilingMode()) {
->>>>>>> 574fcae1
         if (AbstractProfilerExecutorGroup.getInstance()?.getRegisteredSettings(executorId) == null) {
           // Anything other than "Profile with low overhead" and "Profile with complete data" cannot run.
           return false
@@ -96,12 +78,7 @@
         return false
       }
     }
-<<<<<<< HEAD
-    val syncState = GradleSyncState.getInstance(profile.project)
-    return !syncState.isSyncInProgress && syncState.isSyncNeeded() == ThreeState.NO
-=======
     return projectSystem.getSyncManager().run { !isSyncInProgress() && !isSyncNeeded() }
->>>>>>> 574fcae1
   }
 
   override val supportedConfigurationTypeIds = listOf(
