--- conflicted
+++ resolved
@@ -36,16 +36,14 @@
 import com.intellij.ui.components.JBList;
 import com.intellij.ui.components.JBScrollPane;
 import com.intellij.util.PlatformIcons;
+import com.intellij.util.ui.UIUtil;
 import org.jetbrains.annotations.NotNull;
 import org.jetbrains.annotations.Nullable;
 
 import javax.swing.*;
-<<<<<<< HEAD
-=======
 import javax.swing.event.ListSelectionListener;
 import java.awt.*;
 import java.awt.datatransfer.StringSelection;
->>>>>>> 2cd46877
 import java.awt.event.KeyAdapter;
 import java.awt.event.KeyEvent;
 import java.awt.event.MouseAdapter;
@@ -270,6 +268,12 @@
                                          int index,
                                          boolean selected,
                                          boolean hasFocus) {
+      // Fix GTK background
+      if (UIUtil.isUnderGTKLookAndFeel()) {
+        final Color background = selected ? UIUtil.getTreeSelectionBackground() : UIUtil.getTreeTextBackground();
+        UIUtil.changeBackGround(this, background);
+      }
+
       if (value == null) {
         return;
       }
