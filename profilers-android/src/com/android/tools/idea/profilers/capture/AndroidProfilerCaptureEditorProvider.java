--- conflicted
+++ resolved
@@ -37,18 +37,10 @@
 
   @Override
   public boolean accept(@NotNull Project project, @NotNull VirtualFile file) {
-<<<<<<< HEAD
     FileType fileType = FileTypeManager.getInstance().getFileTypeByFile(file);
     return fileType instanceof CpuCaptureFileType || fileType instanceof MemoryCaptureFileType
+      || fileType instanceof MemoryAllocationFileType
       || (StudioFlags.PROFILER_ENABLE_NATIVE_SAMPLE.get() && fileType instanceof HeapProfdMemoryCaptureFileType);
-=======
-    String extension = file.getExtension();
-    return !Strings.isNullOrEmpty(extension) &&
-           (extension.equals(CpuCaptureFileType.EXTENSION) ||
-            extension.equals(MemoryAllocationFileType.EXTENSION) ||
-            extension.equals(MemoryCaptureFileType.EXTENSION) ||
-            (StudioFlags.PROFILER_ENABLE_NATIVE_SAMPLE.get() && extension.equals(HeapProfdMemoryCaptureFileType.EXTENSION)));
->>>>>>> 799703f0
   }
 
   @NotNull
