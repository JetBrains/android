--- conflicted
+++ resolved
@@ -45,12 +45,6 @@
 import com.intellij.openapi.util.Key
 import com.intellij.openapi.util.text.StringUtil
 import com.intellij.openapi.vfs.VirtualFile
-<<<<<<< HEAD
-import com.intellij.ui.content.Content
-import java.awt.BorderLayout
-import java.io.File
-import java.util.function.Supplier
-=======
 import com.intellij.openapi.wm.ToolWindow
 import com.intellij.ui.content.Content
 import org.jetbrains.annotations.VisibleForTesting
@@ -58,7 +52,6 @@
 import java.io.File
 import java.util.function.Supplier
 import javax.swing.Icon
->>>>>>> 574fcae1
 import javax.swing.JComponent
 import javax.swing.JPanel
 
@@ -66,10 +59,6 @@
   private val ideProfilerServices: IntellijProfilerServices
   private val ideProfilerComponents: IdeProfilerComponents
   val profilers: StudioProfilers
-<<<<<<< HEAD
-  private lateinit var homeTab: StudioProfilersHomeTab
-  private lateinit var homePanel: JPanel
-=======
   private var currentTaskHandler: ProfilerTaskHandler? = null
   private val taskHandlers = HashMap<ProfilerTaskType, ProfilerTaskHandler>()
 
@@ -77,7 +66,6 @@
   private lateinit var homePanel: JPanel
   private lateinit var pastRecordingsTab: StudioProfilersPastRecordingsTab
   private lateinit var pastRecordingsPanel: JPanel
->>>>>>> 574fcae1
   private lateinit var profilersTab: StudioProfilersTab
   lateinit var profilersPanel: JPanel
     private set
@@ -92,13 +80,9 @@
     TransportService.getInstance()
 
     val client = ProfilerClient(TransportService.channelName)
-<<<<<<< HEAD
-    profilers = StudioProfilers(client, ideProfilerServices)
-=======
     profilers = StudioProfilers(client, ideProfilerServices, taskHandlers,
                                 { taskType, args -> ProfilerTaskTabs.create(project, taskType, args) }, { ProfilerTaskTabs.open(project) })
 
->>>>>>> 574fcae1
     val navigator = ideProfilerServices.codeNavigator
     // CPU ABI architecture, when needed by the code navigator, should be retrieved from StudioProfiler selected session.
     navigator.cpuArchSource = Supplier { profilers.sessionsManager.selectedSessionMetaData.processAbi }
@@ -119,38 +103,17 @@
 
     ideProfilerComponents = IntellijProfilerComponents(project, ideProfilerServices.featureTracker)
 
-<<<<<<< HEAD
-    if (ideProfilerServices.featureConfig.isTaskBasedUxEnabled) {
-      homeTab = StudioProfilersHomeTab(project, profilers, ideProfilerComponents)
-=======
     // Create and store the task handlers in a map.
     initializeTaskHandlers()
 
     if (ideProfilerServices.featureConfig.isTaskBasedUxEnabled) {
       // Initialize the two static/un-closable tabs: home and past recordings tabs.
       homeTab = StudioProfilersHomeTab(profilers, ideProfilerComponents)
->>>>>>> 574fcae1
       homePanel = JPanel(BorderLayout())
       homePanel.removeAll()
       homePanel.add(homeTab.view.panel)
       homePanel.revalidate()
       homePanel.repaint()
-<<<<<<< HEAD
-    }
-    else {
-      initializeTaskTabContent()
-    }
-  }
-
-  private fun createTaskTab() {
-    createNewTab(profilersPanel, "<Task Name>", true)
-  }
-
-  private fun createNewTab(component: JComponent, tabName: String, isCloseable: Boolean) {
-    val contentManager = window.getContentManager()
-    val content = contentManager.factory.createContent(component, tabName, false).also { content ->
-      content.isCloseable = isCloseable
-=======
       pastRecordingsTab = StudioProfilersPastRecordingsTab(profilers, ideProfilerComponents)
       pastRecordingsPanel = JPanel(BorderLayout())
       pastRecordingsPanel.removeAll()
@@ -179,14 +142,11 @@
         content.icon = it
         content.putUserData(ToolWindow.SHOW_CONTENT_ICON, true)
       }
->>>>>>> 574fcae1
     }
     contentManager.addContent(content)
     contentManager.setSelectedContent(content)
   }
 
-<<<<<<< HEAD
-=======
   private fun findHomeTab(): Content? {
     val contentManager = window.getContentManager()
     return if (contentManager.contentCount == 0) null else contentManager.getContent(0)
@@ -197,20 +157,11 @@
     return if (contentManager.contentCount <= 1) null else contentManager.getContent(1)
   }
 
->>>>>>> 574fcae1
   private fun findTaskTab(): Content? {
     val contentManager = window.getContentManager()
     return when (contentManager.contentCount) {
       0 -> null
       1 -> null
-<<<<<<< HEAD
-      2 -> contentManager.getContent(1)
-      else -> throw RuntimeException("Profiler window has more than 2 tabs")
-    }
-  }
-
-  private fun initializeTaskTabContent() {
-=======
       2 -> null
       3 -> contentManager.getContent(2)
       else -> throw RuntimeException("Profiler window has more than 3 tabs")
@@ -218,7 +169,6 @@
   }
 
   private fun initializeProfilerTab() {
->>>>>>> 574fcae1
     profilersTab = if (ideProfilerServices.featureConfig.isTaskBasedUxEnabled) StudioProfilersTaskTab(profilers, ideProfilerComponents)
     else StudioProfilersSessionTab(profilers, window, ideProfilerComponents, project)
     Disposer.register(this, profilersTab)
@@ -228,27 +178,6 @@
     profilersPanel.add(profilersTab.view.component)
     profilersPanel.revalidate()
     profilersPanel.repaint()
-<<<<<<< HEAD
-
-    // TODO(b/277797528) Remove once the task tab supports an L2 or L3 stage.
-    if (ideProfilerServices.featureConfig.isTaskBasedUxEnabled) {
-      profilers.setDefaultStage()
-    }
-  }
-
-  fun openHomeTab() {
-    createNewTab(homePanel, PROFILER_HOME_TAB_NAME, false)
-  }
-
-  fun openTaskTab() {
-    val content = findTaskTab()
-    if (content != null) {
-      window.getContentManager().setSelectedContent(content)
-    }
-    else {
-      initializeTaskTabContent()
-      createTaskTab()
-=======
   }
 
   fun openHomeTab() {
@@ -300,7 +229,6 @@
     val taskTab = findTaskTab()
     if (taskTab != null) {
       window.getContentManager().setSelectedContent(taskTab)
->>>>>>> 574fcae1
     }
   }
 
@@ -341,10 +269,7 @@
   companion object {
 
     private const val PROFILER_HOME_TAB_NAME = "Home"
-<<<<<<< HEAD
-=======
     private const val PROFILER_PAST_RECORDINGS_TAB_NAME = "Past Recordings"
->>>>>>> 574fcae1
 
     /**
      * Key for storing the last app that was run when the profiler window was not opened. This allows the Profilers to start auto-profiling
