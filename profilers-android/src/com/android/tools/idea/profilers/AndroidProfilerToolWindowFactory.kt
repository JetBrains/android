--- conflicted
+++ resolved
@@ -15,23 +15,15 @@
  */
 package com.android.tools.idea.profilers
 
-<<<<<<< HEAD
 import com.android.tools.idea.IdeInfo
-=======
->>>>>>> 0d09370c
 import com.android.tools.idea.concurrency.AndroidCoroutineScope
 import com.android.tools.idea.concurrency.AndroidDispatchers
 import com.android.tools.idea.flags.StudioFlags
 import com.android.tools.profilers.taskbased.home.OpenHomeTabListener
 import com.android.tools.profilers.taskbased.pastrecordings.OpenPastRecordingsTabListener
-<<<<<<< HEAD
-import com.android.tools.profilers.taskbased.tasks.CreateProfilerTaskTabListener
-import com.android.tools.profilers.taskbased.tasks.OpenProfilerTaskTabListener
-import com.intellij.icons.AllIcons
-=======
 import com.android.tools.profilers.taskbased.task.CreateProfilerTaskTabListener
 import com.android.tools.profilers.taskbased.task.OpenProfilerTaskTabListener
->>>>>>> 0d09370c
+import com.intellij.icons.AllIcons
 import com.intellij.openapi.project.DumbAware
 import com.intellij.openapi.project.Project
 import com.intellij.openapi.util.Disposer
@@ -44,7 +36,6 @@
 import kotlinx.coroutines.launch
 import kotlinx.coroutines.withContext
 import org.jetbrains.annotations.VisibleForTesting
-<<<<<<< HEAD
 import org.jetbrains.annotations.Nls
 
 class AndroidProfilerToolWindowFactory : DumbAware, ToolWindowFactory {
@@ -55,11 +46,6 @@
     AllIcons.Toolwindows.ToolWindowProfilerAndroid
   }
 
-=======
-
-class AndroidProfilerToolWindowFactory : DumbAware, ToolWindowFactory {
-
->>>>>>> 0d09370c
   override fun createToolWindowContent(project: Project, toolWindow: ToolWindow) {
     if (StudioFlags.PROFILER_TASK_BASED_UX.get()) {
 
@@ -154,17 +140,10 @@
 
   companion object {
     const val ID = "Android Profiler"
-<<<<<<< HEAD
     @Nls
     private val PROFILER_TOOL_WINDOW_TITLE = if (IdeInfo.getInstance().isAndroidStudio) "Profiler" else AndroidProfilerBundle.message("android.profiler.tool.window.title")
     @VisibleForTesting
     val PROJECT_PROFILER_MAP: MutableMap<Project, AndroidProfilerToolWindow> = HashMap()
-=======
-    private const val PROFILER_TOOL_WINDOW_TITLE = "Profiler"
-    @VisibleForTesting
-    val PROJECT_PROFILER_MAP: MutableMap<Project, AndroidProfilerToolWindow> = HashMap()
-
->>>>>>> 0d09370c
     private fun createContent(project: Project, toolWindow: ToolWindow) {
       val view = createProfilerToolWindow(project, toolWindow)
       val contentFactory = ContentFactory.getInstance()
@@ -184,16 +163,12 @@
     ): AndroidProfilerToolWindow {
       val wrapper = ToolWindowWrapperImpl(project, toolWindow)
       val profilerToolWindow = AndroidProfilerToolWindow(wrapper, project)
-<<<<<<< HEAD
       val icon = if (IdeInfo.getInstance().isAndroidStudio) {
         StudioIcons.Shell.ToolWindows.ANDROID_PROFILER
       } else {
         AllIcons.Toolwindows.ToolWindowProfilerAndroid
       }
       toolWindow.setIcon(icon)
-=======
-      toolWindow.setIcon(StudioIcons.Shell.ToolWindows.ANDROID_PROFILER)
->>>>>>> 0d09370c
       PROJECT_PROFILER_MAP[project] = profilerToolWindow
       return profilerToolWindow
     }
