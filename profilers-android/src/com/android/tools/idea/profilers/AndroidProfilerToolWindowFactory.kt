--- conflicted
+++ resolved
@@ -15,19 +15,15 @@
  */
 package com.android.tools.idea.profilers
 
+import com.android.tools.idea.IdeInfo
 import com.android.tools.idea.concurrency.AndroidCoroutineScope
 import com.android.tools.idea.concurrency.AndroidDispatchers
 import com.android.tools.idea.flags.StudioFlags
-<<<<<<< HEAD
-import com.android.tools.profilers.tasks.OpenProfilerTaskListener
-import com.android.tools.idea.IdeInfo
-import com.intellij.icons.AllIcons
-=======
 import com.android.tools.profilers.taskbased.home.OpenHomeTabListener
 import com.android.tools.profilers.taskbased.pastrecordings.OpenPastRecordingsTabListener
 import com.android.tools.profilers.taskbased.tasks.CreateProfilerTaskTabListener
 import com.android.tools.profilers.taskbased.tasks.OpenProfilerTaskTabListener
->>>>>>> 574fcae1
+import com.intellij.icons.AllIcons
 import com.intellij.openapi.project.DumbAware
 import com.intellij.openapi.project.Project
 import com.intellij.openapi.util.Disposer
@@ -39,7 +35,7 @@
 import icons.StudioIcons
 import kotlinx.coroutines.launch
 import kotlinx.coroutines.withContext
-<<<<<<< HEAD
+import org.jetbrains.annotations.VisibleForTesting
 import org.jetbrains.annotations.Nls
 
 class AndroidProfilerToolWindowFactory : DumbAware, ToolWindowFactory {
@@ -50,12 +46,6 @@
     AllIcons.Toolwindows.ToolWindowProfilerAndroid
   }
 
-=======
-import org.jetbrains.annotations.VisibleForTesting
-
-class AndroidProfilerToolWindowFactory : DumbAware, ToolWindowFactory {
-
->>>>>>> 574fcae1
   override fun createToolWindowContent(project: Project, toolWindow: ToolWindow) {
     if (StudioFlags.PROFILER_TASK_BASED_UX.get()) {
 
@@ -64,12 +54,9 @@
 
       // Create the home tab.
       profilerToolWindow.openHomeTab()
-<<<<<<< HEAD
-=======
       profilerToolWindow.openPastRecordingsTab()
       // Reselect the home tab as the default open tab.
       profilerToolWindow.openHomeTab()
->>>>>>> 574fcae1
       toolWindow.isAvailable = true
 
       // If the window is re-opened after all tabs were manually closed, re-create the home tab.
@@ -79,14 +66,6 @@
           override fun toolWindowShown(shownToolWindow: ToolWindow) {
             if (toolWindow === shownToolWindow && toolWindow.isVisible && toolWindow.contentManager.isEmpty) {
               profilerToolWindow.openHomeTab()
-<<<<<<< HEAD
-            }
-          }
-        })
-
-      // Listen for events requesting that a task tab be opened.
-      project.messageBus.connect(toolWindow.disposable).subscribe(OpenProfilerTaskListener.TOPIC, OpenProfilerTaskListener { _, _ ->
-=======
               profilerToolWindow.openPastRecordingsTab()
               // Reselect the home tab as the default open tab.
               profilerToolWindow.openHomeTab()
@@ -108,7 +87,6 @@
       // Listen for events requesting that a task tab be opened.
       project.messageBus.connect(toolWindow.disposable).subscribe(
         OpenProfilerTaskTabListener.TOPIC, OpenProfilerTaskTabListener {
->>>>>>> 574fcae1
         AndroidCoroutineScope(toolWindow.disposable).launch {
           withContext(AndroidDispatchers.uiThread) {
             profilerToolWindow.openTaskTab()
@@ -117,8 +95,6 @@
         }
       })
 
-<<<<<<< HEAD
-=======
       // Listen for events requesting that the home tab be opened.
       project.messageBus.connect(toolWindow.disposable).subscribe(OpenHomeTabListener.TOPIC, OpenHomeTabListener {
         AndroidCoroutineScope(toolWindow.disposable).launch {
@@ -141,7 +117,6 @@
 
       // Prevents leaking AndroidProfilerToolWindow instance.
       Disposer.register(project, profilerToolWindow)
->>>>>>> 574fcae1
       return
     }
 
@@ -173,16 +148,10 @@
 
   companion object {
     const val ID = "Android Profiler"
-<<<<<<< HEAD
     @Nls
     private val PROFILER_TOOL_WINDOW_TITLE = if (IdeInfo.getInstance().isAndroidStudio) "Profiler" else AndroidProfilerBundle.message("android.profiler.tool.window.title")
-    private val PROJECT_PROFILER_MAP: MutableMap<Project, AndroidProfilerToolWindow> = HashMap()
-=======
-    private const val PROFILER_TOOL_WINDOW_TITLE = "Profiler"
     @VisibleForTesting
     val PROJECT_PROFILER_MAP: MutableMap<Project, AndroidProfilerToolWindow> = HashMap()
-
->>>>>>> 574fcae1
     private fun createContent(project: Project, toolWindow: ToolWindow) {
       val view = createProfilerToolWindow(project, toolWindow)
       val contentFactory = ContentFactory.getInstance()
@@ -202,7 +171,12 @@
     ): AndroidProfilerToolWindow {
       val wrapper = ToolWindowWrapperImpl(project, toolWindow)
       val profilerToolWindow = AndroidProfilerToolWindow(wrapper, project)
-      toolWindow.setIcon(StudioIcons.Shell.ToolWindows.ANDROID_PROFILER)
+      val icon = if (IdeInfo.getInstance().isAndroidStudio) {
+        StudioIcons.Shell.ToolWindows.ANDROID_PROFILER
+      } else {
+        AllIcons.Toolwindows.ToolWindowProfilerAndroid
+      }
+      toolWindow.setIcon(icon)
       PROJECT_PROFILER_MAP[project] = profilerToolWindow
       return profilerToolWindow
     }
