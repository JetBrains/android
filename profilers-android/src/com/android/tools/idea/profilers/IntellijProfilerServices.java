--- conflicted
+++ resolved
@@ -145,13 +145,9 @@
     Query<PsiClass> query = AllClassesSearch.search(ProjectScope.getProjectScope(myProject), myProject);
 
     Set<String> classNames = new HashSet<>();
-<<<<<<< HEAD
     query.asIterable().forEach(aClass -> {
       classNames.add(aClass.getQualifiedName());
     });
-=======
-    query.forEach((Processor<? super PsiClass>)aClass -> classNames.add(aClass.getQualifiedName()));
->>>>>>> 926dc9be
     return classNames;
   }
 
