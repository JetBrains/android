--- conflicted
+++ resolved
@@ -250,7 +250,6 @@
 
   @Override
   public boolean openOkCancelDialog(@NotNull String message, @NotNull String title, @NotNull Consumer<Boolean> doNotShowSettingSaver) {
-<<<<<<< HEAD
     return MessageDialogBuilder.okCancel(title, message).icon(Messages.getInformationIcon()).doNotAsk(
       new DoNotAskOption.Adapter() {
         @Override
@@ -264,22 +263,6 @@
           return "Do not show again";
         }
       }).ask(myProject); // ask() returns true if user selects "OK", false if "Cancel"
-=======
-    return Messages.OK ==
-           Messages.showOkCancelDialog(message, title, "OK", "Cancel", Messages.getInformationIcon(),
-                                       new DialogWrapper.DoNotAskOption.Adapter() {
-                                         @Override
-                                         public void rememberChoice(boolean isSelected, int exitCode) {
-                                           doNotShowSettingSaver.accept(isSelected);
-                                         }
-
-                                         @NotNull
-                                         @Override
-                                         public String getDoNotShowMessage() {
-                                           return "Do not show again";
-                                         }
-                                       });
->>>>>>> 3a514de0
   }
 
   @Override
