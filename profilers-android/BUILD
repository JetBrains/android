--- conflicted
+++ resolved
@@ -17,10 +17,7 @@
     },
     test_class = "com.android.tools.idea.profilers.ProfilersAndroidTestSuite",
     test_data = [
-<<<<<<< HEAD
-=======
         "//prebuilts/tools:lldb",
->>>>>>> 0d09370c
         "//prebuilts/tools/common/trace-processor-daemon",
         "//tools/adt/idea/profilers:test_data",
     ],
