--- conflicted
+++ resolved
@@ -20,13 +20,7 @@
     <orderEntry type="module" module-name="intellij.android.artwork" />
     <orderEntry type="module" module-name="intellij.android.common" />
     <orderEntry type="module" module-name="intellij.android.core" />
-<<<<<<< HEAD
-    <orderEntry type="module" module-name="intellij.android.environment-services" />
-    <orderEntry type="module" module-name="android.sdktools.flags" />
-    <orderEntry type="module" module-name="intellij.android.projectSystem" />
-=======
     <orderEntry type="module" module-name="intellij.android.device-explorer-common" />
->>>>>>> 5f7be743
     <orderEntry type="module" module-name="intellij.android.execution.common" />
     <orderEntry type="module" module-name="intellij.android.projectSystem" />
     <orderEntry type="module" module-name="intellij.color.scheme.warmNeon" />
