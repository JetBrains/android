--- conflicted
+++ resolved
@@ -138,13 +138,8 @@
       addItem(ForceStopMenuItem(this@DeviceMonitorViewImpl, MenuContext.Popup))
       addItem(DebugMenuItem(this@DeviceMonitorViewImpl, MenuContext.Popup, RunManager.getInstance(project)))
       if (StudioFlags.BACKUP_ENABLED.get()) {
-<<<<<<< HEAD
-        addItem(BackupMenuItem(this@DeviceMonitorViewImpl, MenuContext.Popup))
-        addItem(RestoreMenuItem(this@DeviceMonitorViewImpl, MenuContext.Popup))
-=======
         addItem(BackupMenuItem(this@DeviceMonitorViewImpl, MenuContext.Popup, project))
         addItem(RestoreMenuItem(this@DeviceMonitorViewImpl, MenuContext.Popup, project))
->>>>>>> 8b7d83e8
       }
       install()
     }
