/*
 * Copyright (C) 2022 The Android Open Source Project
 *
 * Licensed under the Apache License, Version 2.0 (the "License");
 * you may not use this file except in compliance with the License.
 * You may obtain a copy of the License at
 *
 *      http://www.apache.org/licenses/LICENSE-2.0
 *
 * Unless required by applicable law or agreed to in writing, software
 * distributed under the License is distributed on an "AS IS" BASIS,
 * WITHOUT WARRANTIES OR CONDITIONS OF ANY KIND, either express or implied.
 * See the License for the specific language governing permissions and
 * limitations under the License.
 */
package com.android.tools.idea.device.explorer.monitor

import com.android.adblib.ConnectedDevice
import com.android.adblib.scope
import com.android.adblib.tools.debugging.JdwpProcessChange
import com.android.adblib.tools.debugging.jdwpProcessChangeFlow
import com.android.annotations.concurrency.UiThread
import com.android.sdklib.deviceprovisioner.DeviceHandle
import com.android.tools.analytics.UsageTracker.log
import com.android.tools.idea.concurrency.AndroidCoroutineScope
import com.android.tools.idea.concurrency.AndroidDispatchers
import com.android.tools.idea.device.explorer.common.DeviceExplorerControllerListener
import com.android.tools.idea.device.explorer.common.DeviceExplorerTab
import com.android.tools.idea.device.explorer.common.DeviceExplorerTabController
import com.android.tools.idea.device.explorer.monitor.processes.ProcessInfo
import com.android.tools.idea.device.explorer.monitor.processes.toProcessInfo
import com.android.tools.idea.device.explorer.monitor.ui.DeviceMonitorView
import com.android.tools.idea.projectsystem.ProjectApplicationIdsProvider
import com.android.tools.idea.projectsystem.ProjectApplicationIdsProvider.Companion.PROJECT_APPLICATION_IDS_CHANGED_TOPIC
import com.google.wireless.android.sdk.stats.AndroidStudioEvent
import com.google.wireless.android.sdk.stats.DeviceExplorerEvent
import com.intellij.openapi.Disposable
import com.intellij.openapi.project.Project
import com.intellij.openapi.util.Disposer
import com.intellij.openapi.util.Key
import kotlinx.coroutines.Job
import kotlinx.coroutines.cancel
import kotlinx.coroutines.launch
import kotlinx.coroutines.withContext
import javax.swing.JComponent

@UiThread
class DeviceMonitorControllerImpl(
  private val project: Project,
  private val model: DeviceMonitorModel,
  private val view: DeviceMonitorView
<<<<<<< HEAD
): Disposable, DeviceExplorerTabController {
=======
) : Disposable, DeviceExplorerTabController {
>>>>>>> 8b7d83e8

  private val uiThreadScope = AndroidCoroutineScope(this, AndroidDispatchers.uiThread)
  private val viewListener = ViewListener()
  private var activeDevice: ConnectedDevice? = null
  private var processTrackerJob: Job? = null
  override var controllerListener: DeviceExplorerControllerListener? = null

  init {
    Disposer.register(project, this)
    project.putUserData(KEY, this)
  }

  override fun setup() {
    view.addListener(viewListener)
    view.setup()
    view.trackModelChanges(uiThreadScope)

    project.messageBus.connect(this).subscribe(
      PROJECT_APPLICATION_IDS_CHANGED_TOPIC,
      ProjectApplicationIdsProvider.ProjectApplicationIdsListener {
        uiThreadScope.launch {
          model.projectApplicationIdListChanged()
        }
      }
    )
  }

  override fun setActiveConnectedDevice(deviceHandle: DeviceHandle?) {
    activeDevice = deviceHandle?.state?.connectedDevice
    model.setActiveDevice(activeDevice)
    startDebuggableProcessTracking()
  }

  private fun startDebuggableProcessTracking() {
    processTrackerJob?.cancel()
    processTrackerJob = null
    model.setAllProcesses(listOf())
    activeDevice?.let { currentDevice ->
      processTrackerJob = currentDevice.scope.launch {
        val allProcesses = mutableMapOf<Int, ProcessInfo>()
        currentDevice.jdwpProcessChangeFlow.collect { processChange ->
          when (processChange) {
            is JdwpProcessChange.Added ->
              allProcesses[processChange.processInfo.properties.pid] = processChange.processInfo.toProcessInfo()

            is JdwpProcessChange.Updated ->
              allProcesses[processChange.processInfo.properties.pid] = processChange.processInfo.toProcessInfo()

            is JdwpProcessChange.Removed ->
              allProcesses.remove(processChange.processInfo.properties.pid)
          }
          withContext(AndroidDispatchers.uiThread) {
            model.setAllProcesses(allProcesses.values.toList())
          }
        }
      }
    }
  }

  override fun getViewComponent(): JComponent = view.panelComponent

  override fun getTabName(): String = DeviceExplorerTab.Processes.name

  override fun setPackageFilter(isActive: Boolean) {
    model.setPackageFilter(isActive)
  }

  override fun dispose() {
    view.removeListener(viewListener)
    processTrackerJob?.cancel()
    uiThreadScope.cancel("${javaClass.simpleName} has been disposed")
  }

  private fun trackAction(action: DeviceExplorerEvent.Action) {
    log(
      AndroidStudioEvent.newBuilder()
        .setKind(AndroidStudioEvent.EventKind.DEVICE_EXPLORER)
        .setDeviceExplorerEvent(
          DeviceExplorerEvent.newBuilder()
            .setAction(action)
        )
    )
  }

  @UiThread
  private inner class ViewListener : DeviceMonitorViewListener {
    override fun refreshInvoked() {
      startDebuggableProcessTracking()
      trackAction(DeviceExplorerEvent.Action.REFRESH_PROCESSES)
    }

    override fun killNodesInvoked(rows: IntArray) {
      uiThreadScope.launch {
        model.killNodesInvoked(rows)
        trackAction(DeviceExplorerEvent.Action.KILL)
      }
    }

    override fun forceStopNodesInvoked(rows: IntArray) {
      uiThreadScope.launch {
        model.forceStopNodesInvoked(rows)
        trackAction(DeviceExplorerEvent.Action.FORCE_STOP)
      }
    }

    override fun debugNodes(rows: IntArray) {
      uiThreadScope.launch {
        model.debugNodesInvoked(project, rows)
        trackAction(DeviceExplorerEvent.Action.ATTACH_DEBUGGER)
      }
    }

    override fun packageFilterToggled(isActive: Boolean) {
      controllerListener?.packageFilterToggled(isActive)
    }

    override fun backupApplication(rows: IntArray) {
      uiThreadScope.launch {
        model.backupApplication(project, rows)
<<<<<<< HEAD
        // TODO(b/348406593): trackAction(DeviceExplorerEvent.Action.BACKUP)
=======
        trackAction(DeviceExplorerEvent.Action.BACKUP_APP_DATA_CLICKED)
>>>>>>> 8b7d83e8
      }
    }

    override fun restoreApplication(rows: IntArray) {
      uiThreadScope.launch {
        model.restoreApplication(project, rows)
<<<<<<< HEAD
        // TODO(b/348406593): trackAction(DeviceExplorerEvent.Action.BACKUP)
=======
        trackAction(DeviceExplorerEvent.Action.RESTORE_APP_DATA_CLICKED)
>>>>>>> 8b7d83e8
      }
    }
  }

  companion object {
    private val KEY = Key.create<DeviceMonitorControllerImpl>(
      DeviceMonitorControllerImpl::class.java.name
    )

    @JvmStatic
    fun getProjectController(project: Project?): DeviceMonitorControllerImpl? {
      return project?.getUserData(KEY)
    }
  }
}<|MERGE_RESOLUTION|>--- conflicted
+++ resolved
@@ -49,11 +49,7 @@
   private val project: Project,
   private val model: DeviceMonitorModel,
   private val view: DeviceMonitorView
-<<<<<<< HEAD
-): Disposable, DeviceExplorerTabController {
-=======
 ) : Disposable, DeviceExplorerTabController {
->>>>>>> 8b7d83e8
 
   private val uiThreadScope = AndroidCoroutineScope(this, AndroidDispatchers.uiThread)
   private val viewListener = ViewListener()
@@ -173,22 +169,14 @@
     override fun backupApplication(rows: IntArray) {
       uiThreadScope.launch {
         model.backupApplication(project, rows)
-<<<<<<< HEAD
-        // TODO(b/348406593): trackAction(DeviceExplorerEvent.Action.BACKUP)
-=======
         trackAction(DeviceExplorerEvent.Action.BACKUP_APP_DATA_CLICKED)
->>>>>>> 8b7d83e8
       }
     }
 
     override fun restoreApplication(rows: IntArray) {
       uiThreadScope.launch {
         model.restoreApplication(project, rows)
-<<<<<<< HEAD
-        // TODO(b/348406593): trackAction(DeviceExplorerEvent.Action.BACKUP)
-=======
         trackAction(DeviceExplorerEvent.Action.RESTORE_APP_DATA_CLICKED)
->>>>>>> 8b7d83e8
       }
     }
   }
