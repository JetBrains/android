--- conflicted
+++ resolved
@@ -24,9 +24,5 @@
   fun killNodes()
   fun forceStopNodes()
   fun debugNodes()
-<<<<<<< HEAD
-  fun setPackageFilter(isActive: Boolean)
-=======
   fun packageFilterToggled(isActive: Boolean)
->>>>>>> 574fcae1
 }