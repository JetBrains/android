/*
 * Copyright (C) 2022 The Android Open Source Project
 *
 * Licensed under the Apache License, Version 2.0 (the "License");
 * you may not use this file except in compliance with the License.
 * You may obtain a copy of the License at
 *
 *      http://www.apache.org/licenses/LICENSE-2.0
 *
 * Unless required by applicable law or agreed to in writing, software
 * distributed under the License is distributed on an "AS IS" BASIS,
 * WITHOUT WARRANTIES OR CONDITIONS OF ANY KIND, either express or implied.
 * See the License for the specific language governing permissions and
 * limitations under the License.
 */
package com.android.tools.idea.device.explorer.monitor

import com.android.annotations.concurrency.UiThread

@UiThread
interface DeviceMonitorViewListener {
  fun refreshInvoked()
  fun killNodesInvoked(rows: IntArray)
  fun forceStopNodesInvoked(rows: IntArray)
  fun debugNodes(rows: IntArray)
<<<<<<< HEAD
  fun setPackageFilter(isActive: Boolean)
=======
  fun packageFilterToggled(isActive: Boolean)
>>>>>>> 574fcae1
}<|MERGE_RESOLUTION|>--- conflicted
+++ resolved
@@ -23,9 +23,5 @@
   fun killNodesInvoked(rows: IntArray)
   fun forceStopNodesInvoked(rows: IntArray)
   fun debugNodes(rows: IntArray)
-<<<<<<< HEAD
-  fun setPackageFilter(isActive: Boolean)
-=======
   fun packageFilterToggled(isActive: Boolean)
->>>>>>> 574fcae1
 }