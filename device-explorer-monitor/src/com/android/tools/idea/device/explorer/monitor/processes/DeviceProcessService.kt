--- conflicted
+++ resolved
@@ -64,63 +64,11 @@
   private val workerThreadDispatcher: CoroutineDispatcher = AndroidDispatchers.workerThread
   private val uiThreadDispatcher: CoroutineDispatcher = AndroidDispatchers.uiThread
 
-<<<<<<< HEAD
-  suspend fun fetchProcessList(device: AdbDevice): List<ProcessInfo> {
-    ThreadingAssertions.assertEventDispatchThread()
-
-    // Run this in a worker thread in case the device/adb is not responsive
-    val clients = device.device.clients ?: emptyArray()
-    return withContext(workerThreadDispatcher) {
-      clients
-        .asSequence()
-        .mapNotNull { client -> createProcessInfo(device, client) }
-        .toList()
-    }
-  }
-
-  @WorkerThread
-  private fun createProcessInfo(device: Device, client: Client): ProcessInfo? {
-    try {
-      val processName = client.clientData.clientDescription
-      return if (processName == null) {
-        thisLogger().debug(
-          "Process ${client.clientData.pid} was skipped because the process name is not initialized. Is another instance of Studio running?")
-        ProcessInfo(device,
-                    pid = client.clientData.pid)
-      }
-      else {
-        val userId = if (client.clientData.userId == -1) null else client.clientData.userId
-        ProcessInfo(device,
-                    pid = client.clientData.pid,
-                    packageName = client.clientData.packageName,
-                    processName = processName,
-                    userId = userId,
-                    vmIdentifier = client.clientData.vmIdentifier,
-                    abi = client.clientData.abi,
-                    debuggerStatus = client.clientData.debuggerConnectionStatus,
-                    killAction = { client.kill() } )
-      }
-    }
-    catch (e: Throwable) {
-      thisLogger().warn("Error retrieving process info from `Client`", e)
-      return null
-    }
-  }
-
-=======
->>>>>>> 009d25fa
   /**
    * Kills the [process] on the [ConnectedDevice]
    */
-<<<<<<< HEAD
-  suspend fun killProcess(process: ProcessInfo, device: IDevice) {
-    ThreadingAssertions.assertEventDispatchThread()
-
-    if (process.device.serialNumber == device.serialNumber) {
-=======
   suspend fun killProcess(process: ProcessInfo, device: ConnectedDevice) {
     if (process.deviceSerialNumber == device.serialNumber) {
->>>>>>> 009d25fa
       // Run this in a worker thread in case the device/adb is not responsive
       withContext(workerThreadDispatcher) {
         try {
@@ -140,15 +88,8 @@
   /**
    * Force stops the [process] on the [ConnectedDevice]
    */
-<<<<<<< HEAD
-  suspend fun forceStopProcess(process: ProcessInfo, device: IDevice) {
-    ThreadingAssertions.assertEventDispatchThread()
-
-    if (process.device.serialNumber == device.serialNumber) {
-=======
   suspend fun forceStopProcess(process: ProcessInfo, device: ConnectedDevice) {
     if (process.deviceSerialNumber == device.serialNumber) {
->>>>>>> 009d25fa
       // Run this in a worker thread in case the device/adb is not responsive
       withContext(workerThreadDispatcher) {
         if (process.packageName != null) {
@@ -168,17 +109,10 @@
     }
   }
 
-<<<<<<< HEAD
-  suspend fun debugProcess(project: Project, process: ProcessInfo, device: IDevice) {
+  suspend fun debugProcess(project: Project, process: ProcessInfo, device: ConnectedDevice) {
     ThreadingAssertions.assertEventDispatchThread()
 
-    if (process.device.serialNumber == device.serialNumber) {
-=======
-  suspend fun debugProcess(project: Project, process: ProcessInfo, device: ConnectedDevice) {
-    ApplicationManager.getApplication().assertIsDispatchThread()
-
     if (process.deviceSerialNumber == device.serialNumber) {
->>>>>>> 009d25fa
       withContext(workerThreadDispatcher) {
         val iDevice = device.associatedIDevice()
         val client = iDevice?.getClient(process.processName)
