/*
 * Copyright (C) 2022 The Android Open Source Project
 *
 * Licensed under the Apache License, Version 2.0 (the "License");
 * you may not use this file except in compliance with the License.
 * You may obtain a copy of the License at
 *
 *      http://www.apache.org/licenses/LICENSE-2.0
 *
 * Unless required by applicable law or agreed to in writing, software
 * distributed under the License is distributed on an "AS IS" BASIS,
 * WITHOUT WARRANTIES OR CONDITIONS OF ANY KIND, either express or implied.
 * See the License for the specific language governing permissions and
 * limitations under the License.
 */
package com.android.tools.idea.device.explorer.monitor.processes

import com.android.annotations.concurrency.UiThread
import com.android.annotations.concurrency.WorkerThread
import com.android.ddmlib.Client
import com.android.ddmlib.IDevice
import com.android.tools.idea.backup.BackupManager
import com.android.tools.idea.concurrency.AndroidDispatchers
import com.android.tools.idea.device.explorer.monitor.adbimpl.AdbDevice
import com.android.tools.idea.execution.common.debug.AndroidDebugger
import com.android.tools.idea.execution.common.debug.AndroidDebuggerState
import com.android.tools.idea.execution.common.debug.RunConfigurationWithDebugger
import com.android.tools.idea.execution.common.debug.utils.AndroidConnectDebugger
import com.intellij.execution.RunManager
import com.intellij.notification.Notification
import com.intellij.notification.NotificationType
import com.intellij.notification.Notifications
import com.intellij.openapi.application.ApplicationManager
import com.intellij.openapi.components.Service
import com.intellij.openapi.components.service
import com.intellij.openapi.diagnostic.thisLogger
import com.intellij.openapi.project.Project
import com.intellij.serviceContainer.NonInjectable
import com.intellij.util.concurrency.AppExecutorUtil
import com.intellij.util.concurrency.ThreadingAssertions
import kotlinx.coroutines.CoroutineDispatcher
import kotlinx.coroutines.withContext
import java.nio.file.Path

@UiThread
@Service(Service.Level.PROJECT)
class DeviceProcessService @NonInjectable constructor(private val connectDebuggerAction: (debugger: AndroidDebugger<AndroidDebuggerState>, client: Client, config: RunConfigurationWithDebugger) -> Unit) {

  @Suppress("unused")
  constructor(project: Project) : this({ debugger, client, config ->
    AppExecutorUtil.getAppExecutorService().execute {
      AndroidConnectDebugger.closeOldSessionAndRun(project, debugger, client, config)
    }
  })
  /**
   * The [CoroutineDispatcher] used for asynchronous work that **cannot** happen on the EDT thread.
   */
  private val workerThreadDispatcher: CoroutineDispatcher = AndroidDispatchers.workerThread
  private val uiThreadDispatcher: CoroutineDispatcher = AndroidDispatchers.uiThread

  suspend fun fetchProcessList(device: AdbDevice): List<ProcessInfo> {
    // Run this in a worker thread in case the device/adb is not responsive
    val clients = device.device.clients ?: emptyArray()
    return withContext(workerThreadDispatcher) {
      clients
        .asSequence()
        .mapNotNull { client -> createProcessInfo(device, client) }
        .toList()
    }
  }

  @WorkerThread
  private fun createProcessInfo(device: Device, client: Client): ProcessInfo? {
    try {
      val processName = client.clientData.clientDescription
      return if (processName == null) {
        thisLogger().debug(
          "Process ${client.clientData.pid} was skipped because the process name is not initialized. Is another instance of Studio running?")
        ProcessInfo(device,
                    pid = client.clientData.pid)
      }
      else {
        val userId = if (client.clientData.userId == -1) null else client.clientData.userId
        ProcessInfo(device,
                    pid = client.clientData.pid,
                    packageName = client.clientData.packageName,
                    processName = processName,
                    userId = userId,
                    vmIdentifier = client.clientData.vmIdentifier,
                    abi = client.clientData.abi,
                    debuggerStatus = client.clientData.debuggerConnectionStatus,
                    killAction = { client.kill() } )
      }
    }
    catch (e: Throwable) {
      thisLogger().warn("Error retrieving process info from `Client`", e)
      return null
    }
  }

  /**
   * Kills the [process] on the [device][ProcessInfo.device]
   */
  suspend fun killProcess(process: ProcessInfo, device: IDevice) {
    if (process.device.serialNumber == device.serialNumber) {
      // Run this in a worker thread in case the device/adb is not responsive
      withContext(workerThreadDispatcher) {
        if (process.packageName != null) {
          device.kill(process.packageName)
        } else {
          thisLogger().debug("Kill process invoked on a null package name")
          withContext(uiThreadDispatcher) {
            reportError("kill process", "Couldn't find package name for process.")
          }
        }
        process.killAction?.invoke()
      }
    }

  }

  /**
   * Force stops the [process] on the [device][ProcessInfo.device]
   */
  suspend fun forceStopProcess(process: ProcessInfo, device: IDevice) {
    if (process.device.serialNumber == device.serialNumber) {
      // Run this in a worker thread in case the device/adb is not responsive
      withContext(workerThreadDispatcher) {
        if (process.packageName != null) {
          device.forceStop(process.packageName)
        } else {
          thisLogger().debug("Force stop invoked on a null package name")
          withContext(uiThreadDispatcher) {
            reportError("force stop", "Couldn't find package name for process.")
          }
        }
      }
    }
  }

<<<<<<< HEAD
  suspend fun debugProcess(project: Project, process: ProcessInfo, device: IDevice) {
    if (process.device.serialNumber == device.serialNumber) {
=======
  suspend fun debugProcess(project: Project, process: ProcessInfo, device: ConnectedDevice) {
    ThreadingAssertions.assertEventDispatchThread()

    if (process.deviceSerialNumber == device.serialNumber) {
>>>>>>> 06ed88e4
      withContext(workerThreadDispatcher) {
        val client = device.getClient(process.safeProcessName)
        val config = RunManager.getInstance(project).selectedConfiguration?.configuration as? RunConfigurationWithDebugger
        val debugger = config?.androidDebuggerContext?.androidDebugger

        if (client != null && config != null && debugger != null) {
          connectDebuggerAction.invoke(debugger, client, config)
        } else {
          thisLogger().debug("Attach Debugger invoke on a null client, config, or debugger")
          withContext(uiThreadDispatcher) {
            reportError("attach debugger", "Couldn't find process to attach or debugger to use.")
          }
        }
      }
    }
  }

  @UiThread
  suspend fun backupApplication(
    project: Project,
    process: ProcessInfo,
    device: IDevice,
  ) {
    if (process.device.serialNumber == device.serialNumber) {
      val packageName = process.packageName
      if (packageName == null) {
        thisLogger().debug("Backup Application invoked without application id")
        withContext(uiThreadDispatcher) {
          reportError("backup app data", "Couldn't find application id.")
        }
        return
      }
      val backupManager = BackupManager.getInstance(project)
      backupManager.showBackupDialog(device.serialNumber, packageName, BackupManager.Source.DEVICE_EXPLORER)
    }
  }

  @UiThread
  fun restoreApplication(project: Project, device: IDevice, path: Path) {
    val backupManager = BackupManager.getInstance(project)
    backupManager.restoreModal(device.serialNumber, path, BackupManager.Source.DEVICE_EXPLORER)
  }

  private fun reportError(title: String, messageToReport: String) {
    val notification = Notification("Device Explorer", "Unable to $title", messageToReport, NotificationType.WARNING)
    ApplicationManager.getApplication().invokeLater {
      Notifications.Bus.notify(notification)
    }
  }

  companion object {
    fun getInstance(project: Project): DeviceProcessService = project.service()
  }
}<|MERGE_RESOLUTION|>--- conflicted
+++ resolved
@@ -138,15 +138,10 @@
     }
   }
 
-<<<<<<< HEAD
   suspend fun debugProcess(project: Project, process: ProcessInfo, device: IDevice) {
-    if (process.device.serialNumber == device.serialNumber) {
-=======
-  suspend fun debugProcess(project: Project, process: ProcessInfo, device: ConnectedDevice) {
     ThreadingAssertions.assertEventDispatchThread()
 
-    if (process.deviceSerialNumber == device.serialNumber) {
->>>>>>> 06ed88e4
+    if (process.device.serialNumber == device.serialNumber) {
       withContext(workerThreadDispatcher) {
         val client = device.getClient(process.safeProcessName)
         val config = RunManager.getInstance(project).selectedConfiguration?.configuration as? RunConfigurationWithDebugger
