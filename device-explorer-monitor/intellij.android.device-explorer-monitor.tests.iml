<?xml version="1.0" encoding="UTF-8"?>
<module type="JAVA_MODULE" version="4">
  <component name="NewModuleRootManager" inherit-compiler-output="true">
    <exclude-output />
    <content url="file://$MODULE_DIR$/testSrc">
      <sourceFolder url="file://$MODULE_DIR$/testSrc" isTestSource="true" />
    </content>
    <orderEntry type="library" scope="PROVIDED" name="studio-platform" level="project" />
    <orderEntry type="library" scope="TEST" name="studio-test-platform" level="project" />
    <orderEntry type="library" name="kotlin-stdlib" level="project" />
    <orderEntry type="library" scope="TEST" name="Guava" level="project" />
    <orderEntry type="library" scope="TEST" name="JUnit4" level="project" />
    <orderEntry type="library" scope="TEST" name="kotlinx-coroutines-core" level="project" />
    <orderEntry type="library" scope="TEST" name="mockito" level="project" />
    <orderEntry type="library" scope="TEST" name="truth" level="project" />
    <orderEntry type="inheritedJdk" />
    <orderEntry type="sourceFolder" forTests="false" />
<<<<<<< HEAD
=======
    <orderEntry type="module" module-name="intellij.android.device-explorer-monitor" scope="TEST" />
    <orderEntry type="module" module-name="intellij.android.device-explorer-common" scope="TEST" />
    <orderEntry type="module" module-name="intellij.android.common" scope="TEST" />
    <orderEntry type="module" module-name="intellij.android.common.tests" scope="TEST" />
>>>>>>> ad897288
    <orderEntry type="module" module-name="intellij.android.adb" scope="TEST" />
    <orderEntry type="module" module-name="intellij.android.adt.testutils" scope="TEST" />
    <orderEntry type="module" module-name="intellij.android.common" scope="TEST" />
    <orderEntry type="module" module-name="intellij.android.core" scope="TEST" />
    <orderEntry type="module" module-name="intellij.android.device-explorer-common" scope="TEST" />
    <orderEntry type="module" module-name="intellij.android.device-explorer-monitor" scope="TEST" />
    <orderEntry type="module" module-name="intellij.android.execution.common" scope="TEST" />
    <orderEntry type="module" module-name="intellij.android.projectSystem" scope="TEST" />
    <orderEntry type="module" module-name="intellij.android.testFramework" scope="TEST" />
    <orderEntry type="module" module-name="intellij.platform.core" scope="TEST" />
    <orderEntry type="module" module-name="intellij.platform.execution" scope="TEST" />
    <orderEntry type="module" module-name="intellij.platform.extensions" scope="TEST" />
    <orderEntry type="module" module-name="intellij.platform.projectModel" scope="TEST" />
    <orderEntry type="module" module-name="intellij.platform.testFramework" scope="TEST" />
    <orderEntry type="module" module-name="intellij.platform.util" scope="TEST" />
  </component>
</module><|MERGE_RESOLUTION|>--- conflicted
+++ resolved
@@ -5,6 +5,8 @@
     <content url="file://$MODULE_DIR$/testSrc">
       <sourceFolder url="file://$MODULE_DIR$/testSrc" isTestSource="true" />
     </content>
+    <orderEntry type="inheritedJdk" />
+    <orderEntry type="sourceFolder" forTests="false" />
     <orderEntry type="library" scope="PROVIDED" name="studio-platform" level="project" />
     <orderEntry type="library" scope="TEST" name="studio-test-platform" level="project" />
     <orderEntry type="library" name="kotlin-stdlib" level="project" />
@@ -13,18 +15,10 @@
     <orderEntry type="library" scope="TEST" name="kotlinx-coroutines-core" level="project" />
     <orderEntry type="library" scope="TEST" name="mockito" level="project" />
     <orderEntry type="library" scope="TEST" name="truth" level="project" />
-    <orderEntry type="inheritedJdk" />
-    <orderEntry type="sourceFolder" forTests="false" />
-<<<<<<< HEAD
-=======
-    <orderEntry type="module" module-name="intellij.android.device-explorer-monitor" scope="TEST" />
-    <orderEntry type="module" module-name="intellij.android.device-explorer-common" scope="TEST" />
+   <orderEntry type="module" module-name="intellij.android.adb" scope="TEST" />
+    <orderEntry type="module" module-name="intellij.android.adt.testutils" scope="TEST" />
     <orderEntry type="module" module-name="intellij.android.common" scope="TEST" />
     <orderEntry type="module" module-name="intellij.android.common.tests" scope="TEST" />
->>>>>>> ad897288
-    <orderEntry type="module" module-name="intellij.android.adb" scope="TEST" />
-    <orderEntry type="module" module-name="intellij.android.adt.testutils" scope="TEST" />
-    <orderEntry type="module" module-name="intellij.android.common" scope="TEST" />
     <orderEntry type="module" module-name="intellij.android.core" scope="TEST" />
     <orderEntry type="module" module-name="intellij.android.device-explorer-common" scope="TEST" />
     <orderEntry type="module" module-name="intellij.android.device-explorer-monitor" scope="TEST" />
