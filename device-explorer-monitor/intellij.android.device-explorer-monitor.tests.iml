<?xml version="1.0" encoding="UTF-8"?>
<module type="JAVA_MODULE" version="4">
  <component name="NewModuleRootManager" inherit-compiler-output="true">
    <exclude-output />
    <content url="file://$MODULE_DIR$/testSrc">
      <sourceFolder url="file://$MODULE_DIR$/testSrc" isTestSource="true" />
    </content>
    <orderEntry type="inheritedJdk" />
    <orderEntry type="sourceFolder" forTests="false" />
<<<<<<< HEAD
    <orderEntry type="library" scope="PROVIDED" name="studio-platform" level="project" />
    <orderEntry type="library" scope="TEST" name="studio-test-platform" level="project" />
    <orderEntry type="library" name="kotlin-stdlib" level="project" />
    <orderEntry type="library" scope="TEST" name="Guava" level="project" />
    <orderEntry type="library" scope="TEST" name="JUnit4" level="project" />
    <orderEntry type="library" scope="TEST" name="kotlinx-coroutines-core" level="project" />
=======
    <orderEntry type="library" scope="TEST" name="junit4" level="project" />
    <orderEntry type="module" module-name="intellij.android.device-explorer-monitor" scope="TEST" />
    <orderEntry type="module" module-name="intellij.android.device-explorer-common" scope="TEST" />
    <orderEntry type="module" module-name="intellij.android.common" scope="TEST" />
    <orderEntry type="module" module-name="intellij.android.common.tests" scope="TEST" />
    <orderEntry type="module" module-name="intellij.android.adb" scope="TEST" />
    <orderEntry type="module" module-name="android.sdktools.adblib.tools" scope="TEST" />
    <orderEntry type="module" module-name="android.sdktools.ddmlib" scope="TEST" />
    <orderEntry type="library" scope="TEST" name="truth" level="project" />
    <orderEntry type="module" module-name="intellij.android.testFramework" scope="TEST" />
    <orderEntry type="module" module-name="intellij.android.core" scope="TEST" />
>>>>>>> 8b7d83e8
    <orderEntry type="library" scope="TEST" name="mockito" level="project" />
    <orderEntry type="library" scope="TEST" name="truth" level="project" />
    <orderEntry type="module" module-name="intellij.android.adb" scope="TEST" />
    <orderEntry type="module" module-name="intellij.android.adt.testutils" scope="TEST" />
    <orderEntry type="module" module-name="intellij.android.common" scope="TEST" />
    <orderEntry type="module" module-name="intellij.android.common.tests" scope="TEST" />
    <orderEntry type="module" module-name="intellij.android.core" scope="TEST" />
    <orderEntry type="module" module-name="intellij.android.device-explorer-common" scope="TEST" />
    <orderEntry type="module" module-name="intellij.android.device-explorer-monitor" scope="TEST" />
    <orderEntry type="module" module-name="intellij.android.execution.common" scope="TEST" />
<<<<<<< HEAD
    <orderEntry type="module" module-name="intellij.android.projectSystem" scope="TEST" />
    <orderEntry type="module" module-name="intellij.android.testFramework" scope="TEST" />
    <orderEntry type="module" module-name="intellij.platform.core" scope="TEST" />
    <orderEntry type="module" module-name="intellij.platform.execution" scope="TEST" />
    <orderEntry type="module" module-name="intellij.platform.extensions" scope="TEST" />
    <orderEntry type="module" module-name="intellij.platform.projectModel" scope="TEST" />
    <orderEntry type="module" module-name="intellij.platform.testFramework" scope="TEST" />
    <orderEntry type="module" module-name="intellij.platform.util" scope="TEST" />
=======
    <orderEntry type="module" module-name="android.sdktools.adblib" scope="TEST" />
    <orderEntry type="module" module-name="android.sdktools.device-provisioner" scope="TEST" />
    <orderEntry type="module" module-name="android.sdktools.adblib.ddmlibcompatibility" scope="TEST" />
    <orderEntry type="library" scope="TEST" name="mockito-kotlin" level="project" />
>>>>>>> 8b7d83e8
  </component>
</module><|MERGE_RESOLUTION|>--- conflicted
+++ resolved
@@ -7,27 +7,14 @@
     </content>
     <orderEntry type="inheritedJdk" />
     <orderEntry type="sourceFolder" forTests="false" />
-<<<<<<< HEAD
     <orderEntry type="library" scope="PROVIDED" name="studio-platform" level="project" />
     <orderEntry type="library" scope="TEST" name="studio-test-platform" level="project" />
     <orderEntry type="library" name="kotlin-stdlib" level="project" />
     <orderEntry type="library" scope="TEST" name="Guava" level="project" />
     <orderEntry type="library" scope="TEST" name="JUnit4" level="project" />
     <orderEntry type="library" scope="TEST" name="kotlinx-coroutines-core" level="project" />
-=======
-    <orderEntry type="library" scope="TEST" name="junit4" level="project" />
-    <orderEntry type="module" module-name="intellij.android.device-explorer-monitor" scope="TEST" />
-    <orderEntry type="module" module-name="intellij.android.device-explorer-common" scope="TEST" />
-    <orderEntry type="module" module-name="intellij.android.common" scope="TEST" />
-    <orderEntry type="module" module-name="intellij.android.common.tests" scope="TEST" />
-    <orderEntry type="module" module-name="intellij.android.adb" scope="TEST" />
-    <orderEntry type="module" module-name="android.sdktools.adblib.tools" scope="TEST" />
-    <orderEntry type="module" module-name="android.sdktools.ddmlib" scope="TEST" />
-    <orderEntry type="library" scope="TEST" name="truth" level="project" />
-    <orderEntry type="module" module-name="intellij.android.testFramework" scope="TEST" />
-    <orderEntry type="module" module-name="intellij.android.core" scope="TEST" />
->>>>>>> 8b7d83e8
     <orderEntry type="library" scope="TEST" name="mockito" level="project" />
+    <orderEntry type="library" scope="TEST" name="mockito-kotlin" level="project" />
     <orderEntry type="library" scope="TEST" name="truth" level="project" />
     <orderEntry type="module" module-name="intellij.android.adb" scope="TEST" />
     <orderEntry type="module" module-name="intellij.android.adt.testutils" scope="TEST" />
@@ -37,7 +24,6 @@
     <orderEntry type="module" module-name="intellij.android.device-explorer-common" scope="TEST" />
     <orderEntry type="module" module-name="intellij.android.device-explorer-monitor" scope="TEST" />
     <orderEntry type="module" module-name="intellij.android.execution.common" scope="TEST" />
-<<<<<<< HEAD
     <orderEntry type="module" module-name="intellij.android.projectSystem" scope="TEST" />
     <orderEntry type="module" module-name="intellij.android.testFramework" scope="TEST" />
     <orderEntry type="module" module-name="intellij.platform.core" scope="TEST" />
@@ -46,11 +32,5 @@
     <orderEntry type="module" module-name="intellij.platform.projectModel" scope="TEST" />
     <orderEntry type="module" module-name="intellij.platform.testFramework" scope="TEST" />
     <orderEntry type="module" module-name="intellij.platform.util" scope="TEST" />
-=======
-    <orderEntry type="module" module-name="android.sdktools.adblib" scope="TEST" />
-    <orderEntry type="module" module-name="android.sdktools.device-provisioner" scope="TEST" />
-    <orderEntry type="module" module-name="android.sdktools.adblib.ddmlibcompatibility" scope="TEST" />
-    <orderEntry type="library" scope="TEST" name="mockito-kotlin" level="project" />
->>>>>>> 8b7d83e8
   </component>
 </module>