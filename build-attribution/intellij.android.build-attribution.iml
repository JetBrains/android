--- conflicted
+++ resolved
@@ -11,7 +11,7 @@
     <orderEntry type="library" name="studio-analytics-proto" level="project" />
     <orderEntry type="module" module-name="intellij.android.core" />
     <orderEntry type="module" module-name="android.sdktools.sdk-common" />
-    <orderEntry type="module" module-name="android.build-analyzer.common" />
+    <orderEntry type="module" module-name="android.sdktools.android.build-analyzer.common" />
     <orderEntry type="module" module-name="intellij.android.artwork" />
     <orderEntry type="module" module-name="android.sdktools.analytics-tracker" />
     <orderEntry type="module" module-name="intellij.android.common" />
@@ -20,23 +20,39 @@
     <orderEntry type="module" module-name="intellij.android.gradle.dsl" />
     <orderEntry type="module" module-name="intellij.android.projectSystem.gradle" />
     <orderEntry type="module" module-name="intellij.android.projectSystem.gradle.upgrade" />
-<<<<<<< HEAD
+    <orderEntry type="library" name="studio-proto" level="project" />
+    <orderEntry type="module-library">
+      <library name="build-analysis-results-proto" type="repository">
+        <properties include-transitive-deps="false" maven-id="org.jetbrains.intellij.deps.android.tools.base:build-analysis-results-proto:223.0.1.0" />
+        <CLASSES>
+          <root url="jar://$MAVEN_REPOSITORY$/org/jetbrains/intellij/deps/android/tools/base/build-analysis-results-proto/223.0.1.0/build-analysis-results-proto-223.0.1.0.jar!/" />
+        </CLASSES>
+        <JAVADOC />
+        <SOURCES />
+      </library>
+    </orderEntry>
+    <orderEntry type="library" name="protobuf" level="project" />
     <orderEntry type="library" name="Guava" level="project" />
-    <orderEntry type="library" name="protobuf" level="project" />
+    <orderEntry type="library" name="kotlin-reflect" level="project" />
+    <orderEntry type="library" name="jetbrains-annotations" level="project" />
+    <orderEntry type="library" name="gson" level="project" />
+    <orderEntry type="library" name="Gradle" level="project" />
     <orderEntry type="library" name="kotlinx-collections-immutable" level="project" />
-    <orderEntry type="library" name="jetbrains-annotations" level="project" />
-    <orderEntry type="library" name="Gradle" level="project" />
-    <orderEntry type="library" name="gson" level="project" />
     <orderEntry type="library" name="kotlin-stdlib" level="project" />
     <orderEntry type="library" scope="PROVIDED" name="kotlinc.kotlin-compiler-common" level="project" />
+    <orderEntry type="library" scope="PROVIDED" name="kotlinc.lombok-compiler-plugin" level="project" />
     <orderEntry type="module" module-name="intellij.platform.projectModel" />
     <orderEntry type="module" module-name="intellij.properties.psi" />
     <orderEntry type="module" module-name="intellij.platform.util.base" />
+    <orderEntry type="module" module-name="intellij.platform.lang.impl" />
+    <orderEntry type="module" module-name="intellij.gradle.common" />
     <orderEntry type="module" module-name="intellij.platform.usageView" />
     <orderEntry type="module" module-name="intellij.platform.util.rt" />
+    <orderEntry type="module" module-name="intellij.platform.lang" />
     <orderEntry type="module" module-name="kotlin.base.util" />
     <orderEntry type="module" module-name="intellij.platform.editor" />
     <orderEntry type="module" module-name="intellij.platform.execution" />
+    <orderEntry type="module" module-name="intellij.platform.externalSystem" />
     <orderEntry type="module" module-name="intellij.platform.analysis" />
     <orderEntry type="module" module-name="intellij.platform.core" />
     <orderEntry type="module" module-name="intellij.platform.ide" />
@@ -47,18 +63,7 @@
     <orderEntry type="module" module-name="intellij.platform.core.ui" />
     <orderEntry type="module" module-name="intellij.platform.ide.core" />
     <orderEntry type="module" module-name="intellij.platform.util.ui" />
-=======
-    <orderEntry type="library" name="studio-plugin-properties" level="project" />
-    <orderEntry type="library" name="studio-proto" level="project" />
-    <orderEntry type="module-library">
-      <library>
-        <CLASSES>
-          <root url="jar://$MODULE_DIR$/../../../../bazel-bin/tools/adt/idea/build-attribution/proto/build-analysis-results-proto.jar!/" />
-        </CLASSES>
-        <JAVADOC />
-        <SOURCES />
-      </library>
-    </orderEntry>
->>>>>>> de127946
+    <orderEntry type="module" module-name="intellij.platform.concurrency" />
+    <orderEntry type="module" module-name="intellij.platform.diff.impl" />
   </component>
 </module>