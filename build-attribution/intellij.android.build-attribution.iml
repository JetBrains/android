<?xml version="1.0" encoding="UTF-8"?>
<module type="JAVA_MODULE" version="4">
  <component name="NewModuleRootManager" inherit-compiler-output="true">
    <exclude-output />
    <content url="file://$MODULE_DIR$">
      <sourceFolder url="file://$MODULE_DIR$/resources" isTestSource="false" />
      <sourceFolder url="file://$MODULE_DIR$/src" isTestSource="false" />
    </content>
    <orderEntry type="sourceFolder" forTests="false" />
    <orderEntry type="inheritedJdk" />
<<<<<<< HEAD
=======
    <orderEntry type="library" name="studio-sdk" level="project" />
    <orderEntry type="library" name="studio-plugin-com.intellij.java" level="project" />
    <orderEntry type="library" name="studio-plugin-com.intellij.gradle" level="project" />
    <orderEntry type="library" name="studio-analytics-proto" level="project" />
    <orderEntry type="module" module-name="intellij.android.core" />
    <orderEntry type="module" module-name="android.sdktools.sdk-common" />
    <orderEntry type="module" module-name="android.build-analyzer.common" />
    <orderEntry type="module" module-name="intellij.android.artwork" />
    <orderEntry type="module" module-name="analytics-tracker" />
    <orderEntry type="module" module-name="intellij.android.common" />
    <orderEntry type="module" module-name="android.sdktools.flags" />
    <orderEntry type="module" module-name="intellij.android.adt.ui" />
    <orderEntry type="library" name="studio-plugin-org.jetbrains.kotlin" level="project" />
    <orderEntry type="module" module-name="intellij.android.gradle.dsl" />
    <orderEntry type="module" module-name="intellij.android.projectSystem.gradle" />
    <orderEntry type="library" name="studio-plugin-com.intellij.properties" level="project" />
    <orderEntry type="library" name="studio-proto" level="project" />
>>>>>>> 0d09370c
    <orderEntry type="module-library">
      <library name="build-analysis-results-proto" type="repository">
        <properties maven-id="org.jetbrains.intellij.deps.android.tools.base:build-analysis-results-proto:232.1.23.0">
          <verification>
            <artifact url="file://$MAVEN_REPOSITORY$/org/jetbrains/intellij/deps/android/tools/base/build-analysis-results-proto/232.1.23.0/build-analysis-results-proto-232.1.23.0.jar">
              <sha256sum>717b9d2cb88e261d17a5d80e144fb3b8b79f5ec7a54f8fc16b6c67ea849b09de</sha256sum>
            </artifact>
          </verification>
        </properties>
        <CLASSES>
          <root url="jar://$MAVEN_REPOSITORY$/org/jetbrains/intellij/deps/android/tools/base/build-analysis-results-proto/232.1.23.0/build-analysis-results-proto-232.1.23.0.jar!/" />
        </CLASSES>
        <JAVADOC />
        <SOURCES />
      </library>
    </orderEntry>
<<<<<<< HEAD
    <orderEntry type="library" name="Gradle" level="project" />
    <orderEntry type="library" name="Guava" level="project" />
    <orderEntry type="library" name="gson" level="project" />
    <orderEntry type="library" name="jetbrains-annotations" level="project" />
    <orderEntry type="library" name="jna" level="project" />
    <orderEntry type="library" name="kotlin-stdlib" level="project" />
    <orderEntry type="library" name="kotlinx-collections-immutable" level="project" />
    <orderEntry type="library" name="protobuf" level="project" />
    <orderEntry type="library" name="studio-analytics-proto" level="project" />
    <orderEntry type="library" name="studio-proto" level="project" />
    <orderEntry type="library" scope="PROVIDED" name="kotlinc.lombok-compiler-plugin" level="project" />
    <orderEntry type="module" module-name="android.sdktools.analytics-tracker" />
    <orderEntry type="module" module-name="android.sdktools.android-annotations" />
    <orderEntry type="module" module-name="android.sdktools.android.build-analyzer.common" />
    <orderEntry type="module" module-name="android.sdktools.builder-model" />
    <orderEntry type="module" module-name="android.sdktools.common" />
    <orderEntry type="module" module-name="android.sdktools.flags" />
    <orderEntry type="module" module-name="android.sdktools.sdk-common" />
    <orderEntry type="module" module-name="android.sdktools.sdk-common.gradle.rt" />
    <orderEntry type="module" module-name="intellij.android.adt.ui" />
    <orderEntry type="module" module-name="intellij.android.analytics" />
    <orderEntry type="module" module-name="intellij.android.artwork" />
    <orderEntry type="module" module-name="intellij.android.buildCommon" />
    <orderEntry type="module" module-name="intellij.android.common" />
    <orderEntry type="module" module-name="intellij.android.core" />
    <orderEntry type="module" module-name="intellij.android.gradle.dsl" />
    <orderEntry type="module" module-name="intellij.android.projectSystem.gradle" />
    <orderEntry type="module" module-name="intellij.color.scheme.warmNeon" />
    <orderEntry type="module" module-name="intellij.gradle.common" />
    <orderEntry type="module" module-name="intellij.platform.analysis" />
    <orderEntry type="module" module-name="intellij.platform.concurrency" />
    <orderEntry type="module" module-name="intellij.platform.core" />
    <orderEntry type="module" module-name="intellij.platform.core.ui" />
    <orderEntry type="module" module-name="intellij.platform.editor" />
    <orderEntry type="module" module-name="intellij.platform.execution" />
    <orderEntry type="module" module-name="intellij.platform.extensions" />
    <orderEntry type="module" module-name="intellij.platform.externalSystem" />
    <orderEntry type="module" module-name="intellij.platform.ide" />
    <orderEntry type="module" module-name="intellij.platform.ide.core" />
    <orderEntry type="module" module-name="intellij.platform.ide.impl" />
    <orderEntry type="module" module-name="intellij.platform.ide.util.io" />
    <orderEntry type="module" module-name="intellij.platform.lang" />
    <orderEntry type="module" module-name="intellij.platform.lang.impl" />
    <orderEntry type="module" module-name="intellij.platform.projectModel" />
    <orderEntry type="module" module-name="intellij.platform.usageView" />
    <orderEntry type="module" module-name="intellij.platform.util" />
    <orderEntry type="module" module-name="intellij.platform.util.base" />
    <orderEntry type="module" module-name="intellij.platform.util.ex" />
    <orderEntry type="module" module-name="intellij.platform.util.rt" />
    <orderEntry type="module" module-name="intellij.platform.util.ui" />
    <orderEntry type="module" module-name="intellij.properties.psi" />
=======
    <orderEntry type="module" module-name="analytics" />
>>>>>>> 0d09370c
  </component>
</module><|MERGE_RESOLUTION|>--- conflicted
+++ resolved
@@ -6,28 +6,8 @@
       <sourceFolder url="file://$MODULE_DIR$/resources" isTestSource="false" />
       <sourceFolder url="file://$MODULE_DIR$/src" isTestSource="false" />
     </content>
-    <orderEntry type="sourceFolder" forTests="false" />
-    <orderEntry type="inheritedJdk" />
-<<<<<<< HEAD
-=======
-    <orderEntry type="library" name="studio-sdk" level="project" />
-    <orderEntry type="library" name="studio-plugin-com.intellij.java" level="project" />
-    <orderEntry type="library" name="studio-plugin-com.intellij.gradle" level="project" />
-    <orderEntry type="library" name="studio-analytics-proto" level="project" />
-    <orderEntry type="module" module-name="intellij.android.core" />
-    <orderEntry type="module" module-name="android.sdktools.sdk-common" />
-    <orderEntry type="module" module-name="android.build-analyzer.common" />
-    <orderEntry type="module" module-name="intellij.android.artwork" />
-    <orderEntry type="module" module-name="analytics-tracker" />
-    <orderEntry type="module" module-name="intellij.android.common" />
-    <orderEntry type="module" module-name="android.sdktools.flags" />
-    <orderEntry type="module" module-name="intellij.android.adt.ui" />
-    <orderEntry type="library" name="studio-plugin-org.jetbrains.kotlin" level="project" />
-    <orderEntry type="module" module-name="intellij.android.gradle.dsl" />
-    <orderEntry type="module" module-name="intellij.android.projectSystem.gradle" />
-    <orderEntry type="library" name="studio-plugin-com.intellij.properties" level="project" />
-    <orderEntry type="library" name="studio-proto" level="project" />
->>>>>>> 0d09370c
+    <orderEntry type="library" name="studio-platform" level="project" />
+    <orderEntry type="library" scope="TEST" name="studio-test-platform" level="project" />
     <orderEntry type="module-library">
       <library name="build-analysis-results-proto" type="repository">
         <properties maven-id="org.jetbrains.intellij.deps.android.tools.base:build-analysis-results-proto:232.1.23.0">
@@ -44,7 +24,6 @@
         <SOURCES />
       </library>
     </orderEntry>
-<<<<<<< HEAD
     <orderEntry type="library" name="Gradle" level="project" />
     <orderEntry type="library" name="Guava" level="project" />
     <orderEntry type="library" name="gson" level="project" />
@@ -53,17 +32,9 @@
     <orderEntry type="library" name="kotlin-stdlib" level="project" />
     <orderEntry type="library" name="kotlinx-collections-immutable" level="project" />
     <orderEntry type="library" name="protobuf" level="project" />
-    <orderEntry type="library" name="studio-analytics-proto" level="project" />
-    <orderEntry type="library" name="studio-proto" level="project" />
     <orderEntry type="library" scope="PROVIDED" name="kotlinc.lombok-compiler-plugin" level="project" />
-    <orderEntry type="module" module-name="android.sdktools.analytics-tracker" />
-    <orderEntry type="module" module-name="android.sdktools.android-annotations" />
-    <orderEntry type="module" module-name="android.sdktools.android.build-analyzer.common" />
-    <orderEntry type="module" module-name="android.sdktools.builder-model" />
-    <orderEntry type="module" module-name="android.sdktools.common" />
-    <orderEntry type="module" module-name="android.sdktools.flags" />
-    <orderEntry type="module" module-name="android.sdktools.sdk-common" />
-    <orderEntry type="module" module-name="android.sdktools.sdk-common.gradle.rt" />
+    <orderEntry type="sourceFolder" forTests="false" />
+    <orderEntry type="inheritedJdk" />
     <orderEntry type="module" module-name="intellij.android.adt.ui" />
     <orderEntry type="module" module-name="intellij.android.analytics" />
     <orderEntry type="module" module-name="intellij.android.artwork" />
@@ -96,8 +67,5 @@
     <orderEntry type="module" module-name="intellij.platform.util.rt" />
     <orderEntry type="module" module-name="intellij.platform.util.ui" />
     <orderEntry type="module" module-name="intellij.properties.psi" />
-=======
-    <orderEntry type="module" module-name="analytics" />
->>>>>>> 0d09370c
   </component>
 </module>