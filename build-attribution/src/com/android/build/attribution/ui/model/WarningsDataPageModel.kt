/*
 * Copyright (C) 2020 The Android Open Source Project
 *
 * Licensed under the Apache License, Version 2.0 (the "License");
 * you may not use this file except in compliance with the License.
 * You may obtain a copy of the License at
 *
 *      http://www.apache.org/licenses/LICENSE-2.0
 *
 * Unless required by applicable law or agreed to in writing, software
 * distributed under the License is distributed on an "AS IS" BASIS,
 * WITHOUT WARRANTIES OR CONDITIONS OF ANY KIND, either express or implied.
 * See the License for the specific language governing permissions and
 * limitations under the License.
 */
package com.android.build.attribution.ui.model

import com.android.build.attribution.analyzers.AGPUpdateRequired
import com.android.build.attribution.analyzers.AnalyzerNotRun
import com.android.build.attribution.analyzers.ConfigurationCacheCompatibilityTestFlow
import com.android.build.attribution.analyzers.ConfigurationCachingCompatibilityProjectResult
import com.android.build.attribution.analyzers.ConfigurationCachingTurnedOff
import com.android.build.attribution.analyzers.ConfigurationCachingTurnedOn
import com.android.build.attribution.analyzers.IncompatiblePluginWarning
import com.android.build.attribution.analyzers.IncompatiblePluginsDetected
import com.android.build.attribution.analyzers.JetifierCanBeRemoved
import com.android.build.attribution.analyzers.JetifierNotUsed
import com.android.build.attribution.analyzers.JetifierRequiredForLibraries
import com.android.build.attribution.analyzers.JetifierUsageAnalyzerResult
import com.android.build.attribution.analyzers.JetifierUsedCheckRequired
import com.android.build.attribution.analyzers.NoIncompatiblePlugins
import com.android.build.attribution.ui.data.AnnotationProcessorUiData
import com.android.build.attribution.ui.data.AnnotationProcessorsReport
import com.android.build.attribution.ui.data.BuildAttributionReportUiData
import com.android.build.attribution.ui.data.TaskIssueType
import com.android.build.attribution.ui.data.TaskIssueUiData
import com.android.build.attribution.ui.data.TaskUiData
import com.android.build.attribution.ui.data.TimeWithPercentage
import com.android.build.attribution.ui.data.builder.TaskIssueUiDataContainer
import com.android.build.attribution.ui.view.BuildAnalyzerTreeNodePresentation
import com.android.build.attribution.ui.view.BuildAnalyzerTreeNodePresentation.NodeIconState
import com.android.build.attribution.ui.warningsCountString
import com.google.wireless.android.sdk.stats.BuildAttributionUiEvent.Page.PageType
import org.jetbrains.kotlin.utils.addToStdlib.ifNotEmpty
import org.jetbrains.kotlin.utils.addToStdlib.sumByLong
import java.util.concurrent.CopyOnWriteArrayList
import javax.swing.tree.DefaultMutableTreeNode

interface WarningsDataPageModel {
  /** Text of the header visible above the tree. */
  val treeHeaderText: String

  /** The root of the tree that should be shown now. View is supposed to set this root in the Tree on update. */
  val treeRoot: DefaultMutableTreeNode

  var groupByPlugin: Boolean

  /** Currently selected node. Can be null in case of an empty tree. */
  val selectedNode: WarningsTreeNode?

  /** True if there are no warnings to show. */
  val isEmpty: Boolean

  var filter: WarningsFilter

  /**
   * Selects node in a tree to provided.
   * Provided node object should be the one created in this model and exist in the trees it holds.
   * Null means changing to empty selection.
   * Notifies listener if model state changes.
   */
  fun selectNode(warningsTreeNode: WarningsTreeNode?)

  /** Looks for the tree node by it's pageId and selects it as described in [selectNode] if found. */
  fun selectPageById(warningsPageId: WarningsPageId)

  /** Install the listener that will be called on model state changes. */
  fun addModelUpdatedListener(listener: (Boolean) -> Unit)

  /** Retrieve node descriptor by it's page id. Null if node does not exist in currently presented tree structure. */
  fun getNodeDescriptorById(pageId: WarningsPageId): WarningsTreePresentableNodeDescriptor?
}

class WarningsDataPageModelImpl(
  private val reportData: BuildAttributionReportUiData
) : WarningsDataPageModel {

  private val modelUpdatedListeners: MutableList<((treeStructureChanged: Boolean) -> Unit)> = CopyOnWriteArrayList()

  override val treeHeaderText: String
    get() = treeStructure.treeStats.let { treeStats ->
      "Warnings - Total: ${treeStats.totalWarningsCount}, Filtered: ${treeStats.filteredWarningsCount}"
    }

  override var filter: WarningsFilter = WarningsFilter.DEFAULT
    set(value) {
      field = value
      treeStructure.updateStructure(groupByPlugin, value)
      dropSelectionIfMissing()
      treeStructureChanged = true
      modelChanged = true
      notifyModelChanges()
    }

  override var groupByPlugin: Boolean = false
    set(value) {
      field = value
      treeStructure.updateStructure(value, filter)
      dropSelectionIfMissing()
      treeStructureChanged = true
      modelChanged = true
      notifyModelChanges()
    }

  private val treeStructure = WarningsTreeStructure(reportData).apply {
    updateStructure(groupByPlugin, filter)
  }

  override val treeRoot: DefaultMutableTreeNode
    get() = treeStructure.treeRoot

  // True when there are changes since last listener call.
  private var modelChanged = false

  // TODO (mlazeba): this starts look wrong. Can we provide TreeModel instead of a root node? what are the pros and cons? what are the other options?
  //   idea 1) make listener have multiple methods: tree updated, selection updated, etc.
  //   idea 2) provide TreeModel instead of root. then that model updates tree itself on changes.
  // True when tree changed it's structure since last listener call.
  private var treeStructureChanged = false

  private var selectedPageId: WarningsPageId = when {
    reportData.jetifierData.checkJetifierBuild -> WarningsPageId.jetifierUsageWarningRoot
    else -> WarningsPageId.emptySelection
  }
    private set(value) {
      if (value != field) {
        field = value
        modelChanged = true
      }
    }

  override val selectedNode: WarningsTreeNode?
    get() = treeStructure.pageIdToNode[selectedPageId]

  override val isEmpty: Boolean
    get() = reportData.issues.sumBy { it.warningCount } +
      reportData.annotationProcessors.issueCount +
      reportData.confCachingData.warningsCount() == 0

  override fun selectNode(warningsTreeNode: WarningsTreeNode?) {
    selectedPageId = warningsTreeNode?.descriptor?.pageId ?: WarningsPageId.emptySelection
    notifyModelChanges()
  }

  override fun selectPageById(warningsPageId: WarningsPageId) {
    treeStructure.pageIdToNode[warningsPageId]?.let { selectNode(it) }
  }

  override fun addModelUpdatedListener(listener: (Boolean) -> Unit) {
    modelUpdatedListeners.add(listener)
  }

  override fun getNodeDescriptorById(pageId: WarningsPageId): WarningsTreePresentableNodeDescriptor? =
    treeStructure.pageIdToNode[pageId]?.descriptor

  private fun dropSelectionIfMissing() {
    if (!treeStructure.pageIdToNode.containsKey(selectedPageId)) {
      selectedPageId = WarningsPageId.emptySelection
    }
  }

  private fun notifyModelChanges() {
    if (modelChanged) {
      modelUpdatedListeners.forEach { it.invoke(treeStructureChanged) }
      modelChanged = false
      treeStructureChanged = false
    }
  }
}

private class WarningsTreeStructure(
  val reportData: BuildAttributionReportUiData
) {

  val pageIdToNode: MutableMap<WarningsPageId, WarningsTreeNode> = mutableMapOf()

  val treeStats: TreeStats = TreeStats()

  private fun treeNode(descriptor: WarningsTreePresentableNodeDescriptor) = WarningsTreeNode(descriptor).apply {
    pageIdToNode[descriptor.pageId] = this
  }

  var treeRoot = DefaultMutableTreeNode()

  fun updateStructure(groupByPlugin: Boolean, filter: WarningsFilter) {
    pageIdToNode.clear()
    treeStats.clear()
    treeRoot.let { rootNode ->
      rootNode.removeAllChildren()
      val taskWarnings = reportData.issues.asSequence()
        .flatMap { it.issues.asSequence() }
        .filter { filter.acceptTaskIssue(it) }
        .toList()
      treeStats.filteredWarningsCount += taskWarnings.size

      if (groupByPlugin) {
        taskWarnings.groupBy { it.task.pluginName }.forEach { (pluginName, warnings) ->
          val warningsByTask = warnings.groupBy { it.task }
          val pluginTreeGroupingNode = treeNode(PluginGroupingWarningNodeDescriptor(pluginName, warningsByTask))
          rootNode.add(pluginTreeGroupingNode)
          warningsByTask.forEach { (task, warnings) ->
            pluginTreeGroupingNode.add(treeNode(TaskUnderPluginDetailsNodeDescriptor(task, warnings)))
          }
        }
      }
      else {
        taskWarnings.groupBy { it.type }.forEach { (type, warnings) ->
          val warningTypeGroupingNodeDescriptor = TaskWarningTypeNodeDescriptor(type, warnings)
          val warningTypeGroupingNode = treeNode(warningTypeGroupingNodeDescriptor)
          rootNode.add(warningTypeGroupingNode)
          warnings.map { TaskWarningDetailsNodeDescriptor(it) }.forEach { taskIssueNodeDescriptor ->
            warningTypeGroupingNode.add(treeNode(taskIssueNodeDescriptor))
          }
        }
      }
<<<<<<< HEAD
      treeStats.totalWarningsCount += reportData.issues.sumBy { it.warningCount }
=======
>>>>>>> b5f40ffd

      if (filter.showAnnotationProcessorWarnings) {
        reportData.annotationProcessors.nonIncrementalProcessors.asSequence()
          .map { AnnotationProcessorDetailsNodeDescriptor(it) }
          .toList()
          .ifNotEmpty {
            val annotationProcessorsRootNode = treeNode(AnnotationProcessorsRootNodeDescriptor(reportData.annotationProcessors))
            rootNode.add(annotationProcessorsRootNode)
            forEach {
              annotationProcessorsRootNode.add(treeNode(it))
            }
            treeStats.filteredWarningsCount += size
          }
      }
<<<<<<< HEAD
      treeStats.totalWarningsCount += reportData.annotationProcessors.issueCount
=======
>>>>>>> b5f40ffd

      // Add configuration caching issues
      if (filter.showConfigurationCacheWarnings && reportData.confCachingData.shouldShowWarning()) {
        val configurationDuration = reportData.buildSummary.configurationDuration
        val configurationCacheData = reportData.confCachingData
        rootNode.add(treeNode(ConfigurationCachingRootNodeDescriptor(configurationCacheData, configurationDuration)).apply {
          if (configurationCacheData is IncompatiblePluginsDetected) {
            configurationCacheData.upgradePluginWarnings.forEach {
              add(treeNode(ConfigurationCachingWarningNodeDescriptor(it, configurationDuration)))
            }
            configurationCacheData.incompatiblePluginWarnings.forEach {
              add(treeNode(ConfigurationCachingWarningNodeDescriptor(it, configurationDuration)))
            }
          }
        })
        treeStats.filteredWarningsCount += configurationCacheData.warningsCount()
      }
<<<<<<< HEAD
      treeStats.totalWarningsCount += reportData.confCachingData.warningsCount()
=======
>>>>>>> b5f40ffd

      // Add Jetifier usage warning
      if (reportData.jetifierData.shouldShowWarning()) {
        if (filter.showJetifierWarnings) {
          rootNode.add(treeNode(JetifierUsageWarningRootNodeDescriptor(reportData.jetifierData)))
          treeStats.filteredWarningsCount++
        }
<<<<<<< HEAD
        treeStats.totalWarningsCount++
      }
=======
      }
      treeStats.totalWarningsCount = reportData.countTotalWarnings()
>>>>>>> b5f40ffd
    }
  }

  class TreeStats {
    var totalWarningsCount: Int = 0
    var filteredWarningsCount: Int = 0

    fun clear() {
      totalWarningsCount = 0
      filteredWarningsCount = 0
    }
  }
}

class WarningsTreeNode(
  val descriptor: WarningsTreePresentableNodeDescriptor
) : DefaultMutableTreeNode(descriptor)

// TODO (mlazeba): consider removing this class as it is not really used
enum class WarningsPageType {
  EMPTY_SELECTION,
  TASK_WARNING_DETAILS,
  TASK_WARNING_TYPE_GROUP,
  TASK_UNDER_PLUGIN,
  TASK_WARNING_PLUGIN_GROUP,
  ANNOTATION_PROCESSOR_DETAILS,
  ANNOTATION_PROCESSOR_GROUP,
  CONFIGURATION_CACHING_ROOT,
  CONFIGURATION_CACHING_WARNING,
  JETIFIER_USAGE_WARNING,
}

data class WarningsPageId(
  val pageType: WarningsPageType,
  val id: String
) {
  companion object {
    fun warning(warning: TaskIssueUiData) =
      WarningsPageId(WarningsPageType.TASK_WARNING_DETAILS, "${warning.type}-${warning.task.taskPath}")

    fun task(task: TaskUiData) = WarningsPageId(WarningsPageType.TASK_UNDER_PLUGIN, task.taskPath)

    fun warningType(warningType: TaskIssueType) = WarningsPageId(WarningsPageType.TASK_WARNING_TYPE_GROUP, warningType.name)
    fun warningPlugin(warningPluginName: String) = WarningsPageId(WarningsPageType.TASK_WARNING_PLUGIN_GROUP, warningPluginName)

    fun annotationProcessor(annotationProcessorData: AnnotationProcessorUiData) = WarningsPageId(
      WarningsPageType.ANNOTATION_PROCESSOR_DETAILS, annotationProcessorData.className)

    fun configurationCachingWarning(data: IncompatiblePluginWarning) =
      WarningsPageId(WarningsPageType.CONFIGURATION_CACHING_WARNING, data.plugin.toString())

    val annotationProcessorRoot = WarningsPageId(WarningsPageType.ANNOTATION_PROCESSOR_GROUP, "ANNOTATION_PROCESSORS")
    val configurationCachingRoot = WarningsPageId(WarningsPageType.CONFIGURATION_CACHING_ROOT, "CONFIGURATION_CACHING")
    val jetifierUsageWarningRoot = WarningsPageId(WarningsPageType.JETIFIER_USAGE_WARNING, "JETIFIER_USAGE")
    val emptySelection = WarningsPageId(WarningsPageType.EMPTY_SELECTION, "EMPTY")
  }
}

sealed class WarningsTreePresentableNodeDescriptor {
  abstract val pageId: WarningsPageId
  abstract val analyticsPageType: PageType
  abstract val presentation: BuildAnalyzerTreeNodePresentation
  override fun toString(): String = presentation.mainText
}

/** Descriptor for the task warning type group node. */
class TaskWarningTypeNodeDescriptor(
  val warningType: TaskIssueType,
  val presentedWarnings: List<TaskIssueUiData>

) : WarningsTreePresentableNodeDescriptor() {
  override val pageId: WarningsPageId = WarningsPageId.warningType(warningType)
  override val analyticsPageType = when (warningType) {
    TaskIssueType.ALWAYS_RUN_TASKS -> PageType.ALWAYS_RUN_ISSUE_ROOT
    TaskIssueType.TASK_SETUP_ISSUE -> PageType.TASK_SETUP_ISSUE_ROOT
  }

  override val presentation: BuildAnalyzerTreeNodePresentation
    get() = BuildAnalyzerTreeNodePresentation(
      mainText = warningType.uiName,
      suffix = warningsCountString(presentedWarnings.size),
      rightAlignedSuffix = rightAlignedNodeDurationTextFromMs(presentedWarnings.sumByLong { it.task.executionTime.timeMs })
    )
}

/** Descriptor for the task warning page node. */
class TaskWarningDetailsNodeDescriptor(
  val issueData: TaskIssueUiData
) : WarningsTreePresentableNodeDescriptor() {
  override val pageId: WarningsPageId = WarningsPageId.warning(issueData)
  override val analyticsPageType = when (issueData) {
    is TaskIssueUiDataContainer.TaskSetupIssue -> PageType.TASK_SETUP_ISSUE_PAGE
    is TaskIssueUiDataContainer.AlwaysRunNoOutputIssue -> PageType.ALWAYS_RUN_NO_OUTPUTS_PAGE
    is TaskIssueUiDataContainer.AlwaysRunUpToDateOverride -> PageType.ALWAYS_RUN_UP_TO_DATE_OVERRIDE_PAGE
    else -> PageType.UNKNOWN_PAGE
  }
  override val presentation: BuildAnalyzerTreeNodePresentation
    get() = BuildAnalyzerTreeNodePresentation(
      mainText = issueData.task.taskPath,
      nodeIconState = NodeIconState.WARNING_ICON,
      rightAlignedSuffix = rightAlignedNodeDurationTextFromMs(issueData.task.executionTime.timeMs)
    )
}

class PluginGroupingWarningNodeDescriptor(
  val pluginName: String,
  val presentedTasksWithWarnings: Map<TaskUiData, List<TaskIssueUiData>>

) : WarningsTreePresentableNodeDescriptor() {
  override val pageId: WarningsPageId = WarningsPageId.warningPlugin(pluginName)

  override val analyticsPageType = PageType.PLUGIN_WARNINGS_ROOT

  private val warningsCount = presentedTasksWithWarnings.values.sumBy { it.size }

  override val presentation: BuildAnalyzerTreeNodePresentation
    get() = BuildAnalyzerTreeNodePresentation(
      mainText = pluginName,
      suffix = warningsCountString(warningsCount),
      rightAlignedSuffix = rightAlignedNodeDurationTextFromMs(presentedTasksWithWarnings.keys.sumByLong { it.executionTime.timeMs })
    )
}

/** Descriptor for the task warning page node. */
class TaskUnderPluginDetailsNodeDescriptor(
  val taskData: TaskUiData,
  val filteredWarnings: List<TaskIssueUiData>
) : WarningsTreePresentableNodeDescriptor() {
  override val pageId: WarningsPageId = WarningsPageId.task(taskData)
  override val analyticsPageType = PageType.PLUGIN_TASK_WARNINGS
  override val presentation: BuildAnalyzerTreeNodePresentation
    get() = BuildAnalyzerTreeNodePresentation(
      mainText = taskData.taskPath,
      nodeIconState = NodeIconState.WARNING_ICON,
      suffix = warningsCountString(filteredWarnings.size),
      rightAlignedSuffix = rightAlignedNodeDurationTextFromMs(taskData.executionTime.timeMs)
    )
}

/** Descriptor for the non-incremental annotation processors group node. */
class AnnotationProcessorsRootNodeDescriptor(
  val annotationProcessorsReport: AnnotationProcessorsReport
) : WarningsTreePresentableNodeDescriptor() {
  override val pageId: WarningsPageId = WarningsPageId.annotationProcessorRoot
  override val analyticsPageType = PageType.ANNOTATION_PROCESSORS_ROOT
  override val presentation: BuildAnalyzerTreeNodePresentation
    get() = BuildAnalyzerTreeNodePresentation(
      mainText = "Non-incremental Annotation Processors",
      suffix = warningsCountString(annotationProcessorsReport.issueCount)
    )
}

/** Descriptor for the non-incremental annotation processor page node. */
class AnnotationProcessorDetailsNodeDescriptor(
  val annotationProcessorData: AnnotationProcessorUiData
) : WarningsTreePresentableNodeDescriptor() {
  override val pageId: WarningsPageId = WarningsPageId.annotationProcessor(annotationProcessorData)
  override val analyticsPageType = PageType.ANNOTATION_PROCESSOR_PAGE
  override val presentation: BuildAnalyzerTreeNodePresentation
    get() = BuildAnalyzerTreeNodePresentation(
      mainText = annotationProcessorData.className,
      nodeIconState = NodeIconState.WARNING_ICON,
      rightAlignedSuffix = rightAlignedNodeDurationTextFromMs(annotationProcessorData.compilationTimeMs)
    )
}

/** Descriptor for the configuration caching problems page node. */
class ConfigurationCachingRootNodeDescriptor(
  val data: ConfigurationCachingCompatibilityProjectResult,
  val projectConfigurationTime: TimeWithPercentage
) : WarningsTreePresentableNodeDescriptor() {
  override val pageId: WarningsPageId = WarningsPageId.configurationCachingRoot
  override val analyticsPageType = PageType.CONFIGURATION_CACHE_ROOT
  override val presentation: BuildAnalyzerTreeNodePresentation
    get() = BuildAnalyzerTreeNodePresentation(
      mainText = "Configuration cache",
      suffix = when (data) {
        is AGPUpdateRequired -> "Android Gradle plugin update required"
        is IncompatiblePluginsDetected -> data.upgradePluginWarnings.size.let {
          when (it) {
            0 -> ""
            1 -> "1 plugin requires update"
            else -> "$it plugins require update"
          }
        }
        is NoIncompatiblePlugins -> ""
        ConfigurationCachingTurnedOn -> ""
        ConfigurationCacheCompatibilityTestFlow -> ""
        ConfigurationCachingTurnedOff -> ""
      },
      rightAlignedSuffix = rightAlignedNodeDurationTextFromMs(projectConfigurationTime.timeMs)
    )
}

class ConfigurationCachingWarningNodeDescriptor(
  val data: IncompatiblePluginWarning,
  val projectConfigurationTime: TimeWithPercentage
) : WarningsTreePresentableNodeDescriptor() {
  override val pageId: WarningsPageId = WarningsPageId.configurationCachingWarning(data)
  override val analyticsPageType = PageType.CONFIGURATION_CACHE_PLUGIN_WARNING
  override val presentation: BuildAnalyzerTreeNodePresentation
    get() = BuildAnalyzerTreeNodePresentation(
      mainText = data.plugin.displayName,
      suffix = if (data.requiredVersion != null) "update required" else "not compatible",
      nodeIconState = NodeIconState.WARNING_ICON
    )
}

class JetifierUsageWarningRootNodeDescriptor(
  val data: JetifierUsageAnalyzerResult
) : WarningsTreePresentableNodeDescriptor() {
  override val pageId: WarningsPageId = WarningsPageId.jetifierUsageWarningRoot
  override val analyticsPageType = PageType.JETIFIER_USAGE_WARNING
  override val presentation: BuildAnalyzerTreeNodePresentation
    get() = BuildAnalyzerTreeNodePresentation(
      mainText = "Jetifier",
    )

}

private fun ConfigurationCachingCompatibilityProjectResult.warningsCount() = when (this) {
  is AGPUpdateRequired -> 1
  is IncompatiblePluginsDetected -> incompatiblePluginWarnings.size + upgradePluginWarnings.size
  is NoIncompatiblePlugins -> 1
  ConfigurationCacheCompatibilityTestFlow -> 1
  ConfigurationCachingTurnedOn -> 0
  ConfigurationCachingTurnedOff -> 0
}

fun ConfigurationCachingCompatibilityProjectResult.shouldShowWarning(): Boolean = warningsCount() != 0

fun JetifierUsageAnalyzerResult.shouldShowWarning(): Boolean = when (this.projectStatus) {
  AnalyzerNotRun -> false
  JetifierNotUsed -> false
  JetifierUsedCheckRequired -> true
  JetifierCanBeRemoved -> true
  is JetifierRequiredForLibraries -> true
}
private fun rightAlignedNodeDurationTextFromMs(timeMs: Long) =
<<<<<<< HEAD
  if (timeMs >= 100) "%.1fs".format(timeMs.toDouble() / 1000) else "<0.1s"
=======
  if (timeMs >= 100) "%.1fs".format(timeMs.toDouble() / 1000) else "<0.1s"

fun BuildAttributionReportUiData.countTotalWarnings(): Int =
  issues.sumOf { it.warningCount } +
  annotationProcessors.issueCount +
  confCachingData.warningsCount() +
  if (jetifierData.shouldShowWarning()) 1 else 0
>>>>>>> b5f40ffd
<|MERGE_RESOLUTION|>--- conflicted
+++ resolved
@@ -223,10 +223,6 @@
           }
         }
       }
-<<<<<<< HEAD
-      treeStats.totalWarningsCount += reportData.issues.sumBy { it.warningCount }
-=======
->>>>>>> b5f40ffd
 
       if (filter.showAnnotationProcessorWarnings) {
         reportData.annotationProcessors.nonIncrementalProcessors.asSequence()
@@ -241,10 +237,6 @@
             treeStats.filteredWarningsCount += size
           }
       }
-<<<<<<< HEAD
-      treeStats.totalWarningsCount += reportData.annotationProcessors.issueCount
-=======
->>>>>>> b5f40ffd
 
       // Add configuration caching issues
       if (filter.showConfigurationCacheWarnings && reportData.confCachingData.shouldShowWarning()) {
@@ -262,10 +254,6 @@
         })
         treeStats.filteredWarningsCount += configurationCacheData.warningsCount()
       }
-<<<<<<< HEAD
-      treeStats.totalWarningsCount += reportData.confCachingData.warningsCount()
-=======
->>>>>>> b5f40ffd
 
       // Add Jetifier usage warning
       if (reportData.jetifierData.shouldShowWarning()) {
@@ -273,13 +261,8 @@
           rootNode.add(treeNode(JetifierUsageWarningRootNodeDescriptor(reportData.jetifierData)))
           treeStats.filteredWarningsCount++
         }
-<<<<<<< HEAD
-        treeStats.totalWarningsCount++
-      }
-=======
       }
       treeStats.totalWarningsCount = reportData.countTotalWarnings()
->>>>>>> b5f40ffd
     }
   }
 
@@ -519,14 +502,10 @@
   is JetifierRequiredForLibraries -> true
 }
 private fun rightAlignedNodeDurationTextFromMs(timeMs: Long) =
-<<<<<<< HEAD
-  if (timeMs >= 100) "%.1fs".format(timeMs.toDouble() / 1000) else "<0.1s"
-=======
   if (timeMs >= 100) "%.1fs".format(timeMs.toDouble() / 1000) else "<0.1s"
 
 fun BuildAttributionReportUiData.countTotalWarnings(): Int =
   issues.sumOf { it.warningCount } +
   annotationProcessors.issueCount +
   confCachingData.warningsCount() +
-  if (jetifierData.shouldShowWarning()) 1 else 0
->>>>>>> b5f40ffd
+  if (jetifierData.shouldShowWarning()) 1 else 0