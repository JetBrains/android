/*
 * Copyright (C) 2020 The Android Open Source Project
 *
 * Licensed under the Apache License, Version 2.0 (the "License");
 * you may not use this file except in compliance with the License.
 * You may obtain a copy of the License at
 *
 *      http://www.apache.org/licenses/LICENSE-2.0
 *
 * Unless required by applicable law or agreed to in writing, software
 * distributed under the License is distributed on an "AS IS" BASIS,
 * WITHOUT WARRANTIES OR CONDITIONS OF ANY KIND, either express or implied.
 * See the License for the specific language governing permissions and
 * limitations under the License.
 */
package com.android.build.attribution.ui.model

import com.android.build.attribution.ui.data.BuildAttributionReportUiData
import com.android.build.attribution.ui.data.CriticalPathPluginUiData
import com.android.build.attribution.ui.data.TaskUiData
import com.android.build.attribution.ui.data.TimeWithPercentage
import com.android.build.attribution.ui.durationString
import com.android.build.attribution.ui.panels.CriticalPathChartLegend
import com.android.build.attribution.ui.view.BuildAnalyzerTreeNodePresentation
import com.android.build.attribution.ui.view.BuildAnalyzerTreeNodePresentation.NodeIconState.EMPTY_PLACEHOLDER
import com.android.build.attribution.ui.view.BuildAnalyzerTreeNodePresentation.NodeIconState.WARNING_ICON
import com.android.build.attribution.ui.view.chart.ChartValueProvider
import com.android.build.attribution.ui.warningsCountString
import com.google.wireless.android.sdk.stats.BuildAttributionUiEvent.Page.PageType
import org.jetbrains.kotlin.utils.addToStdlib.sumByLong
import java.awt.Color
import java.util.concurrent.CopyOnWriteArrayList
import javax.swing.tree.DefaultMutableTreeNode

/**
 * Tasks data page view model.
 * Keeps track of the selected tasks grouping and page,
 * provides corresponding to current state values to be set in the view.
 * Notifies the view about the changes with the listener set.
 */
interface TasksDataPageModel {
  val reportData: BuildAttributionReportUiData

  val selectedGrouping: Grouping

  /** Text of the header visible above the tree. */
  val treeHeaderText: String

  /** The root of the tree that should be shown now. View is supposed to set this root in the Tree on update. */
  val treeRoot: DefaultMutableTreeNode

  /** Can be null in case of empty tree. */
  val selectedNode: TasksTreeNode?

  val filter: TasksFilter

  /** True if there are no tasks to show. */
  val isEmpty: Boolean

  /** Update selected grouping to provided. Notifies listener if model state changes. */
  fun selectGrouping(newSelectedGrouping: Grouping)

  /**
   * Takes [TasksPageId] from the provided node and selects it as described in [selectPageById].
   * Null means changing to empty selection.
   * Notifies listener if model state changes.
   */
  fun selectNode(tasksTreeNode: TasksTreeNode?)

  /**
   * Selects node in a tree to the one with provided id.
   * In case provided [tasksPageId] is from another grouping tree updates the selected grouping first.
   * Check if such node exists in current tree, fallbacks to empty selection otherwise.
   * Notifies listener if model state changes.
   */
  fun selectPageById(tasksPageId: TasksPageId)

  /** Install the listener that will be called on model state changes. */
  fun addModelUpdatedListener(listener: (treeStructureChanged: Boolean) -> Unit)
  fun getNodeDescriptorById(pageId: TasksPageId): TasksTreePresentableNodeDescriptor?

  enum class Grouping(
    val uiName: String
  ) {
    UNGROUPED("Ungrouped"),
    BY_PLUGIN("By Plugin")
  }

  fun applyFilter(newFilter: TasksFilter)
}

class TasksDataPageModelImpl(
  override val reportData: BuildAttributionReportUiData
) : TasksDataPageModel {

  private val modelUpdatedListeners: MutableList<((treeStructureChanged: Boolean) -> Unit)> = CopyOnWriteArrayList()

  override val selectedGrouping: TasksDataPageModel.Grouping
    get() = selectedPageId.grouping

  override val treeHeaderText: String
    get() = when (selectedGrouping) {
      TasksDataPageModel.Grouping.UNGROUPED -> "Tasks determining build duration" +
                                               " - Total: $totalTimeString, Filtered: $filteredTimeString" +
                                               warningsSuffixFromCount(treeStructure.treeStats.visibleWarnings)
      TasksDataPageModel.Grouping.BY_PLUGIN -> "Plugins with tasks determining build duration" +
                                               " - Total: $totalTimeString, Filtered: $filteredTimeString" +
                                               warningsSuffixFromCount(treeStructure.treeStats.visibleWarnings)
    }

  private val totalTimeString: String
    get() = durationString(treeStructure.treeStats.totalTasksTimeMs)

  private val filteredTimeString: String
    get() = durationString(treeStructure.treeStats.filteredTasksTimeMs)

  private fun warningsSuffixFromCount(warningCount: Int): String = when (warningCount) {
    0 -> ""
    1 -> " - 1 Warning"
    else -> " - $warningCount Warnings"
  }

  override val treeRoot: DefaultMutableTreeNode
    get() = treeStructure.treeRoot

  override val selectedNode: TasksTreeNode?
    get() = treeStructure.pageIdToNode[selectedPageId]

  override var filter: TasksFilter = TasksFilter.DEFAULT
    private set(value) {
      field = value
      treeStructure.updateStructure(selectedGrouping, value)
      treeStructureChanged = true
      modelChanged = true
    }

  override val isEmpty: Boolean
    get() = reportData.criticalPathTasks.size == 0

  // True when there are changes since last listener call.
  private var modelChanged = false

  // True when tree changed it's structure since last listener call.
  private var treeStructureChanged = false

  private var selectedPageId: TasksPageId = TasksPageId.emptySelection(TasksDataPageModel.Grouping.UNGROUPED)
    private set(value) {
      val newSelectedGrouping = value.grouping
      if (newSelectedGrouping != field.grouping) {
        treeStructure.updateStructure(newSelectedGrouping, filter)
        treeStructureChanged = true
        modelChanged = true
      }
      val newSelectedPageId = if (treeStructure.pageIdToNode.containsKey(value)) value else TasksPageId.emptySelection(newSelectedGrouping)
      if (newSelectedPageId != field) {
        field = newSelectedPageId
        modelChanged = true
      }
    }

  private val treeStructure = TasksTreeStructure(reportData).apply {
    updateStructure(selectedGrouping, filter)
  }

  override fun selectGrouping(newSelectedGrouping: TasksDataPageModel.Grouping) {
    val currentPageId = selectedPageId
    val newSelectedPageId = if (
      currentPageId.pageType == TaskDetailsPageType.PLUGIN_DETAILS &&
      newSelectedGrouping == TasksDataPageModel.Grouping.BY_PLUGIN
    ) TasksPageId.emptySelection(newSelectedGrouping)
    else currentPageId.copy(grouping = newSelectedGrouping)

    selectedPageId = newSelectedPageId
    notifyModelChanges()
  }

  override fun selectNode(tasksTreeNode: TasksTreeNode?) {
    val currentGrouping = selectedGrouping
    selectedPageId = tasksTreeNode?.descriptor?.pageId ?: TasksPageId.emptySelection(currentGrouping)
    notifyModelChanges()
  }

  override fun selectPageById(tasksPageId: TasksPageId) {
    selectedPageId = tasksPageId
    notifyModelChanges()
  }

  override fun applyFilter(newFilter: TasksFilter) {
    filter = newFilter
    notifyModelChanges()
  }

  override fun addModelUpdatedListener(listener: (Boolean) -> Unit) {
    modelUpdatedListeners.add(listener)
  }

  override fun getNodeDescriptorById(pageId: TasksPageId): TasksTreePresentableNodeDescriptor? =
    treeStructure.pageIdToNode[pageId]?.descriptor

  private fun notifyModelChanges() {
    if (modelChanged) {
      modelUpdatedListeners.forEach { it.invoke(treeStructureChanged) }
      treeStructureChanged = false
      modelChanged = false
    }
  }
}

private class TasksTreeStructure(
  val reportData: BuildAttributionReportUiData
) {

  val pageIdToNode: MutableMap<TasksPageId, TasksTreeNode> = mutableMapOf()

  val treeRoot = DefaultMutableTreeNode()

  var treeStats: TreeStats = TreeStats()

  private fun treeNode(descriptor: TasksTreePresentableNodeDescriptor): TasksTreeNode = TasksTreeNode(descriptor).apply {
    pageIdToNode[descriptor.pageId] = this
  }

  fun updateStructure(grouping: TasksDataPageModel.Grouping, filter: TasksFilter) {
    pageIdToNode.clear()
    treeStats = TreeStats()
    treeRoot.removeAllChildren()
    when (grouping) {
      TasksDataPageModel.Grouping.UNGROUPED -> createUngroupedNodes(filter, treeStats)
      TasksDataPageModel.Grouping.BY_PLUGIN -> createGroupedByPluginNodes(filter, treeStats)
    }
    treeStats.filteredTaskTimesDistribution.seal()
    treeStats.totalTasksTimeMs = reportData.criticalPathTasks.tasks.sumByLong { it.executionTime.timeMs }
  }

  private fun createUngroupedNodes(filter: TasksFilter, treeStats: TreeStats) {
    treeRoot.removeAllChildren()
    reportData.criticalPathTasks.tasks.asSequence()
      .filter { filter.acceptTask(it) }
      .map { TaskDetailsNodeDescriptor(it, TasksDataPageModel.Grouping.UNGROUPED, treeStats.filteredTaskTimesDistribution) }
      .forEach {
        if (it.taskData.hasWarning) treeStats.visibleWarnings++
        treeRoot.add(treeNode(it))
      }
  }

  private fun createGroupedByPluginNodes(filter: TasksFilter, treeStats: TreeStats) {
    treeRoot.removeAllChildren()
    val filteredPluginTimesDistribution = TimeDistributionBuilder()
    reportData.criticalPathPlugins.plugins.forEach { pluginUiData ->
      val filteredTasksForPlugin = pluginUiData.criticalPathTasks.tasks.filter { filter.acceptTask(it) }
      if (filteredTasksForPlugin.isNotEmpty()) {
        val pluginNode = treeNode(PluginDetailsNodeDescriptor(pluginUiData, filteredTasksForPlugin, filteredPluginTimesDistribution))
        filteredTasksForPlugin.forEach {
          if (it.hasWarning) treeStats.visibleWarnings++
          pluginNode.add(
            treeNode(TaskDetailsNodeDescriptor(it, TasksDataPageModel.Grouping.BY_PLUGIN, treeStats.filteredTaskTimesDistribution)))
        }
        treeRoot.add(pluginNode)
      }
    }
    filteredPluginTimesDistribution.seal()
  }

  class TreeStats {
    var visibleWarnings: Int = 0
    var totalTasksTimeMs: Long = 0
    val filteredTaskTimesDistribution = TimeDistributionBuilder()
    val filteredTasksTimeMs: Long
      get() = filteredTaskTimesDistribution.totalTime
  }
}

class TasksTreeNode(
  val descriptor: TasksTreePresentableNodeDescriptor
) : DefaultMutableTreeNode(descriptor), ChartValueProvider {
  override val relativeWeight: Double
    get() = descriptor.relativeWeight
  override val itemColor: Color
    get() = descriptor.chartItemColor
}

enum class TaskDetailsPageType {
  EMPTY_SELECTION,
  TASK_DETAILS,
  PLUGIN_DETAILS
}

data class TasksPageId(
  val grouping: TasksDataPageModel.Grouping,
  val pageType: TaskDetailsPageType,
  val id: String
) {
  companion object {
    fun task(task: TaskUiData, grouping: TasksDataPageModel.Grouping) =
      TasksPageId(grouping, TaskDetailsPageType.TASK_DETAILS, task.taskPath)

    fun plugin(plugin: CriticalPathPluginUiData) =
      TasksPageId(TasksDataPageModel.Grouping.BY_PLUGIN, TaskDetailsPageType.PLUGIN_DETAILS, plugin.name)

    fun emptySelection(grouping: TasksDataPageModel.Grouping) =
      TasksPageId(grouping, TaskDetailsPageType.EMPTY_SELECTION, "EMPTY")
  }
}

sealed class TasksTreePresentableNodeDescriptor {
  abstract val pageId: TasksPageId
  abstract val analyticsPageType: PageType
  abstract val presentation: BuildAnalyzerTreeNodePresentation

  /**
   * Represents the impact of this node compared to other nodes. Used by TimeDistributionTreeChart to build the distribution chart.
   */
  abstract val relativeWeight: Double

  /**
   * Color of the chart item corresponding to this node.
   */
  abstract val chartItemColor: Color
  override fun toString(): String = presentation.mainText
}

/** Tasks tree node descriptor that holds task node data and presentation. */
class TaskDetailsNodeDescriptor(
  val taskData: TaskUiData,
  grouping: TasksDataPageModel.Grouping,
  timeDistributionBuilder: TimeDistributionBuilder
) : TasksTreePresentableNodeDescriptor() {
  override val pageId = TasksPageId.task(taskData, grouping)
  override val analyticsPageType = when (grouping) {
    TasksDataPageModel.Grouping.UNGROUPED -> PageType.CRITICAL_PATH_TASK_PAGE
    TasksDataPageModel.Grouping.BY_PLUGIN -> PageType.PLUGIN_CRITICAL_PATH_TASK_PAGE
  }
  val filteredTaskTime = timeDistributionBuilder.registerTimeEntry(taskData.executionTime.timeMs)
  override val presentation: BuildAnalyzerTreeNodePresentation
    get() = BuildAnalyzerTreeNodePresentation(
      mainText = taskData.taskPath,
      rightAlignedSuffix = filteredTaskTime.toRightAlignedNodeDurationText(),
      nodeIconState = if (taskData.hasWarning) WARNING_ICON else EMPTY_PLACEHOLDER
    )

  override val relativeWeight: Double
    get() = filteredTaskTime.toTimeWithPercentage().percentage
  override val chartItemColor: Color
    get() = CriticalPathChartLegend.resolveTaskColor(taskData).baseColor
}

/** Tasks tree node descriptor that holds plugin node data and presentation. */
class PluginDetailsNodeDescriptor(
  val pluginData: CriticalPathPluginUiData,
  val filteredTaskNodes: List<TaskUiData>,
  timeDistributionBuilder: TimeDistributionBuilder
) : TasksTreePresentableNodeDescriptor() {
  private val filteredWarningCount = filteredTaskNodes.count { it.hasWarning }
  val filteredPluginTime = timeDistributionBuilder.registerTimeEntry(filteredTaskNodes.sumByLong { it.executionTime.timeMs })
  override val pageId = TasksPageId.plugin(pluginData)
  override val analyticsPageType = PageType.PLUGIN_PAGE
  override val presentation: BuildAnalyzerTreeNodePresentation
    get() = BuildAnalyzerTreeNodePresentation(
      mainText = pluginData.name,
      suffix = warningsCountString(filteredWarningCount),
      rightAlignedSuffix = filteredPluginTime.toRightAlignedNodeDurationText()
    )
  override val relativeWeight: Double
    get() = filteredPluginTime.toTimeWithPercentage().percentage
  override val chartItemColor: Color
    get() = CriticalPathChartLegend.pluginColorPalette.getColor(pluginData.name).baseColor
}

private fun TimeWithPercentage.toRightAlignedNodeDurationText(): String {
  val timeString = if (timeMs < 100) "<0.1s" else "%2.1fs".format(timeS)
<<<<<<< HEAD
  val percentageString = if (percentage < 0.1) "<0.1%" else "%4.1f%%".format(percentage)
=======
  val percentageString = when {
    percentage < 0.1 -> "<0.1%"
    percentage > 99.9 -> ">99.9%"
    else -> "%4.1f%%".format(percentage)
  }
>>>>>>> cdc83e4e
  return "%s %5s".format(timeString, percentageString)
}

// TODO (mlazeba): It might be a good idea to replace all current usage of TimeWithPercentage to such way of distribution building.
//  But it is quite a lot of places so will do later if this works fine.
class TimeDistributionBuilder {
  var totalTime: Long = 0
    private set
  private var sealed: Boolean = false

  fun registerTimeEntry(timeMs: Long): TimeEntry {
    if (sealed) {
      throw UnsupportedOperationException("This distribution is already sealed and cannot be changed.")
    }
    totalTime += timeMs
    return TimeEntry(timeMs)
  }

  fun seal() {
    sealed = true
  }

  inner class TimeEntry(val timeMs: Long) {
    fun toTimeWithPercentage() = if (sealed)
      TimeWithPercentage(timeMs, totalTime)
    else
      throw UnsupportedOperationException("Shouldn't be called before distribution is sealed.")

    fun toRightAlignedNodeDurationText() = toTimeWithPercentage().toRightAlignedNodeDurationText()
  }
}<|MERGE_RESOLUTION|>--- conflicted
+++ resolved
@@ -368,15 +368,11 @@
 
 private fun TimeWithPercentage.toRightAlignedNodeDurationText(): String {
   val timeString = if (timeMs < 100) "<0.1s" else "%2.1fs".format(timeS)
-<<<<<<< HEAD
-  val percentageString = if (percentage < 0.1) "<0.1%" else "%4.1f%%".format(percentage)
-=======
   val percentageString = when {
     percentage < 0.1 -> "<0.1%"
     percentage > 99.9 -> ">99.9%"
     else -> "%4.1f%%".format(percentage)
   }
->>>>>>> cdc83e4e
   return "%s %5s".format(timeString, percentageString)
 }
 
