--- conflicted
+++ resolved
@@ -60,11 +60,14 @@
  * Label with auto-wrapping turned on that accepts html text.
  * Used in Build Analyzer to render long multi-line text.
  */
-fun htmlTextLabelWithLinesWrap(htmlBodyContent: String): JEditorPane =
+fun htmlTextLabelWithLinesWrap(htmlBodyContent: String, linksHandler: HtmlLinksHandler? = null): JEditorPane =
   SwingHelper.createHtmlViewer(true, null, null, null).apply {
     border = JBUI.Borders.empty()
     isFocusable = true
     SwingHelper.setHtml(this, htmlBodyContent, null)
+    if (linksHandler != null) {
+      addHyperlinkListener(linksHandler)
+    }
   }
 
 fun htmlTextLabelWithFixedLines(htmlBodyContent: String, linksHandler: HtmlLinksHandler? = null): JEditorPane =
@@ -82,7 +85,6 @@
  */
 fun wrapPathToSpans(text: String): String = "<p>${text.replace("/", "<span>/</span>")}</p>"
 fun String.insertBRTags(): String = replace("\n", "<br/>\n")
-<<<<<<< HEAD
 fun helpIcon(text: String): String = "<icon alt='$text' src='AllIcons.General.ContextHelp'>"
 
 class HtmlLinksHandler(val actionHandlers: ViewActionHandlers) : HyperlinkListener {
@@ -107,9 +109,4 @@
       registeredLinkActions[hyperlinkEvent.description]?.run()
     }
   }
-}
-=======
-fun externalLink(text: String, link: BuildAnalyzerBrowserLinks) =
-  "<a href='${link.name}'>$text</a><icon src='ide/external_link_arrow.svg'>"
-fun helpIcon(text: String): String = "<icon alt='$text' src='AllIcons.General.ContextHelp'>"
->>>>>>> 44b500f2
+}