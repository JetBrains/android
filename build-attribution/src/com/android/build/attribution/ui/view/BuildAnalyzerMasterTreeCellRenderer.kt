/*
 * Copyright (C) 2020 The Android Open Source Project
 *
 * Licensed under the Apache License, Version 2.0 (the "License");
 * you may not use this file except in compliance with the License.
 * You may obtain a copy of the License at
 *
 *      http://www.apache.org/licenses/LICENSE-2.0
 *
 * Unless required by applicable law or agreed to in writing, software
 * distributed under the License is distributed on an "AS IS" BASIS,
 * WITHOUT WARRANTIES OR CONDITIONS OF ANY KIND, either express or implied.
 * See the License for the specific language governing permissions and
 * limitations under the License.
 */
package com.android.build.attribution.ui.view

import com.android.build.attribution.ui.model.TasksTreePresentableNodeDescriptor
import com.android.build.attribution.ui.model.WarningsTreePresentableNodeDescriptor
import com.android.build.attribution.ui.view.BuildAnalyzerTreeNodePresentation.NodeIconState
import com.android.build.attribution.ui.warningIcon
import com.android.tools.adtui.common.ColoredIconGenerator.generateWhiteIcon
import com.intellij.ide.ui.UISettings.Companion.setupAntialiasing
import com.intellij.ide.util.treeView.NodeRenderer
import com.intellij.ui.SimpleColoredComponent
import com.intellij.ui.SimpleTextAttributes
<<<<<<< HEAD
import com.intellij.ui.render.RenderingHelper.SHRINK_LONG_RENDERER
import com.intellij.ui.scale.JBUIScale
=======
import com.intellij.ui.render.RenderingHelper
import com.intellij.util.ui.EmptyIcon
>>>>>>> 799703f0
import com.intellij.util.ui.JBUI
import com.intellij.util.ui.UIUtil
import java.awt.Color
import java.awt.Font
import java.awt.Graphics
import javax.swing.JTree
import javax.swing.tree.DefaultMutableTreeNode

class BuildAnalyzerMasterTreeCellRenderer : NodeRenderer() {

  private val rightAlignedFont = JBUI.Fonts.create(Font.MONOSPACED, 11)
  private var durationTextPresentation: RightAlignedDurationTextPresentation? = null

<<<<<<< HEAD
  init {
    putClientProperty(SHRINK_LONG_RENDERER, true)
=======
  companion object {
    fun install(tree: JTree) {
      tree.cellRenderer = BuildAnalyzerMasterTreeCellRenderer()
      tree.putClientProperty(RenderingHelper.SHRINK_LONG_RENDERER, true)
    }
>>>>>>> 799703f0
  }

  override fun customizeCellRenderer(
    tree: JTree,
    value: Any?,
    selected: Boolean,
    expanded: Boolean,
    leaf: Boolean,
    row: Int,
    hasFocus: Boolean
  ) {
    cleanup()

    val node = value as DefaultMutableTreeNode
    val userObj = node.userObject
    when (userObj) {
      is TasksTreePresentableNodeDescriptor -> customize(userObj.presentation, selected, hasFocus)
      is WarningsTreePresentableNodeDescriptor -> customize(userObj.presentation, selected, hasFocus)
      else -> super.customizeCellRenderer(tree, value, selected, expanded, leaf, row, hasFocus)
    }
  }

  private fun cleanup() {
    durationTextPresentation = null
  }

  private fun customize(nodePresentation: BuildAnalyzerTreeNodePresentation, selected: Boolean, hasFocus: Boolean) {
    icon = when (nodePresentation.nodeIconState) {
      NodeIconState.NO_ICON -> null
      NodeIconState.EMPTY_PLACEHOLDER -> EmptyIcon.ICON_16
      NodeIconState.WARNING_ICON -> if (selected && hasFocus) generateWhiteIcon(warningIcon()) else warningIcon()
    }
    append(nodePresentation.mainText, SimpleTextAttributes.REGULAR_ATTRIBUTES, true)
    append(" ${nodePresentation.suffix}", SimpleTextAttributes.GRAYED_ATTRIBUTES)

    durationTextPresentation = nodePresentation.rightAlignedSuffix.let { text ->
      val metrics = getFontMetrics(rightAlignedFont)
      val stringWidth = metrics.stringWidth(text)
      val durationOffset = metrics.height / 2
      ipad = JBUI.insetsRight(stringWidth + durationOffset + durationOffset / 2)
      RightAlignedDurationTextPresentation(
        durationText = text,
        durationWidth = stringWidth,
        durationOffset = durationOffset,
        durationColor = if (selected) UIUtil.getTreeSelectionForeground(hasFocus)
        else SimpleTextAttributes.GRAYED_ATTRIBUTES.fgColor
      )
    }
  }

  override fun paintComponent(g: Graphics) {
    setupAntialiasing(g)
    var width = this.width
    val height = this.height
    if (isOpaque) {
      // paint background for expanded row
      g.color = background
      g.fillRect(0, 0, width, height)
    }
    durationTextPresentation?.let {
      width -= it.durationWidth + it.durationOffset + it.durationOffset / 2
      if (width > 0 && height > 0) {
        g.color = it.durationColor
        g.font = rightAlignedFont
        g.drawString(it.durationText, width + it.durationOffset / 2, SimpleColoredComponent.getTextBaseLine(g.fontMetrics, height))
        g.clipRect(0, 0, width, height)
      }
    }
    super.paintComponent(g)
  }

  private data class RightAlignedDurationTextPresentation(
    val durationText: String,
    val durationColor: Color,
    val durationWidth: Int,
    val durationOffset: Int
  )
}

/**
 * Tasks tree node presentation used by [BuildAnalyzerMasterTreeCellRenderer] to render the node.
 */
data class BuildAnalyzerTreeNodePresentation(
  /** Node main text rendered in standard font. */
  val mainText: String,
  /** Additional text after main rendered in grey. Used to show warnings counter. */
  val suffix: String = "",
  /** Text that is rendered on the right side. Used to show the execution time. */
  val rightAlignedSuffix: String = "",
  /** What kind of icon should be rendered on the left of the node. */
  val nodeIconState: NodeIconState = NodeIconState.NO_ICON
) {
  enum class NodeIconState {
    /** No Icon should be rendered for this node. */
    NO_ICON,

    /** Render empty placeholder icon for this nod. This is required to align node text when other nodes on same level have an icon. */
    EMPTY_PLACEHOLDER,

    /** Render warning icon for this node. */
    WARNING_ICON
  }
}<|MERGE_RESOLUTION|>--- conflicted
+++ resolved
@@ -24,13 +24,8 @@
 import com.intellij.ide.util.treeView.NodeRenderer
 import com.intellij.ui.SimpleColoredComponent
 import com.intellij.ui.SimpleTextAttributes
-<<<<<<< HEAD
-import com.intellij.ui.render.RenderingHelper.SHRINK_LONG_RENDERER
-import com.intellij.ui.scale.JBUIScale
-=======
 import com.intellij.ui.render.RenderingHelper
 import com.intellij.util.ui.EmptyIcon
->>>>>>> 799703f0
 import com.intellij.util.ui.JBUI
 import com.intellij.util.ui.UIUtil
 import java.awt.Color
@@ -44,16 +39,11 @@
   private val rightAlignedFont = JBUI.Fonts.create(Font.MONOSPACED, 11)
   private var durationTextPresentation: RightAlignedDurationTextPresentation? = null
 
-<<<<<<< HEAD
-  init {
-    putClientProperty(SHRINK_LONG_RENDERER, true)
-=======
   companion object {
     fun install(tree: JTree) {
       tree.cellRenderer = BuildAnalyzerMasterTreeCellRenderer()
       tree.putClientProperty(RenderingHelper.SHRINK_LONG_RENDERER, true)
     }
->>>>>>> 799703f0
   }
 
   override fun customizeCellRenderer(
