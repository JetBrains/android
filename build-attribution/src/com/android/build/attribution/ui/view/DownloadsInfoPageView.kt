/*
 * Copyright (C) 2022 The Android Open Source Project
 *
 * Licensed under the Apache License, Version 2.0 (the "License");
 * you may not use this file except in compliance with the License.
 * You may obtain a copy of the License at
 *
 *      http://www.apache.org/licenses/LICENSE-2.0
 *
 * Unless required by applicable law or agreed to in writing, software
 * distributed under the License is distributed on an "AS IS" BASIS,
 * WITHOUT WARRANTIES OR CONDITIONS OF ANY KIND, either express or implied.
 * See the License for the specific language governing permissions and
 * limitations under the License.
 */
package com.android.build.attribution.ui.view

import com.android.build.attribution.ui.BuildAnalyzerBrowserLinks
import com.android.build.attribution.ui.HtmlLinksHandler
import com.android.build.attribution.ui.htmlTextLabelWithFixedLines
import com.android.build.attribution.ui.model.DownloadsInfoPageModel
import com.intellij.openapi.Disposable
import com.intellij.openapi.ui.setEmptyState
import com.intellij.openapi.util.Disposer
import com.intellij.ui.OnePixelSplitter
import com.intellij.ui.ScrollPaneFactory.createScrollPane
import com.intellij.ui.table.TableView
import com.intellij.util.ui.JBUI
import java.awt.BorderLayout
import javax.swing.JPanel
import javax.swing.ListSelectionModel
import javax.swing.table.DefaultTableModel

class DownloadsInfoPageView(
<<<<<<< HEAD
  private val pageModel: DownloadsInfoPageModel,
  val actionHandlers: ViewActionHandlers
) : BuildAnalyzerDataPageView {
=======
  val pageModel: DownloadsInfoPageModel,
  val actionHandlers: ViewActionHandlers,
  val disposable: Disposable,
  ) : BuildAnalyzerDataPageView {
>>>>>>> de127946

  val resultsTable = TableView(pageModel.repositoriesTableModel).apply {
    setSelectionMode(ListSelectionModel.MULTIPLE_INTERVAL_SELECTION)
    setShowGrid(false)
    tableHeader.reorderingAllowed = false
    setEmptyState(pageModel.repositoriesTableEmptyText)
    selectionModel.addListSelectionListener {
      if (it.valueIsAdjusting) return@addListSelectionListener
      pageModel.selectedRepositoriesUpdated(selectedObjects)
    }
  }

  val requestsList = TableView(pageModel.requestsListModel).apply {
    setSelectionMode(ListSelectionModel.SINGLE_SELECTION)
    setShowGrid(false)
    tableHeader.reorderingAllowed = false
    setEmptyState("Select repositories on the left to read request details")
  }

  init {
    Disposer.register(disposable) {
      pageModel.recreateTableModels()
    }
  }

  override val component: JPanel = JPanel().apply {
    name = "downloads-info-view"
    border = JBUI.Borders.empty(20)
    layout = BorderLayout(0, JBUI.scale(10))

    val linksHandler = HtmlLinksHandler(actionHandlers)
    val learnMoreLink = linksHandler.externalLink("Learn more", BuildAnalyzerBrowserLinks.DOWNLOADS)

    val pageHeaderText = """
      Incremental builds should not consistently download artifacts. This could indicate use of<BR/>
      dynamic versions of dependencies or other issues in your configuration. $learnMoreLink.<BR/>
      <BR/>
      Time required for Grade to download artifacts from repositories<BR/>
    """.trimIndent()
    // Need to wrap in another panel here otherwise some BorderLayout layout magic makes text label be of 0px height.
    val header = JPanel(BorderLayout()).apply {
      add(htmlTextLabelWithFixedLines(pageHeaderText, linksHandler), BorderLayout.CENTER)
    }
    val splitter = OnePixelSplitter(0.4f)
    splitter.firstComponent = createScrollPane(resultsTable)
    if (pageModel.repositoriesTableModel.rowCount > 0) {
      splitter.secondComponent = createScrollPane(requestsList)
    }

    add(header, BorderLayout.NORTH)
    add(splitter, BorderLayout.CENTER)
  }

  override val additionalControls: JPanel = JPanel().apply { name = "downloads-info-view-additional-controls" }
}<|MERGE_RESOLUTION|>--- conflicted
+++ resolved
@@ -32,18 +32,12 @@
 import javax.swing.table.DefaultTableModel
 
 class DownloadsInfoPageView(
-<<<<<<< HEAD
-  private val pageModel: DownloadsInfoPageModel,
-  val actionHandlers: ViewActionHandlers
-) : BuildAnalyzerDataPageView {
-=======
   val pageModel: DownloadsInfoPageModel,
   val actionHandlers: ViewActionHandlers,
   val disposable: Disposable,
   ) : BuildAnalyzerDataPageView {
->>>>>>> de127946
 
-  val resultsTable = TableView(pageModel.repositoriesTableModel).apply {
+  private val resultsTable = TableView(pageModel.repositoriesTableModel).apply {
     setSelectionMode(ListSelectionModel.MULTIPLE_INTERVAL_SELECTION)
     setShowGrid(false)
     tableHeader.reorderingAllowed = false
