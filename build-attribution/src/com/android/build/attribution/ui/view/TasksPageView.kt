/*
 * Copyright (C) 2020 The Android Open Source Project
 *
 * Licensed under the Apache License, Version 2.0 (the "License");
 * you may not use this file except in compliance with the License.
 * You may obtain a copy of the License at
 *
 *      http://www.apache.org/licenses/LICENSE-2.0
 *
 * Unless required by applicable law or agreed to in writing, software
 * distributed under the License is distributed on an "AS IS" BASIS,
 * WITHOUT WARRANTIES OR CONDITIONS OF ANY KIND, either express or implied.
 * See the License for the specific language governing permissions and
 * limitations under the License.
 */
package com.android.build.attribution.ui.view

import com.android.build.attribution.ui.model.TasksDataPageModel
import com.android.build.attribution.ui.model.TasksPageId
import com.android.build.attribution.ui.model.TasksTreeNode
import com.android.build.attribution.ui.model.tasksFilterComponent
import com.android.build.attribution.ui.panels.CriticalPathChartLegend
import com.android.build.attribution.ui.view.chart.TimeDistributionTreeChart
import com.android.build.attribution.ui.view.details.TaskViewDetailPagesFactory
import com.intellij.ui.CardLayoutPanel
import com.intellij.ui.HyperlinkLabel
import com.intellij.ui.OnePixelSplitter
import com.intellij.ui.SpeedSearchComparator
import com.intellij.ui.TreeSpeedSearch
import com.intellij.ui.components.JBLabel
import com.intellij.ui.components.JBPanel
import com.intellij.ui.components.JBScrollPane
import com.intellij.ui.components.panels.HorizontalLayout
import com.intellij.ui.components.panels.VerticalLayout
import com.intellij.ui.render.RenderingHelper.SHRINK_LONG_RENDERER
import com.intellij.ui.treeStructure.Tree
import com.intellij.util.ui.ColorIcon
import com.intellij.util.ui.JBUI
import com.intellij.util.ui.UIUtil
import com.intellij.util.ui.tree.TreeUtil
import org.jetbrains.annotations.NonNls
import java.awt.BorderLayout
import java.awt.Color
import java.awt.Component
import java.awt.Font
import javax.swing.JCheckBox
import javax.swing.JComponent
import javax.swing.JLabel
import javax.swing.JPanel
<<<<<<< HEAD
import javax.swing.JViewport
import javax.swing.RepaintManager
import javax.swing.ScrollPaneConstants
=======
>>>>>>> cdc83e4e
import javax.swing.SwingConstants
import javax.swing.tree.DefaultTreeModel
import javax.swing.tree.TreeSelectionModel

@NonNls
private const val SPLITTER_PROPERTY = "BuildAnalyzer.TasksView.Splitter.Proportion"

/**
 * Tasks view of Build Analyzer report that is based on ComboBoxes navigation on the top level.
 */
class TasksPageView(
  val model: TasksDataPageModel,
  val actionHandlers: ViewActionHandlers,
  val detailPagesFactory: TaskViewDetailPagesFactory = TaskViewDetailPagesFactory(model, actionHandlers)
) : BuildAnalyzerDataPageView {

  // Flag to prevent triggering calls to action handler on pulled from the model updates.
  private var fireActionHandlerEvents = true

  val groupingCheckBox = JCheckBox("Group by plugin", false).apply {
    name = "tasksGroupingCheckBox"
    addActionListener { event ->
      if (fireActionHandlerEvents) {
        val grouping = if (isSelected) TasksDataPageModel.Grouping.BY_PLUGIN else TasksDataPageModel.Grouping.UNGROUPED
        actionHandlers.tasksGroupingSelectionUpdated(grouping)
      }
    }
  }

  val tree = Tree(DefaultTreeModel(model.treeRoot)).apply {
    isRootVisible = false
    selectionModel.selectionMode = TreeSelectionModel.SINGLE_TREE_SELECTION
    BuildAnalyzerMasterTreeCellRenderer.install(this)
    TreeSpeedSearch(this, TreeSpeedSearch.NODE_DESCRIPTOR_TOSTRING, true).apply {
      comparator = SpeedSearchComparator(false)
    }
    TreeUtil.installActions(this)
    addTreeSelectionListener { e ->
      if (fireActionHandlerEvents) {
        actionHandlers.tasksTreeNodeSelected(e?.newLeadSelectionPath?.lastPathComponent as? TasksTreeNode)
      }
    }
  }

  val treeHeaderLabel: JLabel = JBLabel().apply { font = font.deriveFont(Font.BOLD) }
  val tasksLegendPanel = JPanel().apply {
    border = JBUI.Borders.emptyRight(5)
    layout = HorizontalLayout(10)
    isOpaque = false
    fun legendItem(name: String, color: Color) = JBLabel(name, ColorIcon(10, color), SwingConstants.RIGHT)
    add(legendItem("Android/Java/Kotlin Plugin", CriticalPathChartLegend.androidPluginColor.baseColor), HorizontalLayout.RIGHT)
    add(legendItem("Other Plugin", CriticalPathChartLegend.externalPluginColor.baseColor), HorizontalLayout.RIGHT)
    add(legendItem("Project Customization", CriticalPathChartLegend.buildsrcPluginColor.baseColor), HorizontalLayout.RIGHT)
  }

  val detailsPanel = object : CardLayoutPanel<TasksPageId, TasksPageId, JComponent>() {
    override fun prepare(key: TasksPageId): TasksPageId = key

    override fun create(pageId: TasksPageId): JComponent = JBPanel<JBPanel<*>>(BorderLayout()).apply {
      name = "details-${pageId}"
      val scrollPane = JBScrollPane().apply {
        border = JBUI.Borders.empty()
        setViewportView(detailPagesFactory.createDetailsPage(pageId))
      }
      add(scrollPane, BorderLayout.CENTER)
    }
  }

  private val componentsSplitter = OnePixelSplitter(SPLITTER_PROPERTY, 0.33f).apply {
    val masterHalf: JComponent = JBPanel<JBPanel<*>>().apply {
      layout = BorderLayout(2, 1)
      val treeHeaderPanel = JPanel().apply {
        layout = BorderLayout()
        background = UIUtil.getTreeBackground()
        treeHeaderLabel.border = JBUI.Borders.empty(5, 20)
        treeHeaderLabel.alignmentX = Component.LEFT_ALIGNMENT
        add(treeHeaderLabel, BorderLayout.CENTER)
        add(tasksLegendPanel, BorderLayout.SOUTH)
      }
      add(treeHeaderPanel, BorderLayout.NORTH)
<<<<<<< HEAD
      val treeComponent: Component = if (NEW_BUILD_ANALYZER_UI_VISUALIZATION_ENABLED.get()) {
        // Create tree with new visualization element attached when flag is on.
        CriticalPathChartLegend.pluginColorPalette.reset()
        TimeDistributionTreeChart.wrap(tree)
      }
      else ScrollPaneFactory.createScrollPane(tree, SideBorder.NONE)
=======
      CriticalPathChartLegend.pluginColorPalette.reset()
      val treeComponent = TimeDistributionTreeChart.wrap(tree)
>>>>>>> cdc83e4e

      add(treeComponent, BorderLayout.CENTER)
    }
    val detailsHalf: JPanel = JPanel().apply {
      val dimension = JBUI.size(5, 5)
      layout = BorderLayout(dimension.width(), dimension.height())
      border = JBUI.Borders.empty(5, 20)
      add(detailsPanel, BorderLayout.CENTER)
    }

    firstComponent = masterHalf
    secondComponent = detailsHalf
    setHonorComponentsMinimumSize(true)
  }

  override val component: JPanel = JPanel(BorderLayout()).apply {
    name = "tasks-view"
    if (model.isEmpty) {
      add(createEmptyStatePanel(), BorderLayout.CENTER)
    }
    else {
      add(componentsSplitter, BorderLayout.CENTER)
    }
  }

  override val additionalControls: JPanel = JPanel().apply {
    layout = HorizontalLayout(10)
    name = "tasks-view-additional-controls"

    add(groupingCheckBox)
    add(tasksFilterComponent(model, actionHandlers))
  }

  init {
    updateViewFromModel(true)
    model.addModelUpdatedListener(this::updateViewFromModel)
  }

  private fun updateViewFromModel(treeStructureChanged: Boolean) {
    fireActionHandlerEvents = false
    groupingCheckBox.isSelected = model.selectedGrouping == TasksDataPageModel.Grouping.BY_PLUGIN
    treeHeaderLabel.text = model.treeHeaderText
    tasksLegendPanel.isVisible = model.selectedGrouping == TasksDataPageModel.Grouping.UNGROUPED
    if (treeStructureChanged) {
      (tree.model as DefaultTreeModel).setRoot(model.treeRoot)
      // Need to remove cached details pages as content might change on tree structure change, especially for grouping nodes.
      detailsPanel.removeAll()
    }
    model.selectedNode.let { selectedNode ->
      if (selectedNode == null) {
        val emptyPageId = TasksPageId.emptySelection(model.selectedGrouping)
        detailsPanel.select(emptyPageId, true)
      }
      else {
        detailsPanel.select(selectedNode.descriptor.pageId, true)
        TreeUtil.selectNode(tree, selectedNode)
      }
    }
    fireActionHandlerEvents = true
  }

  private fun createEmptyStatePanel() = JPanel().apply {
    name = "empty-state"
    border = JBUI.Borders.empty(20)
    layout = VerticalLayout(0, SwingConstants.LEFT)

    add(JBLabel("This build did not run any tasks or all of the tasks were up to date."))
    add(JBLabel("To continue exploring this build's performance, consider these views into this build."))
    add(JPanel().apply {
      name = "links"
      border = JBUI.Borders.emptyTop(20)
      layout = VerticalLayout(0, SwingConstants.LEFT)
      add(HyperlinkLabel("All warnings").apply {
        addHyperlinkListener { actionHandlers.changeViewToWarningsLinkClicked() }
      })
    })
  }
}<|MERGE_RESOLUTION|>--- conflicted
+++ resolved
@@ -47,12 +47,6 @@
 import javax.swing.JComponent
 import javax.swing.JLabel
 import javax.swing.JPanel
-<<<<<<< HEAD
-import javax.swing.JViewport
-import javax.swing.RepaintManager
-import javax.swing.ScrollPaneConstants
-=======
->>>>>>> cdc83e4e
 import javax.swing.SwingConstants
 import javax.swing.tree.DefaultTreeModel
 import javax.swing.tree.TreeSelectionModel
@@ -133,17 +127,8 @@
         add(tasksLegendPanel, BorderLayout.SOUTH)
       }
       add(treeHeaderPanel, BorderLayout.NORTH)
-<<<<<<< HEAD
-      val treeComponent: Component = if (NEW_BUILD_ANALYZER_UI_VISUALIZATION_ENABLED.get()) {
-        // Create tree with new visualization element attached when flag is on.
-        CriticalPathChartLegend.pluginColorPalette.reset()
-        TimeDistributionTreeChart.wrap(tree)
-      }
-      else ScrollPaneFactory.createScrollPane(tree, SideBorder.NONE)
-=======
       CriticalPathChartLegend.pluginColorPalette.reset()
       val treeComponent = TimeDistributionTreeChart.wrap(tree)
->>>>>>> cdc83e4e
 
       add(treeComponent, BorderLayout.CENTER)
     }
