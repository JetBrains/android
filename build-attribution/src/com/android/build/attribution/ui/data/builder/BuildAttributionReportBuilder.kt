/*
 * Copyright (C) 2019 The Android Open Source Project
 *
 * Licensed under the Apache License, Version 2.0 (the "License");
 * you may not use this file except in compliance with the License.
 * You may obtain a copy of the License at
 *
 *      http://www.apache.org/licenses/LICENSE-2.0
 *
 * Unless required by applicable law or agreed to in writing, software
 * distributed under the License is distributed on an "AS IS" BASIS,
 * WITHOUT WARRANTIES OR CONDITIONS OF ANY KIND, either express or implied.
 * See the License for the specific language governing permissions and
 * limitations under the License.
 */
package com.android.build.attribution.ui.data.builder

import com.android.build.attribution.analyzers.BuildEventsAnalysisResult
import com.android.build.attribution.data.BuildRequestHolder
import com.android.build.attribution.data.PluginBuildData
import com.android.build.attribution.data.TaskData
import com.android.build.attribution.ui.data.BuildAttributionReportUiData
import com.android.build.attribution.ui.data.BuildSummary
import com.android.build.attribution.ui.data.ConfigurationUiData
import com.android.build.attribution.ui.data.CriticalPathPluginTasksUiData
import com.android.build.attribution.ui.data.CriticalPathPluginUiData
import com.android.build.attribution.ui.data.CriticalPathPluginsUiData
import com.android.build.attribution.ui.data.CriticalPathTasksUiData
import com.android.build.attribution.ui.data.IssueLevel
import com.android.build.attribution.ui.data.TimeWithPercentage
import com.android.tools.idea.gradle.project.build.invoker.GradleBuildInvoker
import org.jetbrains.kotlin.utils.addToStdlib.sumByLong


/**
 * A Builder class for a data structure holding the data gathered by Gradle build analyzers.
 * The data structure of the report is described in UiDataModel.kt
 */
class BuildAttributionReportBuilder(
  val buildAnalysisResult: BuildEventsAnalysisResult,
  val buildFinishedTimestamp: Long,
  val buildRequestHolder: BuildRequestHolder
) {

  private val criticalPathDurationMs: Long = buildAnalysisResult.getTasksDeterminingBuildDuration().sumByLong { it.executionTime }
  private val issueUiDataContainer: TaskIssueUiDataContainer = TaskIssueUiDataContainer(buildAnalysisResult)
  private val taskUiDataContainer: TaskUiDataContainer = TaskUiDataContainer(buildAnalysisResult, issueUiDataContainer, criticalPathDurationMs)

  fun build(): BuildAttributionReportUiData {
    issueUiDataContainer.populate(taskUiDataContainer)
    val pluginConfigurationTimeReport = ConfigurationTimesUiDataBuilder(buildAnalysisResult).build()
    val buildSummary = createBuildSummary(pluginConfigurationTimeReport)
    return object : BuildAttributionReportUiData {
      override val successfulBuild: Boolean = true
      override val buildRequest: GradleBuildInvoker.Request
        get() = buildRequestHolder.buildRequest
      override val buildSummary: BuildSummary = buildSummary
      override val criticalPathTasks = createCriticalPathTasks(buildSummary.criticalPathDuration)
      override val criticalPathPlugins = createCriticalPathPlugins(buildSummary.criticalPathDuration)
      override val issues = issueUiDataContainer.allIssueGroups()
      override val configurationTime = pluginConfigurationTimeReport
      override val annotationProcessors = AnnotationProcessorsReportBuilder(buildAnalysisResult).build()
      override val confCachingData = buildAnalysisResult.getConfigurationCachingCompatibility()
      override val jetifierData = buildAnalysisResult.getJetifierUsageResult()
<<<<<<< HEAD
=======
      override val downloadsData = buildAnalysisResult.getDownloadsAnalyzerResult()
>>>>>>> b5f40ffd
    }
  }

  private fun createBuildSummary(pluginConfigurationTimeReport: ConfigurationUiData) = object : BuildSummary {
    override val buildFinishedTimestamp = this@BuildAttributionReportBuilder.buildFinishedTimestamp
    override val totalBuildDuration = TimeWithPercentage(buildAnalysisResult.getTotalBuildTimeMs(), buildAnalysisResult.getTotalBuildTimeMs())
    override val criticalPathDuration = TimeWithPercentage(criticalPathDurationMs, buildAnalysisResult.getTotalBuildTimeMs())
    override val configurationDuration = pluginConfigurationTimeReport.totalConfigurationTime
    override val garbageCollectionTime =
      TimeWithPercentage(buildAnalysisResult.getTotalGarbageCollectionTimeMs(), buildAnalysisResult.getTotalBuildTimeMs())
    override val javaVersionUsed = buildAnalysisResult.getJavaVersion()
    override val isGarbageCollectorSettingSet = buildAnalysisResult.isGCSettingSet()
  }

  private fun createCriticalPathTasks(criticalPathDuration: TimeWithPercentage) = object : CriticalPathTasksUiData {
    override val criticalPathDuration = criticalPathDuration
    override val miscStepsTime = criticalPathDuration.supplement()
    override val tasks = buildAnalysisResult.getTasksDeterminingBuildDuration()
      .map { taskUiDataContainer.getByTaskData(it) }
      .sortedByDescending { it.executionTime }
    override val warningCount = tasks.flatMap { it.issues }.count { it.type.level == IssueLevel.WARNING }
    override val infoCount = tasks.flatMap { it.issues }.count { it.type.level == IssueLevel.INFO }
  }

  private fun createCriticalPathPlugins(criticalPathDuration: TimeWithPercentage): CriticalPathPluginsUiData {
    val taskByPlugin = buildAnalysisResult.getTasksDeterminingBuildDuration().groupBy { it.originPlugin }
    return object : CriticalPathPluginsUiData {
      override val criticalPathDuration = criticalPathDuration
      override val miscStepsTime = criticalPathDuration.supplement()
      override val plugins = buildAnalysisResult.getPluginsDeterminingBuildDuration()
        .map {
          createCriticalPathPluginUiData(taskByPlugin[it.plugin].orEmpty(), it, criticalPathDuration)
        }
        .sortedByDescending { it.criticalPathDuration }
      override val warningCount = plugins.sumOf { it.warningCount }
      override val infoCount = plugins.sumOf { it.infoCount }
    }
  }

  private fun createCriticalPathPluginUiData(
    criticalPathTasks: List<TaskData>,
    pluginCriticalPathBuildData: PluginBuildData,
    totalCriticalPathDuration: TimeWithPercentage
  ) = object : CriticalPathPluginUiData {
    override val name = pluginCriticalPathBuildData.plugin.displayName
    override val criticalPathDuration = TimeWithPercentage(pluginCriticalPathBuildData.buildDuration, totalCriticalPathDuration.timeMs)
    override val criticalPathTasks = createPluginTasksCriticalPath(criticalPathTasks, criticalPathDuration)
    override val issues = issueUiDataContainer.pluginIssueGroups(pluginCriticalPathBuildData.plugin)
    override val warningCount = issues.sumBy { it.warningCount }
    override val infoCount = issues.sumBy { it.infoCount }
  }

  private fun createPluginTasksCriticalPath(criticalPathTasks: List<TaskData>, criticalPathDuration: TimeWithPercentage) =
    object : CriticalPathPluginTasksUiData {
      override val criticalPathDuration = criticalPathDuration
      override val tasks = criticalPathTasks
        .map { taskUiDataContainer.getByTaskData(it) }
        .sortedByDescending { it.executionTime }
      override val warningCount = tasks.flatMap { it.issues }.count { it.type.level == IssueLevel.WARNING }
      override val infoCount = tasks.flatMap { it.issues }.count { it.type.level == IssueLevel.INFO }
    }

}<|MERGE_RESOLUTION|>--- conflicted
+++ resolved
@@ -62,10 +62,7 @@
       override val annotationProcessors = AnnotationProcessorsReportBuilder(buildAnalysisResult).build()
       override val confCachingData = buildAnalysisResult.getConfigurationCachingCompatibility()
       override val jetifierData = buildAnalysisResult.getJetifierUsageResult()
-<<<<<<< HEAD
-=======
       override val downloadsData = buildAnalysisResult.getDownloadsAnalyzerResult()
->>>>>>> b5f40ffd
     }
   }
 
