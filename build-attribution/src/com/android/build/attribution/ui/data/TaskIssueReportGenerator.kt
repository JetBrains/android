/*
 * Copyright (C) 2019 The Android Open Source Project
 *
 * Licensed under the Apache License, Version 2.0 (the "License");
 * you may not use this file except in compliance with the License.
 * You may obtain a copy of the License at
 *
 *      http://www.apache.org/licenses/LICENSE-2.0
 *
 * Unless required by applicable law or agreed to in writing, software
 * distributed under the License is distributed on an "AS IS" BASIS,
 * WITHOUT WARRANTIES OR CONDITIONS OF ANY KIND, either express or implied.
 * See the License for the specific language governing permissions and
 * limitations under the License.
 */
package com.android.build.attribution.ui.data

import com.android.build.attribution.ui.durationString
import com.android.build.attribution.ui.percentageString
import com.android.ide.common.repository.AgpVersion
<<<<<<< HEAD
import com.intellij.openapi.application.ApplicationNamesInfo
=======
>>>>>>> 574fcae1
import com.intellij.openapi.util.text.Strings
import com.intellij.util.LineSeparator
import com.intellij.util.text.DateFormatUtil
import java.text.SimpleDateFormat
import java.util.Date
import java.util.Locale

class TaskIssueReportGenerator(
  private val reportData: BuildAttributionReportUiData,
  private val platformInformationProvider: () -> String,
  private val agpVersionsProvider: () -> List<AgpVersion>
) {

  fun generateReportText(taskData: TaskUiData): String {
    return Strings.convertLineSeparators("""
${generateHeaderText(taskData.pluginName)}

${generateFoundIssuesText(taskData)}

Plugin: ${taskData.pluginName}
Task: ${taskData.name}
Task type: ${taskData.taskType}
${generateTaskExecutionText(taskData)}
====Build information:====
${generateBuildInformationText()}
====Platform information:====
${generatePlatformInformationText()}
""".trim(), LineSeparator.getSystemLineSeparator().separatorString)
  }

  private fun generateHeaderText(pluginName: String): String {
    val date = SimpleDateFormat("HH:mm, MMM dd, yyyy", Locale.US).format(
      Date(reportData.buildSummary.buildFinishedTimestamp))
    return "At ${date}, ${ApplicationNamesInfo.getInstance().fullProductName} detected the following issue(s) with Gradle plugin ${pluginName}"
  }

  private fun generateFoundIssuesText(taskData: TaskUiData): String =
    taskData.issues.joinToString(separator = "\n\n") { taskIssue -> "${taskIssue.type.uiName}\n${taskIssue.bugReportBriefDescription}" }

  private fun generateBuildInformationText(): String {
    return """
Execution date: ${DateFormatUtil.formatDateTime(reportData.buildSummary.buildFinishedTimestamp)}
Total build duration: ${reportData.buildSummary.totalBuildDuration.durationString()}
Configuration time: ${reportData.buildSummary.configurationDuration.commonString()}
Critical path tasks time: ${reportData.buildSummary.criticalPathDuration.commonString()}
Critical path tasks size: ${reportData.criticalPathTasks.size}
AGP versions: ${generateAgpVersionsString()}
""".trim()
  }

  private fun generatePlatformInformationText(): String {
    return platformInformationProvider().trim()
  }

  private fun generateTaskExecutionText(taskData: TaskUiData): String {
    return buildString {
      val occurrences = findOtherTaskOccurrencesWithIssues(taskData)
      val timeSum = TimeWithPercentage(
        occurrences.sumOf { it.executionTime.timeMs },
        reportData.buildSummary.criticalPathDuration.timeMs
      )
      appendLine(
        "Issues for the same task were detected in ${occurrences.size} module(s), total execution time was ${timeSum.commonString()}, by module:")
      for (task in occurrences) {
        val line = "Execution mode: ${task.executionMode}, " +
                   "time: ${task.executionTime.commonString()}, " +
                   "determines build duration: ${task.onExtendedCriticalPath}, " +
                   "on critical path: ${task.onLogicalCriticalPath}, " +
                   task.issues.joinToString(prefix = "issues: ") { it.type.uiName }
        appendLine("  $line")
      }
    }
  }

  private fun generateAgpVersionsString(): String =
    agpVersionsProvider().toSortedSet(Comparator.reverseOrder()).joinToString(limit = 5) { it.toString() }

  private fun findOtherTaskOccurrencesWithIssues(taskData: TaskUiData): List<TaskUiData> = reportData.issues.asSequence()
    .flatMap { issuesGroup -> issuesGroup.issues.asSequence() }
    .map { it.task }
    .filter { it.isSameTask(taskData) }
    .distinct()
    .sortedByDescending { it.executionTime.timeMs }
    .toList()

  private fun TimeWithPercentage.commonString(): String = "${durationString()} (${percentageString()})"

  /**
   * Checks if this task is same as other possible from different module.
   */
  private fun TaskUiData.isSameTask(other: TaskUiData): Boolean {
    return this.name == other.name &&
           this.pluginName == other.pluginName
  }
}<|MERGE_RESOLUTION|>--- conflicted
+++ resolved
@@ -18,10 +18,7 @@
 import com.android.build.attribution.ui.durationString
 import com.android.build.attribution.ui.percentageString
 import com.android.ide.common.repository.AgpVersion
-<<<<<<< HEAD
 import com.intellij.openapi.application.ApplicationNamesInfo
-=======
->>>>>>> 574fcae1
 import com.intellij.openapi.util.text.Strings
 import com.intellij.util.LineSeparator
 import com.intellij.util.text.DateFormatUtil
@@ -83,7 +80,7 @@
         occurrences.sumOf { it.executionTime.timeMs },
         reportData.buildSummary.criticalPathDuration.timeMs
       )
-      appendLine(
+      appendln(
         "Issues for the same task were detected in ${occurrences.size} module(s), total execution time was ${timeSum.commonString()}, by module:")
       for (task in occurrences) {
         val line = "Execution mode: ${task.executionMode}, " +
@@ -91,7 +88,7 @@
                    "determines build duration: ${task.onExtendedCriticalPath}, " +
                    "on critical path: ${task.onLogicalCriticalPath}, " +
                    task.issues.joinToString(prefix = "issues: ") { it.type.uiName }
-        appendLine("  $line")
+        appendln("  $line")
       }
     }
   }
