/*
 * Copyright (C) 2019 The Android Open Source Project
 *
 * Licensed under the Apache License, Version 2.0 (the "License");
 * you may not use this file except in compliance with the License.
 * You may obtain a copy of the License at
 *
 *      http://www.apache.org/licenses/LICENSE-2.0
 *
 * Unless required by applicable law or agreed to in writing, software
 * distributed under the License is distributed on an "AS IS" BASIS,
 * WITHOUT WARRANTIES OR CONDITIONS OF ANY KIND, either express or implied.
 * See the License for the specific language governing permissions and
 * limitations under the License.
 */
package com.android.build.attribution.ui.analytics

import com.android.build.attribution.ui.BuildAnalyzerBrowserLinks
import com.android.build.attribution.ui.data.PluginSourceType
import com.android.build.attribution.ui.data.TaskIssueType
import com.android.build.attribution.ui.model.BuildAnalyzerViewModel
import com.android.build.attribution.ui.model.TasksDataPageModel
import com.android.build.attribution.ui.model.TasksFilter
import com.android.build.attribution.ui.model.WarningsFilter
import com.android.tools.analytics.UsageTracker
import com.android.tools.idea.stats.withProjectId
import com.google.wireless.android.sdk.stats.AndroidStudioEvent
import com.google.wireless.android.sdk.stats.BuildAttributionUiEvent
import com.intellij.openapi.Disposable
import com.intellij.openapi.project.Project
import com.intellij.openapi.util.Disposer
import java.awt.Dimension
import java.time.Duration

class BuildAttributionUiAnalytics(
  private val project: Project,
  private val uiSizeProvider: () -> Dimension?
) {

  enum class TabOpenEventSource {
    WNA_BUTTON,
    BUILD_OUTPUT_LINK,
    TAB_HEADER,
<<<<<<< HEAD
    AUTO_OPEN
=======
    AUTO_OPEN,
    BALLOON_LINK,
    BUILD_MENU_ACTION
>>>>>>> b5f40ffd
  }

  private val unknownPage: BuildAttributionUiEvent.Page = BuildAttributionUiEvent.Page.newBuilder()
    .setPageType(BuildAttributionUiEvent.Page.PageType.UNKNOWN_PAGE)
    .build()
  private var currentPage: BuildAttributionUiEvent.Page = unknownPage

  private var tabOpenEventSource: TabOpenEventSource = TabOpenEventSource.TAB_HEADER

  private var buildAttributionReportSessionId: String? = null

  private val pagesVisited = mutableMapOf<AnalyticsPageId, BuildAttributionUiEvent.Page>()
  private val pagesCountByType = mutableMapOf<BuildAttributionUiEvent.Page.PageType, Int>()

  init {
    Disposer.register(project, Disposable { sendSessionOverIfExist() })
  }

  private fun sendSessionOverIfExist() {
    if (buildAttributionReportSessionId != null) {
      doLog(newUiEventBuilder().setCurrentPage(currentPage).setEventType(BuildAttributionUiEvent.EventType.USAGE_SESSION_OVER))
    }
  }

  /**
   * Called when new "Build Analyzer" tab is created.
   */
  fun tabCreated() = doLog(newUiEventBuilder().setEventType(BuildAttributionUiEvent.EventType.TAB_CREATED))

  /**
   * Called when "Build Analyzer" tab becomes selected in Build toolwindow.
   * If [registerOpenEventSource] was called just before this call then this event will be reported using provided there value.
   */
  fun tabOpened() {
    val eventType = when (tabOpenEventSource) {
      TabOpenEventSource.WNA_BUTTON -> BuildAttributionUiEvent.EventType.TAB_OPENED_WITH_WNA_BUTTON
      TabOpenEventSource.BUILD_OUTPUT_LINK -> BuildAttributionUiEvent.EventType.TAB_OPENED_WITH_BUILD_OUTPUT_LINK
      //TODO(b/239174185) Update the event type
      TabOpenEventSource.BUILD_MENU_ACTION -> BuildAttributionUiEvent.EventType.UNKNOWN_TYPE
      TabOpenEventSource.TAB_HEADER -> BuildAttributionUiEvent.EventType.TAB_OPENED_WITH_TAB_CLICK
      // Not opened by direct user action so don't report.
      TabOpenEventSource.AUTO_OPEN -> null
<<<<<<< HEAD
=======
      TabOpenEventSource.BALLOON_LINK -> BuildAttributionUiEvent.EventType.TOOL_WINDOW_BALLOON_DETAILS_LINK_CLICKED
>>>>>>> b5f40ffd
    }
    if (eventType != null) doLog(newUiEventBuilder().setCurrentPage(currentPage).setEventType(eventType))
  }

  /**
   * Called when other tab becomes opened on Build toolwindow.
   */
  fun tabHidden() {
    doLog(newUiEventBuilder().setCurrentPage(currentPage).setEventType(BuildAttributionUiEvent.EventType.TAB_HIDDEN))
  }

  /**
   * Called when "Build Analyzer" tab is getting closed.
   */
  fun tabClosed() {
    doLog(newUiEventBuilder().setCurrentPage(currentPage).setEventType(BuildAttributionUiEvent.EventType.TAB_CLOSED))
  }

  /**
   * Called when report about new build replaces current one in the opened "Build Analyzer" tab.
   */
  fun buildReportReplaced() {
    doLog(newUiEventBuilder().setEventType(BuildAttributionUiEvent.EventType.CONTENT_REPLACED))
  }

  /**
   * Registers what action was clicked to open Build Analyzer tab so next [tabOpened] call should report it's event as opened using that action.
   * This state will be cleared with any next event sent.
   */
  fun registerOpenEventSource(eventSource: TabOpenEventSource) {
    tabOpenEventSource = eventSource
  }

  /**
   * Called when page selection changes and new page is shown to the user.
   * Called from the action handler which should be aware of and provide in the parameters
   * what page user is navigation to and what method is used.
   */
  fun pageChange(
    currentPage: BuildAttributionUiEvent.Page,
    targetPage: BuildAttributionUiEvent.Page,
    eventType: BuildAttributionUiEvent.EventType,
    duration: Duration
  ) {
    doLog(
      newUiEventBuilder()
        .setEventType(eventType)
        .setCurrentPage(currentPage)
        .setTargetPage(targetPage)
        .setEventProcessingTimeMs(duration.toMillis())
    )
    this.currentPage = targetPage
  }

  fun bugReportLinkClicked(currentPage: BuildAttributionUiEvent.Page) {
    doLog(newUiEventBuilder().setCurrentPage(currentPage).setEventType(BuildAttributionUiEvent.EventType.GENERATE_REPORT_LINK_CLICKED))
  }

  fun reportingWindowCopyButtonClicked() =
    doLog(newUiEventBuilder().setCurrentPage(currentPage).setEventType(BuildAttributionUiEvent.EventType.REPORT_DIALOG_TEXT_COPY_CLICKED))

  fun reportingWindowClosed() =
    doLog(newUiEventBuilder().setCurrentPage(currentPage).setEventType(BuildAttributionUiEvent.EventType.REPORT_DIALOG_CLOSED))

  fun helpLinkClicked(
    currentPageId: BuildAttributionUiEvent.Page,
    target: BuildAnalyzerBrowserLinks
  ) = doLog(
    newUiEventBuilder()
      .setCurrentPage(currentPageId)
      .setLinkTarget(target.analyticsValue)
      .setEventType(BuildAttributionUiEvent.EventType.HELP_LINK_CLICKED))

  fun memorySettingsOpened() = doLog(
    newUiEventBuilder().setEventType(BuildAttributionUiEvent.EventType.OPEN_MEMORY_SETTINGS_BUTTON_CLICKED)
  )

  fun noGCSettingWarningSuppressed() = doLog(
    newUiEventBuilder().setEventType(BuildAttributionUiEvent.EventType.CONFIGURE_GC_WARNING_SUSPEND_CLICKED)
  )

  fun runAgpUpgradeClicked() = doLog(
    newUiEventBuilder().setEventType(BuildAttributionUiEvent.EventType.UPGRADE_AGP_BUTTON_CLICKED)
  )

  fun rerunBuildWithConfCacheClicked() = doLog(
    newUiEventBuilder().setEventType(BuildAttributionUiEvent.EventType.RERUN_BUILD_WITH_CONFIGURATION_CACHE_CLICKED)
  )

  fun turnConfigurationCacheOnInPropertiesClicked() = doLog(
    newUiEventBuilder().setEventType(BuildAttributionUiEvent.EventType.TURN_ON_CONFIGURATION_CACHE_IN_PROPERTIES_LINK_CLICKED)
  )

  fun updatePluginButtonClicked(duration: Duration) = doLog(
    newUiEventBuilder()
      .setEventType(BuildAttributionUiEvent.EventType.UPDATE_PLUGIN_BUTTON_CLICKED)
      .setEventProcessingTimeMs(duration.toMillis())
  )

  fun runCheckJetifierTaskClicked(duration: Duration) = doLog(
    newUiEventBuilder()
      .setEventType(BuildAttributionUiEvent.EventType.RUN_CHECK_JETIFIER_TASK_CLICKED)
      .setEventProcessingTimeMs(duration.toMillis())
  )
<<<<<<< HEAD

  fun turnJetifierOffClicked(duration: Duration) = doLog(
    newUiEventBuilder()
      .setEventType(BuildAttributionUiEvent.EventType.REMOVE_JETIFIER_PROPERTY_CLICKED)
      .setEventProcessingTimeMs(duration.toMillis())
  )

  fun findLibraryVersionDeclarationActionUsed(duration: Duration) = doLog(
  newUiEventBuilder()
  .setEventType(BuildAttributionUiEvent.EventType.FIND_LIBRARY_DECLARATION_CLICKED)
  .setEventProcessingTimeMs(duration.toMillis())
  )

  fun warningsFilterApplied(filter: WarningsFilter, duration: Duration) = doLog(
    newUiEventBuilder()
      .setEventType(BuildAttributionUiEvent.EventType.FILTER_APPLIED)
      .addAllAppliedFilters(warningsFilterState(filter))
      .setEventProcessingTimeMs(duration.toMillis())
  )

=======

  fun turnJetifierOffClicked(duration: Duration) = doLog(
    newUiEventBuilder()
      .setEventType(BuildAttributionUiEvent.EventType.REMOVE_JETIFIER_PROPERTY_CLICKED)
      .setEventProcessingTimeMs(duration.toMillis())
  )

  fun findLibraryVersionDeclarationActionUsed(duration: Duration) = doLog(
  newUiEventBuilder()
  .setEventType(BuildAttributionUiEvent.EventType.FIND_LIBRARY_DECLARATION_CLICKED)
  .setEventProcessingTimeMs(duration.toMillis())
  )

  fun warningsFilterApplied(filter: WarningsFilter, duration: Duration) = doLog(
    newUiEventBuilder()
      .setEventType(BuildAttributionUiEvent.EventType.FILTER_APPLIED)
      .addAllAppliedFilters(warningsFilterState(filter))
      .setEventProcessingTimeMs(duration.toMillis())
  )

>>>>>>> b5f40ffd
  fun tasksFilterApplied(filter: TasksFilter, duration: Duration) = doLog(
    newUiEventBuilder()
      .setEventType(BuildAttributionUiEvent.EventType.FILTER_APPLIED)
      .addAllAppliedFilters(tasksFilterState(filter))
      .setEventProcessingTimeMs(duration.toMillis())
  )
<<<<<<< HEAD
=======

  fun toolWindowBalloonShown() = doLog(
    newUiEventBuilder().setEventType(BuildAttributionUiEvent.EventType.TOOL_WINDOW_BALLOON_SHOWN)
  )
>>>>>>> b5f40ffd

  private fun newUiEventBuilder(): BuildAttributionUiEvent.Builder {
    requireNotNull(buildAttributionReportSessionId)
    return BuildAttributionUiEvent.newBuilder().also { builder ->
      builder.buildAttributionReportSessionId = buildAttributionReportSessionId
      uiSizeProvider()?.let {
        builder.width = it.width.toLong()
        builder.height = it.height.toLong()
      }
    }
  }

  private fun registerPage(pageId: AnalyticsPageId): BuildAttributionUiEvent.Page {
    val newPageEntryIndex = pagesCountByType.compute(pageId.pageType) { _, count -> count?.inc() ?: 1 }!!
    return BuildAttributionUiEvent.Page.newBuilder().setPageType(pageId.pageType).setPageEntryIndex(newPageEntryIndex).build()
  }

  private fun toPage(pageId: AnalyticsPageId): BuildAttributionUiEvent.Page =
    pagesVisited.computeIfAbsent(pageId) { registerPage(it) }

  private fun doLog(uiEvent: BuildAttributionUiEvent.Builder) {
    UsageTracker.log(
      AndroidStudioEvent.newBuilder()
        .setKind(AndroidStudioEvent.EventKind.BUILD_ATTRIBUTION_UI_EVENT)
        .withProjectId(project)
        .setBuildAttributionUiEvent(uiEvent)
    )
    //Clear up state variables
    tabOpenEventSource = TabOpenEventSource.TAB_HEADER
  }

  fun initFirstPage(model: BuildAnalyzerViewModel) {
    currentPage = getStateFromModel(model)
  }

  /**
   * Set new build id to be sent with the events.
   * If previous session existed, send closing event for it.
   */
  fun newReportSessionId(buildSessionId: String) {
    sendSessionOverIfExist()
    pagesVisited.clear()
    pagesCountByType.clear()
    currentPage = unknownPage
    buildAttributionReportSessionId = buildSessionId
  }

  fun getStateFromModel(model: BuildAnalyzerViewModel): BuildAttributionUiEvent.Page {
    return toPage(
      when (model.selectedData) {
        BuildAnalyzerViewModel.DataSet.OVERVIEW ->
          AnalyticsPageId(BuildAttributionUiEvent.Page.PageType.BUILD_SUMMARY, BuildAnalyzerViewModel.DataSet.OVERVIEW.uiName)
        BuildAnalyzerViewModel.DataSet.TASKS ->
          model.tasksPageModel.selectedNode.let {
            if (it != null) AnalyticsPageId(it.descriptor.analyticsPageType, it.descriptor.pageId.id)
            else AnalyticsPageId(
              pageType = when (model.tasksPageModel.selectedGrouping) {
                TasksDataPageModel.Grouping.UNGROUPED -> BuildAttributionUiEvent.Page.PageType.CRITICAL_PATH_TASKS_ROOT
                TasksDataPageModel.Grouping.BY_PLUGIN -> BuildAttributionUiEvent.Page.PageType.PLUGIN_CRITICAL_PATH_TASKS_ROOT
              },
              pageId = ""
            )
          }
        BuildAnalyzerViewModel.DataSet.WARNINGS -> model.warningsPageModel.selectedNode.let {
          if (it != null) AnalyticsPageId(it.descriptor.analyticsPageType, it.descriptor.pageId.id)
          else AnalyticsPageId(BuildAttributionUiEvent.Page.PageType.WARNINGS_ROOT, pageId = "")
        }
<<<<<<< HEAD
=======
        BuildAnalyzerViewModel.DataSet.DOWNLOADS ->
          AnalyticsPageId(BuildAttributionUiEvent.Page.PageType.DOWNLOADS_INFO, "")
>>>>>>> b5f40ffd
      }
    )
  }

  fun reportUnregisteredEvent() {
    doLog(newUiEventBuilder().setCurrentPage(currentPage).setEventType(BuildAttributionUiEvent.EventType.UNKNOWN_TYPE))
  }

  data class AnalyticsPageId(
    val pageType: BuildAttributionUiEvent.Page.PageType,
    val pageId: String
  )

  private fun warningsFilterState(filter: WarningsFilter): List<BuildAttributionUiEvent.FilterItem> {
    return mutableListOf<BuildAttributionUiEvent.FilterItem>().apply {
      filter.showTaskSourceTypes.forEach {
        add(when (it) {
              PluginSourceType.ANDROID_PLUGIN -> BuildAttributionUiEvent.FilterItem.SHOW_ANDROID_PLUGIN_TASKS
              PluginSourceType.BUILD_SRC -> BuildAttributionUiEvent.FilterItem.SHOW_PROJECT_CUSTOMIZATION_TASKS
              PluginSourceType.THIRD_PARTY -> BuildAttributionUiEvent.FilterItem.SHOW_THIRD_PARTY_TASKS
            })
      }
      filter.showTaskWarningTypes.forEach {
        add(when (it) {
              TaskIssueType.ALWAYS_RUN_TASKS -> BuildAttributionUiEvent.FilterItem.SHOW_ALWAYS_RUN_TASK_WARNINGS
              TaskIssueType.TASK_SETUP_ISSUE -> BuildAttributionUiEvent.FilterItem.SHOW_TASK_SETUP_ISSUE_WARNINGS
            })
      }
      if (filter.showAnnotationProcessorWarnings) add(BuildAttributionUiEvent.FilterItem.SHOW_ANNOTATION_PROCESSOR_WARNINGS)
      if (filter.showNonCriticalPathTasks) add(BuildAttributionUiEvent.FilterItem.SHOW_WARNINGS_FOR_TASK_NOT_FROM_CRITICAL_PATH)
      if (filter.showConfigurationCacheWarnings) add(BuildAttributionUiEvent.FilterItem.SHOW_CONFIGURATION_CACHE_WARNINGS)
      if (filter.showJetifierWarnings) add(BuildAttributionUiEvent.FilterItem.SHOW_JETIFIER_USAGE_WARNINGS)
    }.sorted()
  }

  private fun tasksFilterState(filter: TasksFilter): List<BuildAttributionUiEvent.FilterItem> {
    return mutableListOf<BuildAttributionUiEvent.FilterItem>().apply {
      filter.showTaskSourceTypes.forEach {
        add(when (it) {
              PluginSourceType.ANDROID_PLUGIN -> BuildAttributionUiEvent.FilterItem.SHOW_ANDROID_PLUGIN_TASKS
              PluginSourceType.BUILD_SRC -> BuildAttributionUiEvent.FilterItem.SHOW_PROJECT_CUSTOMIZATION_TASKS
              PluginSourceType.THIRD_PARTY -> BuildAttributionUiEvent.FilterItem.SHOW_THIRD_PARTY_TASKS
            })
      }
      if (filter.showTasksWithoutWarnings) add(BuildAttributionUiEvent.FilterItem.SHOW_TASKS_WITHOUT_WARNINGS)
    }.sorted()
  }
}<|MERGE_RESOLUTION|>--- conflicted
+++ resolved
@@ -41,13 +41,9 @@
     WNA_BUTTON,
     BUILD_OUTPUT_LINK,
     TAB_HEADER,
-<<<<<<< HEAD
-    AUTO_OPEN
-=======
     AUTO_OPEN,
     BALLOON_LINK,
     BUILD_MENU_ACTION
->>>>>>> b5f40ffd
   }
 
   private val unknownPage: BuildAttributionUiEvent.Page = BuildAttributionUiEvent.Page.newBuilder()
@@ -90,10 +86,7 @@
       TabOpenEventSource.TAB_HEADER -> BuildAttributionUiEvent.EventType.TAB_OPENED_WITH_TAB_CLICK
       // Not opened by direct user action so don't report.
       TabOpenEventSource.AUTO_OPEN -> null
-<<<<<<< HEAD
-=======
       TabOpenEventSource.BALLOON_LINK -> BuildAttributionUiEvent.EventType.TOOL_WINDOW_BALLOON_DETAILS_LINK_CLICKED
->>>>>>> b5f40ffd
     }
     if (eventType != null) doLog(newUiEventBuilder().setCurrentPage(currentPage).setEventType(eventType))
   }
@@ -198,7 +191,6 @@
       .setEventType(BuildAttributionUiEvent.EventType.RUN_CHECK_JETIFIER_TASK_CLICKED)
       .setEventProcessingTimeMs(duration.toMillis())
   )
-<<<<<<< HEAD
 
   fun turnJetifierOffClicked(duration: Duration) = doLog(
     newUiEventBuilder()
@@ -219,41 +211,16 @@
       .setEventProcessingTimeMs(duration.toMillis())
   )
 
-=======
-
-  fun turnJetifierOffClicked(duration: Duration) = doLog(
-    newUiEventBuilder()
-      .setEventType(BuildAttributionUiEvent.EventType.REMOVE_JETIFIER_PROPERTY_CLICKED)
-      .setEventProcessingTimeMs(duration.toMillis())
-  )
-
-  fun findLibraryVersionDeclarationActionUsed(duration: Duration) = doLog(
-  newUiEventBuilder()
-  .setEventType(BuildAttributionUiEvent.EventType.FIND_LIBRARY_DECLARATION_CLICKED)
-  .setEventProcessingTimeMs(duration.toMillis())
-  )
-
-  fun warningsFilterApplied(filter: WarningsFilter, duration: Duration) = doLog(
-    newUiEventBuilder()
-      .setEventType(BuildAttributionUiEvent.EventType.FILTER_APPLIED)
-      .addAllAppliedFilters(warningsFilterState(filter))
-      .setEventProcessingTimeMs(duration.toMillis())
-  )
-
->>>>>>> b5f40ffd
   fun tasksFilterApplied(filter: TasksFilter, duration: Duration) = doLog(
     newUiEventBuilder()
       .setEventType(BuildAttributionUiEvent.EventType.FILTER_APPLIED)
       .addAllAppliedFilters(tasksFilterState(filter))
       .setEventProcessingTimeMs(duration.toMillis())
   )
-<<<<<<< HEAD
-=======
 
   fun toolWindowBalloonShown() = doLog(
     newUiEventBuilder().setEventType(BuildAttributionUiEvent.EventType.TOOL_WINDOW_BALLOON_SHOWN)
   )
->>>>>>> b5f40ffd
 
   private fun newUiEventBuilder(): BuildAttributionUiEvent.Builder {
     requireNotNull(buildAttributionReportSessionId)
@@ -321,11 +288,8 @@
           if (it != null) AnalyticsPageId(it.descriptor.analyticsPageType, it.descriptor.pageId.id)
           else AnalyticsPageId(BuildAttributionUiEvent.Page.PageType.WARNINGS_ROOT, pageId = "")
         }
-<<<<<<< HEAD
-=======
         BuildAnalyzerViewModel.DataSet.DOWNLOADS ->
           AnalyticsPageId(BuildAttributionUiEvent.Page.PageType.DOWNLOADS_INFO, "")
->>>>>>> b5f40ffd
       }
     )
   }
