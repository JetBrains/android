/*
 * Copyright (C) 2020 The Android Open Source Project
 *
 * Licensed under the Apache License, Version 2.0 (the "License");
 * you may not use this file except in compliance with the License.
 * You may obtain a copy of the License at
 *
 *      http://www.apache.org/licenses/LICENSE-2.0
 *
 * Unless required by applicable law or agreed to in writing, software
 * distributed under the License is distributed on an "AS IS" BASIS,
 * WITHOUT WARRANTIES OR CONDITIONS OF ANY KIND, either express or implied.
 * See the License for the specific language governing permissions and
 * limitations under the License.
 */
package com.android.build.attribution.ui.controllers

import com.android.build.attribution.BuildAttributionWarningsFilter
<<<<<<< HEAD
=======
import com.android.build.attribution.analyzers.CHECK_JETIFIER_TASK_NAME
>>>>>>> b5f40ffd
import com.android.build.attribution.analyzers.IncompatiblePluginWarning
import com.android.build.attribution.analyzers.checkJetifierResultFile
import com.android.build.attribution.data.GradlePluginsData
import com.android.build.attribution.data.StudioProvidedInfo
import com.android.build.attribution.ui.BuildAnalyzerBrowserLinks
import com.android.build.attribution.ui.analytics.BuildAttributionUiAnalytics
import com.android.build.attribution.ui.data.TaskUiData
import com.android.build.attribution.ui.model.BuildAnalyzerViewModel
import com.android.build.attribution.ui.model.TasksDataPageModel.Grouping
import com.android.build.attribution.ui.model.TasksFilter
import com.android.build.attribution.ui.model.TasksPageId
import com.android.build.attribution.ui.model.TasksTreeNode
import com.android.build.attribution.ui.model.WarningsFilter
import com.android.build.attribution.ui.model.WarningsPageId
import com.android.build.attribution.ui.model.WarningsTreeNode
import com.android.build.attribution.ui.view.ViewActionHandlers
import com.android.build.attribution.ui.view.details.JetifierWarningDetailsView
import com.android.builder.model.PROPERTY_CHECK_JETIFIER_RESULT_FILE
import com.android.tools.idea.gradle.dsl.api.GradleBuildModel
import com.android.tools.idea.gradle.dsl.api.ProjectBuildModel
import com.android.tools.idea.gradle.dsl.api.dependencies.CommonConfigurationNames
import com.android.tools.idea.gradle.dsl.api.ext.GradlePropertyModel
import com.android.tools.idea.gradle.project.build.invoker.GradleBuildInvoker
import com.android.tools.idea.gradle.project.build.invoker.GradleBuildInvoker.Request.Companion.builder
<<<<<<< HEAD
import com.android.tools.idea.gradle.project.build.invoker.GradleInvocationResult
=======
>>>>>>> b5f40ffd
import com.android.tools.idea.gradle.project.upgrade.performRecommendedPluginUpgrade
import com.android.tools.idea.gradle.util.AndroidGradleSettings.createProjectProperty
import com.android.tools.idea.memorysettings.MemorySettingsConfigurable
import com.google.common.base.Stopwatch
<<<<<<< HEAD
import com.google.common.util.concurrent.FutureCallback
import com.google.common.util.concurrent.Futures
import com.google.common.util.concurrent.MoreExecutors
=======
>>>>>>> b5f40ffd
import com.google.wireless.android.sdk.stats.BuildAttributionUiEvent
import com.intellij.lang.properties.IProperty
import com.intellij.openapi.actionSystem.AnAction
import com.intellij.openapi.application.ApplicationManager
<<<<<<< HEAD
import com.intellij.openapi.application.ModalityState
=======
>>>>>>> b5f40ffd
import com.intellij.openapi.application.invokeLater
import com.intellij.openapi.command.WriteCommandAction
import com.intellij.openapi.editor.Editor
import com.intellij.openapi.editor.colors.CodeInsightColors
import com.intellij.openapi.editor.colors.EditorColorsManager
import com.intellij.openapi.fileEditor.OpenFileDescriptor
import com.intellij.openapi.fileEditor.ex.FileEditorManagerEx
import com.intellij.openapi.options.ShowSettingsUtil
import com.intellij.openapi.project.Project
import com.intellij.openapi.ui.MessageType
<<<<<<< HEAD
import com.intellij.openapi.ui.Messages
=======
>>>>>>> b5f40ffd
import com.intellij.openapi.ui.popup.Balloon
import com.intellij.openapi.ui.popup.JBPopupFactory
import com.intellij.psi.PsiElement
import com.intellij.ui.awt.RelativePoint
import com.intellij.util.ui.RangeBlinker
import org.jetbrains.android.refactoring.disableJetifier
import java.time.Duration
import java.util.function.Supplier

class BuildAnalyzerViewController(
  val model: BuildAnalyzerViewModel,
  private val project: Project,
  private val analytics: BuildAttributionUiAnalytics,
  private val issueReporter: TaskIssueReporter
) : ViewActionHandlers {

  init {
    analytics.initFirstPage(model)
  }

  override fun dataSetComboBoxSelectionUpdated(newSelectedData: BuildAnalyzerViewModel.DataSet) {
    val currentAnalyticsPage = analytics.getStateFromModel(model)
    val duration = runAndMeasureDuration { model.selectedData = newSelectedData }
    val newAnalyticsPage = analytics.getStateFromModel(model)
    analytics.pageChange(currentAnalyticsPage, newAnalyticsPage, BuildAttributionUiEvent.EventType.DATA_VIEW_COMBO_SELECTED, duration)
  }

  override fun changeViewToTasksLinkClicked(targetGrouping: Grouping) {
    val currentAnalyticsPage = analytics.getStateFromModel(model)
    val duration = runAndMeasureDuration {
      model.selectedData = BuildAnalyzerViewModel.DataSet.TASKS
      model.tasksPageModel.selectGrouping(targetGrouping)
    }
    val newAnalyticsPage = analytics.getStateFromModel(model)
    analytics.pageChange(currentAnalyticsPage, newAnalyticsPage, BuildAttributionUiEvent.EventType.PAGE_CHANGE_LINK_CLICK, duration)
  }

  override fun changeViewToWarningsLinkClicked() {
    val currentAnalyticsPage = analytics.getStateFromModel(model)
    val duration = runAndMeasureDuration { model.selectedData = BuildAnalyzerViewModel.DataSet.WARNINGS }
    val newAnalyticsPage = analytics.getStateFromModel(model)
    analytics.pageChange(currentAnalyticsPage, newAnalyticsPage, BuildAttributionUiEvent.EventType.PAGE_CHANGE_LINK_CLICK, duration)
  }

  override fun tasksGroupingSelectionUpdated(grouping: Grouping) {
    val currentAnalyticsPage = analytics.getStateFromModel(model)
    val duration = runAndMeasureDuration { model.tasksPageModel.selectGrouping(grouping) }
    val newAnalyticsPage = analytics.getStateFromModel(model)
    analytics.pageChange(currentAnalyticsPage, newAnalyticsPage, BuildAttributionUiEvent.EventType.GROUPING_CHANGED, duration)
  }

  override fun tasksTreeNodeSelected(tasksTreeNode: TasksTreeNode?) {
    val currentAnalyticsPage = analytics.getStateFromModel(model)
    val duration = runAndMeasureDuration { model.tasksPageModel.selectNode(tasksTreeNode) }
    val newAnalyticsPage = analytics.getStateFromModel(model)
    analytics.pageChange(currentAnalyticsPage, newAnalyticsPage, BuildAttributionUiEvent.EventType.PAGE_CHANGE_TREE_CLICK, duration)
  }

  override fun tasksDetailsLinkClicked(taskPageId: TasksPageId) {
    val currentAnalyticsPage = analytics.getStateFromModel(model)
    val duration = runAndMeasureDuration {
      // Make sure tasks page open.
      model.selectedData = BuildAnalyzerViewModel.DataSet.TASKS
      // Update selection in the tasks page model.
      model.tasksPageModel.selectPageById(taskPageId)
    }
    // Track page change in analytics.
    val newAnalyticsPage = analytics.getStateFromModel(model)
    analytics.pageChange(currentAnalyticsPage, newAnalyticsPage, BuildAttributionUiEvent.EventType.PAGE_CHANGE_LINK_CLICK, duration)
  }

  override fun warningsTreeNodeSelected(warningTreeNode: WarningsTreeNode?) {
    val currentAnalyticsPage = analytics.getStateFromModel(model)
    // Update selection in the model.
    val duration = runAndMeasureDuration { model.warningsPageModel.selectNode(warningTreeNode) }
    // Track page change in analytics.
    val newAnalyticsPage = analytics.getStateFromModel(model)
    analytics.pageChange(currentAnalyticsPage, newAnalyticsPage, BuildAttributionUiEvent.EventType.PAGE_CHANGE_TREE_CLICK, duration)
  }

  override fun helpLinkClicked(linkTarget: BuildAnalyzerBrowserLinks) {
    val currentAnalyticsPage = analytics.getStateFromModel(model)
    analytics.helpLinkClicked(currentAnalyticsPage, linkTarget)
  }

  override fun generateReportClicked(taskData: TaskUiData) {
    val currentAnalyticsPage = analytics.getStateFromModel(model)
    analytics.bugReportLinkClicked(currentAnalyticsPage)
    issueReporter.reportIssue(taskData)
  }

  override fun openMemorySettings() {
    analytics.memorySettingsOpened()
    ShowSettingsUtil.getInstance().showSettingsDialog(project, MemorySettingsConfigurable::class.java)
  }

  override fun applyTasksFilter(filter: TasksFilter) {
    val duration = runAndMeasureDuration { model.tasksPageModel.applyFilter(filter) }
    analytics.tasksFilterApplied(filter, duration)
  }

  override fun applyWarningsFilter(filter: WarningsFilter) {
    val duration = runAndMeasureDuration { model.warningsPageModel.filter = filter }
    analytics.warningsFilterApplied(filter, duration)
  }

  override fun warningsGroupingSelectionUpdated(groupByPlugin: Boolean) {
    val currentAnalyticsPage = analytics.getStateFromModel(model)
    val duration = runAndMeasureDuration { model.warningsPageModel.groupByPlugin = groupByPlugin }
    val newAnalyticsPage = analytics.getStateFromModel(model)
    analytics.pageChange(currentAnalyticsPage, newAnalyticsPage, BuildAttributionUiEvent.EventType.GROUPING_CHANGED, duration)
  }

  override fun dontShowAgainNoGCSettingWarningClicked() {
    BuildAttributionWarningsFilter.getInstance(project).suppressNoGCSettingWarning = true
    analytics.noGCSettingWarningSuppressed()
  }

  override fun openConfigurationCacheWarnings() {
    val currentAnalyticsPage = analytics.getStateFromModel(model)
    val duration = runAndMeasureDuration {
      model.selectedData = BuildAnalyzerViewModel.DataSet.WARNINGS
      model.warningsPageModel.selectPageById(WarningsPageId.configurationCachingRoot)
    }
    val newAnalyticsPage = analytics.getStateFromModel(model)
    analytics.pageChange(currentAnalyticsPage, newAnalyticsPage, BuildAttributionUiEvent.EventType.PAGE_CHANGE_LINK_CLICK, duration)
  }

  override fun runAgpUpgrade() {
    ApplicationManager.getApplication().executeOnPooledThread { performRecommendedPluginUpgrade(project) }
    analytics.runAgpUpgradeClicked()
  }

  override fun runTestConfigurationCachingBuild() {
    ConfigurationCacheTestBuildFlowRunner.getInstance(project).startTestBuildsFlow(model.reportUiData.buildRequest)
    analytics.rerunBuildWithConfCacheClicked()
  }

  override fun turnConfigurationCachingOnInProperties() {
    StudioProvidedInfo.turnOnConfigurationCacheInProperties(project)
    analytics.turnConfigurationCacheOnInPropertiesClicked()
  }

  override fun updatePluginClicked(pluginWarningData: IncompatiblePluginWarning) {
    val duration = runAndMeasureDuration {
      val openFile = PluginVersionDeclarationFinder(project)
        .findFileToOpen(pluginWarningData.pluginInfo.pluginArtifact, pluginWarningData.plugin.displayNames())
      if (openFile?.canNavigate() == true) {
        openFile.navigate(true)
      }
    }
    analytics.updatePluginButtonClicked(duration)
  }

  override fun runCheckJetifierTask() {
    val duration = runAndMeasureDuration {
      val request = createCheckJetifierTaskRequest(model.reportUiData.buildRequest)
      GradleBuildInvoker.getInstance(project).executeTasks(request)
    }
    analytics.runCheckJetifierTaskClicked(duration)
  }

  override fun turnJetifierOffInProperties(sourceRelativePointSupplier: Supplier<RelativePoint>) {
    val duration = runAndMeasureDuration {
      WriteCommandAction.runWriteCommandAction(project) {
        project.disableJetifier { property ->
          if (property == null) {
            invokeLater {
              val feedbackBalloonRelativePoint = sourceRelativePointSupplier.get()
              val message = "'android.enableJetifier' property is not found in 'gradle.properties'. Was it already removed?"
              createPropertyRemovalFeedbackBalloon(message, MessageType.ERROR)
                .show(feedbackBalloonRelativePoint, Balloon.Position.below)
            }
          }
          else {
            invokeLater {
              val openFileDescriptor = OpenFileDescriptor(project, property.propertiesFile.virtualFile,
                                                          property.psiElement.textRange.endOffset)
              FileEditorManagerEx.getInstance(project).openTextEditor(openFileDescriptor, true)?.let { editor ->
                blinkPropertyTextInEditor(editor, property)
                val pointInEditor = JBPopupFactory.getInstance().guessBestPopupLocation(editor)
                val message = "'android.enableJetifier' property is now set to false.<br/>" +
                              "Please, remove it after reviewing any associated comments."
                createPropertyRemovalFeedbackBalloon(message, MessageType.INFO)
                  .show(pointInEditor, Balloon.Position.atRight)
              }
            }
          }
        }
      }
    }
    analytics.turnJetifierOffClicked(duration)
  }

  private fun blinkPropertyTextInEditor(editor: Editor, property: IProperty) {
    val blinkingAttributes = EditorColorsManager.getInstance().globalScheme
      .getAttributes(CodeInsightColors.BLINKING_HIGHLIGHTS_ATTRIBUTES)
    val rangeBlinker = RangeBlinker(editor, blinkingAttributes, 6)
    rangeBlinker.resetMarkers(listOf(property.psiElement.textRange))
    rangeBlinker.startBlinking()
  }

  private fun createPropertyRemovalFeedbackBalloon(messageHtml: String, type: MessageType) = JBPopupFactory.getInstance()
    .createHtmlTextBalloonBuilder(messageHtml, type) {}
    .setHideOnClickOutside(true)
    .setHideOnAction(false)
    .setHideOnFrameResize(false)
    .setHideOnKeyOutside(false)
    .createBalloon()

  override fun createFindSelectedLibVersionDeclarationAction(selectionSupplier: Supplier<JetifierWarningDetailsView.DirectDependencyDescriptor?>): AnAction {
    return FindSelectedLibVersionDeclarationAction(selectionSupplier, project, analytics)
  }

  private fun runAndMeasureDuration(action: () -> Unit): Duration {
    val watch = Stopwatch.createStarted()
    action()
    return watch.elapsed()
  }
}

class PluginVersionDeclarationFinder(val project: Project) {

  fun findFileToOpen(pluginArtifact: GradlePluginsData.DependencyCoordinates?, pluginDisplayNames: Set<String>): OpenFileDescriptor? {
    val buildModel = ProjectBuildModel.get(project)
    val rootBuildModel = buildModel.projectBuildModel
    val psiToOpen = findPluginDeclarationPsi(rootBuildModel, pluginArtifact, pluginDisplayNames)
    return if (psiToOpen != null) {
      OpenFileDescriptor(project, psiToOpen.containingFile.virtualFile, psiToOpen.textOffset)
    }
    else {
      rootBuildModel?.virtualFile?.let { OpenFileDescriptor(project, it, -1) }
    }
  }

  private fun findPluginDeclarationPsi(
    projectBuildModel: GradleBuildModel?,
    pluginArtifact: GradlePluginsData.DependencyCoordinates?,
    pluginDisplayNames: Set<String>
  ): PsiElement? {
    if (projectBuildModel == null) return null
    // Examine dependencies block
    val buildScriptDependenciesBlock = projectBuildModel.buildscript().dependencies()
    pluginArtifact?.run {
      buildScriptDependenciesBlock.artifacts(CommonConfigurationNames.CLASSPATH)
        .firstOrNull { name == it.name().forceString() && group == it.group().toString() }
        ?.psiElement?.let { return it }
    }

    // Examine plugins for plugin Dsl declarations.
    projectBuildModel.plugins().firstOrNull { plugin ->
      plugin.version().valueType == GradlePropertyModel.ValueType.STRING
      && pluginDisplayNames.contains(plugin.name().toString())
    }
      ?.psiElement?.let { return it }

    // TODO Support Plugin management case

    return buildScriptDependenciesBlock.psiElement
  }
}

<<<<<<< HEAD
class ConfigurationCacheTestBuildFlowRunner(val project: Project) {

  var runningTestConfigurationCacheBuild: Boolean = false
  var runningFirstConfigurationCacheBuild: Boolean = false

  companion object {
    fun getInstance(project: Project): ConfigurationCacheTestBuildFlowRunner {
      return project.getService(ConfigurationCacheTestBuildFlowRunner::class.java)
    }
  }

  fun startTestBuildsFlow(originalBuildRequest: GradleBuildInvoker.Request) {
    runFirstConfigurationCacheTestBuildWithConfirmation(originalBuildRequest)
  }

  private val confirmationDialogHeader = "Configuration Cache Compatibility Assessment"

  private fun runFirstConfigurationCacheTestBuildWithConfirmation(originalBuildRequest: GradleBuildInvoker.Request) {
    invokeLater(ModalityState.NON_MODAL) {
      val confirmationResult = Messages.showIdeaMessageDialog(
        project,
        """
          |This test will rerun the latest build twice to check that Gradle can serialize the task graph
          |and then reuse it from the cache. The builds will run in the background and they will fail
          |with details if any incompatibilities are detected.
        """.trimMargin(),
        confirmationDialogHeader,
        arrayOf("Run Builds", Messages.getCancelButton()), 0,
        Messages.getInformationIcon(), null
      )
      if (confirmationResult == Messages.OK) {
        scheduleRebuildWithCCOptionAndRunOnSuccess(originalBuildRequest, firstBuild = true) {
          invokeLater { scheduleRebuildWithCCOptionAndRunOnSuccess(originalBuildRequest, firstBuild = false) { showFinalSuccessMessage() } }
        }
      }
    }
  }

  private fun showFinalSuccessMessage() {
    invokeLater(ModalityState.NON_MODAL) {
      val confirmationResult = Messages.showIdeaMessageDialog(
        project,
        """
        |Both trial builds with Configuration cache on were successful. You can turn on
        |Configuration cache in gradle.properties.
        |
        |Note: Configuration cache is an experimental feature of Gradle and there may be
        |incompatibilities with different tasks’ runs in the future.
        """.trimMargin(),
        confirmationDialogHeader,
        arrayOf("Enable Configuration Cache", Messages.getCancelButton()), 0,
        Messages.getInformationIcon(), null
      )
      if (confirmationResult == Messages.OK) StudioProvidedInfo.turnOnConfigurationCacheInProperties(project)
    }
  }

  private fun scheduleRebuildWithCCOptionAndRunOnSuccess(
    originalBuildRequest: GradleBuildInvoker.Request,
    firstBuild: Boolean,
    onSuccess: () -> Unit
  ) {
    val request = builder(originalBuildRequest.project, originalBuildRequest.rootProjectPath, originalBuildRequest.gradleTasks)
      .setCommandLineArguments(originalBuildRequest.commandLineArguments.plus("--configuration-cache"))
      .build()

    val future = GradleBuildInvoker.getInstance(project).executeTasks(request)
    Futures.addCallback(future, object : FutureCallback<GradleInvocationResult> {
      override fun onSuccess(result: GradleInvocationResult?) {
        runningFirstConfigurationCacheBuild = false
        runningTestConfigurationCacheBuild = false
        if (result!!.isBuildSuccessful) onSuccess()
        else showFailureMessage(result)
      }

      override fun onFailure(t: Throwable) {
        runningFirstConfigurationCacheBuild = false
        runningTestConfigurationCacheBuild = false
        throw t
      }
    }, MoreExecutors.directExecutor())
    runningFirstConfigurationCacheBuild = firstBuild
    runningTestConfigurationCacheBuild = true
  }

  private fun showFailureMessage(result: GradleInvocationResult) {
    invokeLater(ModalityState.NON_MODAL) {
      if (result.isBuildCancelled) {
        Messages.showIdeaMessageDialog(
          project,
          "Build was cancelled.",
          confirmationDialogHeader,
          arrayOf(Messages.getOkButton()), 0,
          Messages.getInformationIcon(), null
        )
      }
      //TODO (b/186203445): we have configuration cache exception with a detailed message and a link to the html report inside.
      // So I can present that in the Dialog. find cause recursively?
      Messages.showIdeaMessageDialog(
        project,
        "Build failed. Please, check build output for a detailed report of incompatibilities detected by Gradle.",
        confirmationDialogHeader,
        arrayOf(Messages.getOkButton()), 0,
        Messages.getErrorIcon(), null
      )
    }
  }
}

fun createCheckJetifierTaskRequest(originalBuildRequest: GradleBuildInvoker.Request): GradleBuildInvoker.Request {
  return builder(originalBuildRequest.project, originalBuildRequest.rootProjectPath, listOf("checkJetifier"))
=======
fun createCheckJetifierTaskRequest(originalBuildRequest: GradleBuildInvoker.Request): GradleBuildInvoker.Request {
  return builder(originalBuildRequest.project, originalBuildRequest.rootProjectPath, listOf(CHECK_JETIFIER_TASK_NAME))
>>>>>>> b5f40ffd
    .setCommandLineArguments(listOf(
      createProjectProperty(PROPERTY_CHECK_JETIFIER_RESULT_FILE, checkJetifierResultFile(originalBuildRequest).absolutePath),
      // 'checkJetifier' task does not support configuration cache so switch it off for this run to avoid errors.
      "--no-configuration-cache"
    ))
    .build()
}<|MERGE_RESOLUTION|>--- conflicted
+++ resolved
@@ -16,10 +16,7 @@
 package com.android.build.attribution.ui.controllers
 
 import com.android.build.attribution.BuildAttributionWarningsFilter
-<<<<<<< HEAD
-=======
 import com.android.build.attribution.analyzers.CHECK_JETIFIER_TASK_NAME
->>>>>>> b5f40ffd
 import com.android.build.attribution.analyzers.IncompatiblePluginWarning
 import com.android.build.attribution.analyzers.checkJetifierResultFile
 import com.android.build.attribution.data.GradlePluginsData
@@ -44,28 +41,14 @@
 import com.android.tools.idea.gradle.dsl.api.ext.GradlePropertyModel
 import com.android.tools.idea.gradle.project.build.invoker.GradleBuildInvoker
 import com.android.tools.idea.gradle.project.build.invoker.GradleBuildInvoker.Request.Companion.builder
-<<<<<<< HEAD
-import com.android.tools.idea.gradle.project.build.invoker.GradleInvocationResult
-=======
->>>>>>> b5f40ffd
 import com.android.tools.idea.gradle.project.upgrade.performRecommendedPluginUpgrade
 import com.android.tools.idea.gradle.util.AndroidGradleSettings.createProjectProperty
 import com.android.tools.idea.memorysettings.MemorySettingsConfigurable
 import com.google.common.base.Stopwatch
-<<<<<<< HEAD
-import com.google.common.util.concurrent.FutureCallback
-import com.google.common.util.concurrent.Futures
-import com.google.common.util.concurrent.MoreExecutors
-=======
->>>>>>> b5f40ffd
 import com.google.wireless.android.sdk.stats.BuildAttributionUiEvent
 import com.intellij.lang.properties.IProperty
 import com.intellij.openapi.actionSystem.AnAction
 import com.intellij.openapi.application.ApplicationManager
-<<<<<<< HEAD
-import com.intellij.openapi.application.ModalityState
-=======
->>>>>>> b5f40ffd
 import com.intellij.openapi.application.invokeLater
 import com.intellij.openapi.command.WriteCommandAction
 import com.intellij.openapi.editor.Editor
@@ -76,10 +59,6 @@
 import com.intellij.openapi.options.ShowSettingsUtil
 import com.intellij.openapi.project.Project
 import com.intellij.openapi.ui.MessageType
-<<<<<<< HEAD
-import com.intellij.openapi.ui.Messages
-=======
->>>>>>> b5f40ffd
 import com.intellij.openapi.ui.popup.Balloon
 import com.intellij.openapi.ui.popup.JBPopupFactory
 import com.intellij.psi.PsiElement
@@ -342,122 +321,8 @@
   }
 }
 
-<<<<<<< HEAD
-class ConfigurationCacheTestBuildFlowRunner(val project: Project) {
-
-  var runningTestConfigurationCacheBuild: Boolean = false
-  var runningFirstConfigurationCacheBuild: Boolean = false
-
-  companion object {
-    fun getInstance(project: Project): ConfigurationCacheTestBuildFlowRunner {
-      return project.getService(ConfigurationCacheTestBuildFlowRunner::class.java)
-    }
-  }
-
-  fun startTestBuildsFlow(originalBuildRequest: GradleBuildInvoker.Request) {
-    runFirstConfigurationCacheTestBuildWithConfirmation(originalBuildRequest)
-  }
-
-  private val confirmationDialogHeader = "Configuration Cache Compatibility Assessment"
-
-  private fun runFirstConfigurationCacheTestBuildWithConfirmation(originalBuildRequest: GradleBuildInvoker.Request) {
-    invokeLater(ModalityState.NON_MODAL) {
-      val confirmationResult = Messages.showIdeaMessageDialog(
-        project,
-        """
-          |This test will rerun the latest build twice to check that Gradle can serialize the task graph
-          |and then reuse it from the cache. The builds will run in the background and they will fail
-          |with details if any incompatibilities are detected.
-        """.trimMargin(),
-        confirmationDialogHeader,
-        arrayOf("Run Builds", Messages.getCancelButton()), 0,
-        Messages.getInformationIcon(), null
-      )
-      if (confirmationResult == Messages.OK) {
-        scheduleRebuildWithCCOptionAndRunOnSuccess(originalBuildRequest, firstBuild = true) {
-          invokeLater { scheduleRebuildWithCCOptionAndRunOnSuccess(originalBuildRequest, firstBuild = false) { showFinalSuccessMessage() } }
-        }
-      }
-    }
-  }
-
-  private fun showFinalSuccessMessage() {
-    invokeLater(ModalityState.NON_MODAL) {
-      val confirmationResult = Messages.showIdeaMessageDialog(
-        project,
-        """
-        |Both trial builds with Configuration cache on were successful. You can turn on
-        |Configuration cache in gradle.properties.
-        |
-        |Note: Configuration cache is an experimental feature of Gradle and there may be
-        |incompatibilities with different tasks’ runs in the future.
-        """.trimMargin(),
-        confirmationDialogHeader,
-        arrayOf("Enable Configuration Cache", Messages.getCancelButton()), 0,
-        Messages.getInformationIcon(), null
-      )
-      if (confirmationResult == Messages.OK) StudioProvidedInfo.turnOnConfigurationCacheInProperties(project)
-    }
-  }
-
-  private fun scheduleRebuildWithCCOptionAndRunOnSuccess(
-    originalBuildRequest: GradleBuildInvoker.Request,
-    firstBuild: Boolean,
-    onSuccess: () -> Unit
-  ) {
-    val request = builder(originalBuildRequest.project, originalBuildRequest.rootProjectPath, originalBuildRequest.gradleTasks)
-      .setCommandLineArguments(originalBuildRequest.commandLineArguments.plus("--configuration-cache"))
-      .build()
-
-    val future = GradleBuildInvoker.getInstance(project).executeTasks(request)
-    Futures.addCallback(future, object : FutureCallback<GradleInvocationResult> {
-      override fun onSuccess(result: GradleInvocationResult?) {
-        runningFirstConfigurationCacheBuild = false
-        runningTestConfigurationCacheBuild = false
-        if (result!!.isBuildSuccessful) onSuccess()
-        else showFailureMessage(result)
-      }
-
-      override fun onFailure(t: Throwable) {
-        runningFirstConfigurationCacheBuild = false
-        runningTestConfigurationCacheBuild = false
-        throw t
-      }
-    }, MoreExecutors.directExecutor())
-    runningFirstConfigurationCacheBuild = firstBuild
-    runningTestConfigurationCacheBuild = true
-  }
-
-  private fun showFailureMessage(result: GradleInvocationResult) {
-    invokeLater(ModalityState.NON_MODAL) {
-      if (result.isBuildCancelled) {
-        Messages.showIdeaMessageDialog(
-          project,
-          "Build was cancelled.",
-          confirmationDialogHeader,
-          arrayOf(Messages.getOkButton()), 0,
-          Messages.getInformationIcon(), null
-        )
-      }
-      //TODO (b/186203445): we have configuration cache exception with a detailed message and a link to the html report inside.
-      // So I can present that in the Dialog. find cause recursively?
-      Messages.showIdeaMessageDialog(
-        project,
-        "Build failed. Please, check build output for a detailed report of incompatibilities detected by Gradle.",
-        confirmationDialogHeader,
-        arrayOf(Messages.getOkButton()), 0,
-        Messages.getErrorIcon(), null
-      )
-    }
-  }
-}
-
-fun createCheckJetifierTaskRequest(originalBuildRequest: GradleBuildInvoker.Request): GradleBuildInvoker.Request {
-  return builder(originalBuildRequest.project, originalBuildRequest.rootProjectPath, listOf("checkJetifier"))
-=======
 fun createCheckJetifierTaskRequest(originalBuildRequest: GradleBuildInvoker.Request): GradleBuildInvoker.Request {
   return builder(originalBuildRequest.project, originalBuildRequest.rootProjectPath, listOf(CHECK_JETIFIER_TASK_NAME))
->>>>>>> b5f40ffd
     .setCommandLineArguments(listOf(
       createProjectProperty(PROPERTY_CHECK_JETIFIER_RESULT_FILE, checkJetifierResultFile(originalBuildRequest).absolutePath),
       // 'checkJetifier' task does not support configuration cache so switch it off for this run to avoid errors.
