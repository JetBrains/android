--- conflicted
+++ resolved
@@ -19,13 +19,9 @@
 import com.android.build.attribution.analytics.BuildAttributionAnalyticsManager
 import com.android.build.attribution.analyzers.BuildAnalyzersWrapper
 import com.android.build.attribution.analyzers.BuildEventsAnalyzersProxy
-<<<<<<< HEAD
+import com.android.build.attribution.analyzers.CHECK_JETIFIER_TASK_NAME
+import com.android.build.attribution.data.BuildInvocationType
 import com.android.build.attribution.data.BuildRequestHolder
-=======
-import com.android.build.attribution.analyzers.CHECK_JETIFIER_TASK_NAME
-import com.android.build.attribution.data.BuildRequestHolder
-import com.android.build.attribution.data.BuildInvocationType
->>>>>>> b5f40ffd
 import com.android.build.attribution.data.PluginContainer
 import com.android.build.attribution.data.StudioProvidedInfo
 import com.android.build.attribution.data.TaskContainer
@@ -43,10 +39,7 @@
 import com.android.utils.FileUtils
 import com.google.common.annotations.VisibleForTesting
 import com.intellij.openapi.application.ApplicationManager
-<<<<<<< HEAD
-=======
 import com.intellij.openapi.diagnostic.Logger
->>>>>>> b5f40ffd
 import com.intellij.openapi.project.Project
 import org.gradle.tooling.events.ProgressEvent
 import java.util.UUID
@@ -64,11 +57,7 @@
   @get:VisibleForTesting
   val analyzersProxy = BuildEventsAnalyzersProxy(taskContainer, pluginContainer)
   @get:VisibleForTesting
-<<<<<<< HEAD
-  val analyzersProxy = BuildEventsAnalyzersProxy(taskContainer, pluginContainer)
-=======
   lateinit var currentBuildRequest: GradleBuildInvoker.Request
->>>>>>> b5f40ffd
   private val analyzersWrapper = BuildAnalyzersWrapper(analyzersProxy.buildAnalyzers, taskContainer, pluginContainer)
 
   override fun onBuildStart(request: GradleBuildInvoker.Request) {
@@ -84,17 +73,6 @@
     val buildSessionId = UUID.randomUUID().toString()
     val buildRequestHolder = BuildRequestHolder(request)
     val attributionFileDir = getAgpAttributionFileDir(request)
-<<<<<<< HEAD
-
-    return BuildAttributionAnalyticsManager(buildSessionId, project).use { analyticsManager ->
-      val agpVersion = analyticsManager.logBuildAttributionPerformanceStats(buildFinishedTimestamp - analyzersProxy.getBuildFinishedTimestamp()) {
-        try {
-          val attributionData = AndroidGradlePluginAttributionData.load(attributionFileDir)
-          val pluginsData = ApplicationManager.getApplication().getService(KnownGradlePluginsService::class.java).gradlePluginsData
-          val studioProvidedInfo = StudioProvidedInfo.fromProject(project, buildRequestHolder)
-          analyzersWrapper.onBuildSuccess(attributionData, pluginsData, analyzersProxy, studioProvidedInfo)
-          attributionData?.buildInfo?.agpVersion
-=======
     var agpVersion: GradleVersion? = null
 
     BuildAttributionAnalyticsManager(buildSessionId, project).use { analyticsManager ->
@@ -124,7 +102,6 @@
           log.error("Error during post-build analysis", t)
           analyticsManager.logAnalysisFailure(myCurrentBuildInvocationType)
           BuildAttributionUiManager.getInstance(project).onBuildFailure(buildSessionId)
->>>>>>> b5f40ffd
         }
         finally {
           FileUtils.deleteRecursivelyIfExists(FileUtils.join(attributionFileDir, SdkConstants.FD_BUILD_ATTRIBUTION))
@@ -135,13 +112,6 @@
     return BasicBuildAttributionInfo(agpVersion)
   }
 
-<<<<<<< HEAD
-      BuildAttributionUiManager.getInstance(project).showNewReport(
-        BuildAttributionReportBuilder(analyzersProxy, buildFinishedTimestamp, buildRequestHolder).build(),
-        buildSessionId
-      )
-      BasicBuildAttributionInfo(agpVersion?.let { GradleVersion.tryParseAndroidGradlePluginVersion(agpVersion) })
-=======
   override fun onBuildFailure(request: GradleBuildInvoker.Request) {
     val buildSessionId = UUID.randomUUID().toString()
     val attributionFileDir = getAgpAttributionFileDir(request)
@@ -152,17 +122,8 @@
         analyzersWrapper.onBuildFailure()
         BuildAttributionUiManager.getInstance(project).onBuildFailure(buildSessionId)
       }
->>>>>>> b5f40ffd
     }
 
-<<<<<<< HEAD
-  override fun onBuildFailure(request: GradleBuildInvoker.Request) {
-    val attributionFileDir = getAgpAttributionFileDir(request)
-    FileUtils.deleteRecursivelyIfExists(FileUtils.join(attributionFileDir, SdkConstants.FD_BUILD_ATTRIBUTION))
-    analyzersWrapper.onBuildFailure()
-    BuildAttributionUiManager.getInstance(project).onBuildFailure(UUID.randomUUID().toString())
-=======
->>>>>>> b5f40ffd
   }
 
   override fun statusChanged(event: ProgressEvent?) {
@@ -181,10 +142,6 @@
   override fun openResultsTab() = BuildAttributionUiManager.getInstance(project)
     .openTab(BuildAttributionUiAnalytics.TabOpenEventSource.BUILD_OUTPUT_LINK)
 
-<<<<<<< HEAD
-  override fun shouldShowBuildOutputLink(): Boolean = !ConfigurationCacheTestBuildFlowRunner.getInstance(project)
-    .runningFirstConfigurationCacheBuild
-=======
   override fun shouldShowBuildOutputLink(): Boolean = !(
     ConfigurationCacheTestBuildFlowRunner.getInstance(project).runningFirstConfigurationCacheBuild
     || eventsProcessingFailedFlag
@@ -195,5 +152,4 @@
     request.gradleTasks.contains(CHECK_JETIFIER_TASK_NAME) -> BuildInvocationType.CHECK_JETIFIER
     else -> BuildInvocationType.REGULAR_BUILD
   }
->>>>>>> b5f40ffd
 }