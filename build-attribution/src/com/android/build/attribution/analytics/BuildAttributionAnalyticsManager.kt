/*
 * Copyright (C) 2019 The Android Open Source Project
 *
 * Licensed under the Apache License, Version 2.0 (the "License");
 * you may not use this file except in compliance with the License.
 * You may obtain a copy of the License at
 *
 *      http://www.apache.org/licenses/LICENSE-2.0
 *
 * Unless required by applicable law or agreed to in writing, software
 * distributed under the License is distributed on an "AS IS" BASIS,
 * WITHOUT WARRANTIES OR CONDITIONS OF ANY KIND, either express or implied.
 * See the License for the specific language governing permissions and
 * limitations under the License.
 */
package com.android.build.attribution.analytics

import com.android.build.attribution.analyzers.AGPUpdateRequired
import com.android.build.attribution.analyzers.AnalyzerNotRun
import com.android.build.attribution.analyzers.BuildEventsAnalysisResult
import com.android.build.attribution.analyzers.ConfigurationCacheCompatibilityTestFlow
import com.android.build.attribution.analyzers.ConfigurationCachingCompatibilityProjectResult
import com.android.build.attribution.analyzers.ConfigurationCachingTurnedOff
import com.android.build.attribution.analyzers.ConfigurationCachingTurnedOn
<<<<<<< HEAD
=======
import com.android.build.attribution.analyzers.DownloadsAnalyzer
>>>>>>> b5f40ffd
import com.android.build.attribution.analyzers.IncompatiblePluginsDetected
import com.android.build.attribution.analyzers.JetifierCanBeRemoved
import com.android.build.attribution.analyzers.JetifierNotUsed
import com.android.build.attribution.analyzers.JetifierRequiredForLibraries
import com.android.build.attribution.analyzers.JetifierUsageAnalyzerResult
import com.android.build.attribution.analyzers.JetifierUsedCheckRequired
import com.android.build.attribution.analyzers.NoIncompatiblePlugins
import com.android.build.attribution.data.AlwaysRunTaskData
import com.android.build.attribution.data.AnnotationProcessorData
import com.android.build.attribution.data.BuildInvocationType
import com.android.build.attribution.data.PluginBuildData
import com.android.build.attribution.data.PluginConfigurationData
import com.android.build.attribution.data.PluginData
import com.android.build.attribution.data.ProjectConfigurationData
import com.android.build.attribution.data.TaskData
import com.android.build.attribution.data.TasksSharingOutputData
import com.android.tools.analytics.UsageTracker
import com.android.tools.idea.stats.withProjectId
import com.google.common.base.Stopwatch
import com.google.wireless.android.sdk.stats.AlwaysRunTasksAnalyzerData
import com.google.wireless.android.sdk.stats.AndroidStudioEvent
import com.google.wireless.android.sdk.stats.AnnotationProcessorsAnalyzerData
import com.google.wireless.android.sdk.stats.BuildAttribuitionTaskIdentifier
import com.google.wireless.android.sdk.stats.BuildAttributionAnalyzersData
import com.google.wireless.android.sdk.stats.BuildAttributionPerformanceStats
import com.google.wireless.android.sdk.stats.BuildAttributionPluginIdentifier
import com.google.wireless.android.sdk.stats.BuildAttributionStats
<<<<<<< HEAD
=======
import com.google.wireless.android.sdk.stats.BuildDownloadsAnalysisData
>>>>>>> b5f40ffd
import com.google.wireless.android.sdk.stats.ConfigurationCacheCompatibilityData
import com.google.wireless.android.sdk.stats.CriticalPathAnalyzerData
import com.google.wireless.android.sdk.stats.JetifierUsageData
import com.google.wireless.android.sdk.stats.ProjectConfigurationAnalyzerData
import com.google.wireless.android.sdk.stats.TasksConfigurationIssuesAnalyzerData
import com.intellij.openapi.project.Project
import org.jetbrains.kotlin.utils.addToStdlib.sumByLong
import java.io.Closeable
import java.util.concurrent.TimeUnit

class BuildAttributionAnalyticsManager(
  buildSessionId: String,
  project: Project
) : Closeable {
  private val eventBuilder = AndroidStudioEvent.newBuilder()
    .setKind(AndroidStudioEvent.EventKind.BUILD_ATTRIBUTION_STATS)
    .withProjectId(project)

  private val attributionStatsBuilder = BuildAttributionStats.newBuilder().setBuildAttributionReportSessionId(buildSessionId)

<<<<<<< HEAD
  fun <T> logBuildAttributionPerformanceStats(toolingApiLatencyMs: Long, postBuildAnalysis: () -> T): T {
=======
  fun runLoggingPerformanceStats(toolingApiLatencyMs: Long, postBuildAnalysis: () -> Unit) {
>>>>>>> b5f40ffd
    val watch = Stopwatch.createStarted()
    return postBuildAnalysis().also {
      attributionStatsBuilder.setBuildAttributionPerformanceStats(
        BuildAttributionPerformanceStats.newBuilder()
          .setPostBuildAnalysisDurationMs(watch.stop().elapsed(TimeUnit.MILLISECONDS))
          .setToolingApiBuildFinishedEventLatencyMs(toolingApiLatencyMs)
      )
    }
  }

  fun logAnalyzersData(analysisResult: BuildEventsAnalysisResult) {
    val analyzersDataBuilder = BuildAttributionAnalyzersData.newBuilder()

    analyzersDataBuilder.totalBuildTimeMs = analysisResult.getTotalBuildTimeMs()

    analyzersDataBuilder.alwaysRunTasksAnalyzerData = transformAlwaysRunTasksAnalyzerData(analysisResult.getAlwaysRunTasks())
    analyzersDataBuilder.annotationProcessorsAnalyzerData =
      transformAnnotationProcessorsAnalyzerData(analysisResult.getNonIncrementalAnnotationProcessorsData())
    analyzersDataBuilder.criticalPathAnalyzerData = transformCriticalPathAnalyzerData(
      analysisResult.getCriticalPathTasks().sumByLong { it.executionTime },
      analysisResult.getTasksDeterminingBuildDuration().sumByLong(TaskData::executionTime),
      analysisResult.getCriticalPathTasks().size,
      analysisResult.getTasksDeterminingBuildDuration().size,
      analysisResult.getPluginsDeterminingBuildDuration()
    )
    analyzersDataBuilder.projectConfigurationAnalyzerData =
      transformProjectConfigurationAnalyzerData(analysisResult.getProjectsConfigurationData(), analysisResult.getTotalConfigurationData())
    analyzersDataBuilder.tasksConfigurationIssuesAnalyzerData =
      transformTasksConfigurationIssuesAnalyzerData(analysisResult.getTasksSharingOutput())
    analyzersDataBuilder.configurationCacheCompatibilityData =
      transformConfigurationCacheCompatibilityData(analysisResult.getConfigurationCachingCompatibility())
    analyzersDataBuilder.jetifierUsageData = transformJetifierUsageData(analysisResult.getJetifierUsageResult())
<<<<<<< HEAD
=======
    analysisResult.getDownloadsAnalyzerResult().let {
      if (it is DownloadsAnalyzer.ActiveResult) {
        analyzersDataBuilder.downloadsAnalysisData = transformDownloadsAnalyzerData(it)
      }
    }
>>>>>>> b5f40ffd
    attributionStatsBuilder.setBuildAttributionAnalyzersData(analyzersDataBuilder)
  }

  override fun close() {
    UsageTracker.log(eventBuilder.setBuildAttributionStats(attributionStatsBuilder))
  }

  private fun transformAlwaysRunTasksAnalyzerData(alwaysRunTasks: List<AlwaysRunTaskData>) =
    AlwaysRunTasksAnalyzerData.newBuilder()
      .addAllAlwaysRunTasks(alwaysRunTasks.map(::transformAlwaysRunTaskData))
      .build()

  private fun transformAnnotationProcessorsAnalyzerData(nonIncrementalAnnotationProcessors: List<AnnotationProcessorData>) =
    AnnotationProcessorsAnalyzerData.newBuilder()
      .addAllNonIncrementalAnnotationProcessors(nonIncrementalAnnotationProcessors.map(::transformAnnotationProcessorData))
      .build()

  private fun transformCriticalPathAnalyzerData(
    criticalPathDurationMs: Long,
    tasksDeterminingBuildDurationMs: Long,
    numberOfTasksOnCriticalPath: Int,
    numberOfTasksDeterminingBuildDuration: Int,
    pluginsCriticalPath: List<PluginBuildData>
  ) = CriticalPathAnalyzerData.newBuilder()
    .setCriticalPathDurationMs(criticalPathDurationMs)
    .setTasksDeterminingBuildDurationMs(tasksDeterminingBuildDurationMs)
    .setNumberOfTasksOnCriticalPath(numberOfTasksOnCriticalPath)
    .setNumberOfTasksDeterminingBuildDuration(numberOfTasksDeterminingBuildDuration)
    .addAllPluginsCriticalPath(pluginsCriticalPath.map(::transformPluginBuildData))
    .build()

  private fun transformProjectConfigurationAnalyzerData(
    projectConfigurationData: List<ProjectConfigurationData>,
    totalConfigurationData: ProjectConfigurationData
  ) =
    ProjectConfigurationAnalyzerData.newBuilder()
      .addAllProjectConfigurationData(projectConfigurationData.map(::transformProjectConfigurationData))
      .setOverallConfigurationData(transformProjectConfigurationData(totalConfigurationData))
      .build()

  private fun transformTasksConfigurationIssuesAnalyzerData(tasksSharingOutputData: List<TasksSharingOutputData>) =
    TasksConfigurationIssuesAnalyzerData.newBuilder()
      .addAllTasksSharingOutputData(tasksSharingOutputData.map(::transformTasksSharingOutputData))
      .build()

  private fun transformPluginType(pluginType: PluginData.PluginType) =
    when (pluginType) {
      PluginData.PluginType.UNKNOWN -> BuildAttributionPluginIdentifier.PluginType.UNKNOWN_TYPE
      PluginData.PluginType.SCRIPT -> BuildAttributionPluginIdentifier.PluginType.BUILD_SCRIPT
      PluginData.PluginType.BUILDSRC_PLUGIN -> BuildAttributionPluginIdentifier.PluginType.BUILD_SRC
      PluginData.PluginType.BINARY_PLUGIN -> BuildAttributionPluginIdentifier.PluginType.OTHER_PLUGIN
    }

  private fun transformPluginData(pluginData: PluginData): BuildAttributionPluginIdentifier {
    val pluginType = transformPluginType(pluginData.pluginType)
    val builder = BuildAttributionPluginIdentifier.newBuilder().setType(pluginType)
    if (pluginType == BuildAttributionPluginIdentifier.PluginType.OTHER_PLUGIN) {
      builder.pluginDisplayName = pluginData.displayName
      builder.pluginClassName = pluginData.idName
    }
    return builder.build()
  }

  private fun getTaskClassName(taskData: TaskData) = taskData.taskType.split('.').last()

  private fun transformTaskData(taskData: TaskData) =
    BuildAttribuitionTaskIdentifier.newBuilder()
      .setTaskClassName(getTaskClassName(taskData))
      .setOriginPlugin(transformPluginData(taskData.originPlugin))
      .build()

  private fun transformPluginBuildData(pluginBuildData: PluginBuildData) =
    CriticalPathAnalyzerData.PluginBuildData.newBuilder()
      .setBuildDurationMs(pluginBuildData.buildDuration)
      .setPluginIdentifier(transformPluginData(pluginBuildData.plugin))
      .build()

  private fun transformAlwaysRunTaskReason(reason: AlwaysRunTaskData.Reason) =
    when (reason) {
      AlwaysRunTaskData.Reason.NO_OUTPUTS_WITH_ACTIONS ->
        AlwaysRunTasksAnalyzerData.AlwaysRunTask.AlwaysRunReason.NO_OUTPUTS_WITH_ACTIONS
      AlwaysRunTaskData.Reason.UP_TO_DATE_WHEN_FALSE ->
        AlwaysRunTasksAnalyzerData.AlwaysRunTask.AlwaysRunReason.UP_TO_DATE_WHEN_FALSE
    }

  private fun transformAlwaysRunTaskData(alwaysRunTaskData: AlwaysRunTaskData) =
    AlwaysRunTasksAnalyzerData.AlwaysRunTask.newBuilder()
      .setReason(transformAlwaysRunTaskReason(alwaysRunTaskData.rerunReason))
      .setTaskIdentifier(transformTaskData(alwaysRunTaskData.taskData))
      .build()

  private fun transformAnnotationProcessorData(annotationProcessorData: AnnotationProcessorData) =
    AnnotationProcessorsAnalyzerData.NonIncrementalAnnotationProcessor.newBuilder()
      .setCompilationDurationMs(annotationProcessorData.compilationDuration.toMillis())
      .setAnnotationProcessorClassName(annotationProcessorData.className)
      .build()

  private fun transformPluginConfigurationData(pluginConfigurationData: PluginConfigurationData) =
    ProjectConfigurationAnalyzerData.PluginConfigurationData.newBuilder()
      .setPluginConfigurationTimeMs(pluginConfigurationData.configurationTimeMs)
      .setPluginIdentifier(transformPluginData(pluginConfigurationData.plugin))
      .build()

  private fun transformConfigurationStepType(stepType: ProjectConfigurationData.ConfigurationStep.Type) =
    when (stepType) {
      ProjectConfigurationData.ConfigurationStep.Type.NOTIFYING_BUILD_LISTENERS ->
        ProjectConfigurationAnalyzerData.ConfigurationStep.StepType.NOTIFYING_BUILD_LISTENERS
      ProjectConfigurationData.ConfigurationStep.Type.RESOLVING_DEPENDENCIES ->
        ProjectConfigurationAnalyzerData.ConfigurationStep.StepType.RESOLVING_DEPENDENCIES
      ProjectConfigurationData.ConfigurationStep.Type.COMPILING_BUILD_SCRIPTS ->
        ProjectConfigurationAnalyzerData.ConfigurationStep.StepType.COMPILING_BUILD_SCRIPTS
      ProjectConfigurationData.ConfigurationStep.Type.EXECUTING_BUILD_SCRIPT_BLOCKS ->
        ProjectConfigurationAnalyzerData.ConfigurationStep.StepType.EXECUTING_BUILD_SCRIPT_BLOCKS
      ProjectConfigurationData.ConfigurationStep.Type.OTHER ->
        ProjectConfigurationAnalyzerData.ConfigurationStep.StepType.OTHER
    }

  private fun transformConfigurationStepData(configurationStep: ProjectConfigurationData.ConfigurationStep) =
    ProjectConfigurationAnalyzerData.ConfigurationStep.newBuilder()
      .setType(transformConfigurationStepType(configurationStep.type))
      .setConfigurationTimeMs(configurationStep.configurationTimeMs)
      .build()

  private fun transformProjectConfigurationData(projectConfigurationData: ProjectConfigurationData) =
    ProjectConfigurationAnalyzerData.ProjectConfigurationData.newBuilder()
      .setConfigurationTimeMs(projectConfigurationData.totalConfigurationTimeMs)
      .addAllPluginsConfigurationData(projectConfigurationData.pluginsConfigurationData.map(::transformPluginConfigurationData))
      .addAllConfigurationSteps(projectConfigurationData.configurationSteps.map(::transformConfigurationStepData))
      .build()

  private fun transformTasksSharingOutputData(tasksSharingOutputData: TasksSharingOutputData) =
    TasksConfigurationIssuesAnalyzerData.TasksSharingOutputData.newBuilder()
      .addAllTasksSharingOutput(tasksSharingOutputData.taskList.map(::transformTaskData))
      .build()

  private fun transformConfigurationCacheCompatibilityData(configurationCachingCompatibilityState: ConfigurationCachingCompatibilityProjectResult) =
    ConfigurationCacheCompatibilityData.newBuilder().apply {
      compatibilityState = when (configurationCachingCompatibilityState) {
        is AGPUpdateRequired -> ConfigurationCacheCompatibilityData.CompatibilityState.AGP_NOT_COMPATIBLE
        is NoIncompatiblePlugins -> ConfigurationCacheCompatibilityData.CompatibilityState.INCOMPATIBLE_PLUGINS_NOT_DETECTED
        is IncompatiblePluginsDetected -> ConfigurationCacheCompatibilityData.CompatibilityState.INCOMPATIBLE_PLUGINS_DETECTED
        ConfigurationCachingTurnedOn -> ConfigurationCacheCompatibilityData.CompatibilityState.CONFIGURATION_CACHE_TURNED_ON
        ConfigurationCacheCompatibilityTestFlow -> ConfigurationCacheCompatibilityData.CompatibilityState.CONFIGURATION_CACHE_TRIAL_FLOW_BUILD
        ConfigurationCachingTurnedOff -> ConfigurationCacheCompatibilityData.CompatibilityState.CONFIGURATION_CACHE_TURNED_OFF
      }
      if (configurationCachingCompatibilityState is IncompatiblePluginsDetected) {
        addAllIncompatiblePlugins(configurationCachingCompatibilityState.incompatiblePluginWarnings.map { transformPluginData(it.plugin) })
        addAllIncompatiblePlugins(configurationCachingCompatibilityState.upgradePluginWarnings.map { transformPluginData(it.plugin) })
      }
    }
      .build()

<<<<<<< HEAD

=======
>>>>>>> b5f40ffd
  private fun transformJetifierUsageData(jetifierUsageResult: JetifierUsageAnalyzerResult) =
    JetifierUsageData.newBuilder().apply {
      checkJetifierTaskBuild = jetifierUsageResult.checkJetifierBuild
      when (jetifierUsageResult.projectStatus) {
        AnalyzerNotRun -> null
        JetifierCanBeRemoved -> JetifierUsageData.JetifierUsageState.JETIFIER_CAN_BE_REMOVED
        JetifierNotUsed -> JetifierUsageData.JetifierUsageState.JETIFIER_NOT_USED
        JetifierUsedCheckRequired -> JetifierUsageData.JetifierUsageState.JETIFIER_USED_CHECK_REQUIRED
        is JetifierRequiredForLibraries -> JetifierUsageData.JetifierUsageState.JETIFIER_REQUIRED_FOR_LIBRARIES
      }?.let { jetifierUsageState = it }

      if (jetifierUsageResult.projectStatus is JetifierRequiredForLibraries) {
        numberOfLibrariesRequireJetifier = jetifierUsageResult.projectStatus.checkJetifierResult.dependenciesDependingOnSupportLibs.size
      }
    }
      .build()

<<<<<<< HEAD
=======
  private fun transformDownloadsAnalyzerData(downloadsAnalyzerResult: DownloadsAnalyzer.ActiveResult): BuildDownloadsAnalysisData =
    BuildDownloadsAnalysisData.newBuilder().apply {
      addAllRepositories(downloadsAnalyzerResult.repositoryResults.map { repoResult ->
        BuildDownloadsAnalysisData.RepositoryStats.newBuilder().apply {
          repositoryType = repoResult.repository.analyticsType
          successRequestsCount = repoResult.successRequestsCount
          successRequestsTotalTimeMs = repoResult.successRequestsTimeMs
          successRequestsTotalBytesDownloaded = repoResult.successRequestsBytesDownloaded
          failedRequestsCount = repoResult.failedRequestsCount
          failedRequestsTotalTimeMs = repoResult.failedRequestsTimeMs
          failedRequestsTotalBytesDownloaded = repoResult.failedRequestsBytesDownloaded
          missedRequestsCount = repoResult.missedRequestsCount
          missedRequestsTotalTimeMs = repoResult.missedRequestsTimeMs
        }
          .build()
      })
    }
      .build()

  fun logBuildSuccess(buildInvocationType: BuildInvocationType) {
    attributionStatsBuilder.buildType = buildInvocationType.metricsType
    attributionStatsBuilder.buildAnalysisStatus = BuildAttributionStats.BuildAnalysisStatus.SUCCESS
  }

  fun logBuildFailure(buildInvocationType: BuildInvocationType) {
    attributionStatsBuilder.buildType = buildInvocationType.metricsType
    attributionStatsBuilder.buildAnalysisStatus = BuildAttributionStats.BuildAnalysisStatus.BUILD_FAILURE
  }

  fun logAnalysisFailure(buildInvocationType: BuildInvocationType) {
    attributionStatsBuilder.buildType = buildInvocationType.metricsType
    attributionStatsBuilder.buildAnalysisStatus = BuildAttributionStats.BuildAnalysisStatus.ANALYSIS_FAILURE
  }

>>>>>>> b5f40ffd
}<|MERGE_RESOLUTION|>--- conflicted
+++ resolved
@@ -22,10 +22,7 @@
 import com.android.build.attribution.analyzers.ConfigurationCachingCompatibilityProjectResult
 import com.android.build.attribution.analyzers.ConfigurationCachingTurnedOff
 import com.android.build.attribution.analyzers.ConfigurationCachingTurnedOn
-<<<<<<< HEAD
-=======
 import com.android.build.attribution.analyzers.DownloadsAnalyzer
->>>>>>> b5f40ffd
 import com.android.build.attribution.analyzers.IncompatiblePluginsDetected
 import com.android.build.attribution.analyzers.JetifierCanBeRemoved
 import com.android.build.attribution.analyzers.JetifierNotUsed
@@ -53,10 +50,7 @@
 import com.google.wireless.android.sdk.stats.BuildAttributionPerformanceStats
 import com.google.wireless.android.sdk.stats.BuildAttributionPluginIdentifier
 import com.google.wireless.android.sdk.stats.BuildAttributionStats
-<<<<<<< HEAD
-=======
 import com.google.wireless.android.sdk.stats.BuildDownloadsAnalysisData
->>>>>>> b5f40ffd
 import com.google.wireless.android.sdk.stats.ConfigurationCacheCompatibilityData
 import com.google.wireless.android.sdk.stats.CriticalPathAnalyzerData
 import com.google.wireless.android.sdk.stats.JetifierUsageData
@@ -77,19 +71,14 @@
 
   private val attributionStatsBuilder = BuildAttributionStats.newBuilder().setBuildAttributionReportSessionId(buildSessionId)
 
-<<<<<<< HEAD
-  fun <T> logBuildAttributionPerformanceStats(toolingApiLatencyMs: Long, postBuildAnalysis: () -> T): T {
-=======
   fun runLoggingPerformanceStats(toolingApiLatencyMs: Long, postBuildAnalysis: () -> Unit) {
->>>>>>> b5f40ffd
     val watch = Stopwatch.createStarted()
-    return postBuildAnalysis().also {
-      attributionStatsBuilder.setBuildAttributionPerformanceStats(
-        BuildAttributionPerformanceStats.newBuilder()
-          .setPostBuildAnalysisDurationMs(watch.stop().elapsed(TimeUnit.MILLISECONDS))
-          .setToolingApiBuildFinishedEventLatencyMs(toolingApiLatencyMs)
-      )
-    }
+    postBuildAnalysis()
+    attributionStatsBuilder.setBuildAttributionPerformanceStats(
+      BuildAttributionPerformanceStats.newBuilder()
+        .setPostBuildAnalysisDurationMs(watch.stop().elapsed(TimeUnit.MILLISECONDS))
+        .setToolingApiBuildFinishedEventLatencyMs(toolingApiLatencyMs)
+    )
   }
 
   fun logAnalyzersData(analysisResult: BuildEventsAnalysisResult) {
@@ -114,14 +103,11 @@
     analyzersDataBuilder.configurationCacheCompatibilityData =
       transformConfigurationCacheCompatibilityData(analysisResult.getConfigurationCachingCompatibility())
     analyzersDataBuilder.jetifierUsageData = transformJetifierUsageData(analysisResult.getJetifierUsageResult())
-<<<<<<< HEAD
-=======
     analysisResult.getDownloadsAnalyzerResult().let {
       if (it is DownloadsAnalyzer.ActiveResult) {
         analyzersDataBuilder.downloadsAnalysisData = transformDownloadsAnalyzerData(it)
       }
     }
->>>>>>> b5f40ffd
     attributionStatsBuilder.setBuildAttributionAnalyzersData(analyzersDataBuilder)
   }
 
@@ -274,10 +260,6 @@
     }
       .build()
 
-<<<<<<< HEAD
-
-=======
->>>>>>> b5f40ffd
   private fun transformJetifierUsageData(jetifierUsageResult: JetifierUsageAnalyzerResult) =
     JetifierUsageData.newBuilder().apply {
       checkJetifierTaskBuild = jetifierUsageResult.checkJetifierBuild
@@ -295,8 +277,6 @@
     }
       .build()
 
-<<<<<<< HEAD
-=======
   private fun transformDownloadsAnalyzerData(downloadsAnalyzerResult: DownloadsAnalyzer.ActiveResult): BuildDownloadsAnalysisData =
     BuildDownloadsAnalysisData.newBuilder().apply {
       addAllRepositories(downloadsAnalyzerResult.repositoryResults.map { repoResult ->
@@ -331,5 +311,4 @@
     attributionStatsBuilder.buildAnalysisStatus = BuildAttributionStats.BuildAnalysisStatus.ANALYSIS_FAILURE
   }
 
->>>>>>> b5f40ffd
 }