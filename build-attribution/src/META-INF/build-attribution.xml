--- conflicted
+++ resolved
@@ -22,11 +22,7 @@
     <projectConfigurable groupId="build" id="build.analyzer" displayName="Build Analyzer"
                          provider="com.android.build.attribution.BuildAnalyzerConfigurableProvider"/>
     <projectService serviceInterface="com.android.build.attribution.ui.BuildAttributionUiManager"
-<<<<<<< HEAD
-        serviceImplementation="com.android.build.attribution.ui.BuildAttributionUiManagerImpl"/>
-=======
                     serviceImplementation="com.android.build.attribution.ui.BuildAttributionUiManagerImpl"/>
->>>>>>> b5f40ffd
     <projectService serviceImplementation="com.android.build.attribution.ui.controllers.ConfigurationCacheTestBuildFlowRunner"/>
     <applicationService serviceInterface="com.android.build.attribution.KnownGradlePluginsService"
                         serviceImplementation="com.android.build.attribution.LocalKnownGradlePluginsServiceImpl"/>
