--- conflicted
+++ resolved
@@ -19,15 +19,12 @@
 import com.android.build.attribution.BuildAttributionManagerImpl
 import com.android.build.attribution.BuildAttributionWarningsFilter
 import com.android.testutils.TestUtils.KOTLIN_VERSION_FOR_TESTS
-import com.android.tools.idea.flags.StudioFlags
 import com.android.tools.idea.gradle.project.build.attribution.BuildAttributionManager
 import com.android.tools.idea.testing.AndroidGradleProjectRule
 import com.android.tools.idea.testing.TestProjectPaths.SIMPLE_APPLICATION
 import com.android.utils.FileUtils
 import com.google.common.truth.Truth.assertThat
 import com.intellij.openapi.util.io.FileUtil
-import org.junit.After
-import org.junit.Before
 import org.junit.Ignore
 import org.junit.Rule
 import org.junit.Test
@@ -53,11 +50,7 @@
   fun testNonIncrementalAnnotationProcessorsAnalyzer() {
     setUpProject()
 
-<<<<<<< HEAD
-    myProjectRule.invokeTasks(":app:compileDebugJavaWithJavac")
-=======
     myProjectRule.invokeTasksRethrowingErrors(":app:compileDebugJavaWithJavac")
->>>>>>> b5f40ffd
 
     val buildAttributionManager = myProjectRule.project.getService(BuildAttributionManager::class.java) as BuildAttributionManagerImpl
 
@@ -83,11 +76,7 @@
     BuildAttributionWarningsFilter.getInstance(myProjectRule.project).suppressNonIncrementalAnnotationProcessorWarning(
       "com.google.auto.value.processor.AutoValueProcessor")
 
-<<<<<<< HEAD
-    myProjectRule.invokeTasks(":app:compileDebugJavaWithJavac")
-=======
     myProjectRule.invokeTasksRethrowingErrors(":app:compileDebugJavaWithJavac")
->>>>>>> b5f40ffd
 
     val buildAttributionManager = myProjectRule.project.getService(BuildAttributionManager::class.java) as BuildAttributionManagerImpl
 
@@ -110,22 +99,14 @@
                          rootBuildFile
                            .readText()
                            .replace("dependencies {",
-<<<<<<< HEAD
-                                    "dependencies { classpath \"org.jetbrains.kotlin:kotlin-gradle-plugin:\$kotlin_version\""))
-=======
                                     "dependencies { classpath \"org.jetbrains.kotlin:kotlin-gradle-plugin:$KOTLIN_VERSION_FOR_TESTS\""))
->>>>>>> b5f40ffd
     FileUtil.appendToFile(FileUtils.join(File(myProjectRule.project.basePath!!), "app", FN_BUILD_GRADLE), """
 
       apply plugin: 'kotlin-android'
       apply plugin: 'kotlin-kapt'
     """.trimIndent())
 
-<<<<<<< HEAD
-    myProjectRule.invokeTasks(":app:compileDebugJavaWithJavac")
-=======
     val result = myProjectRule.invokeTasksRethrowingErrors(":app:compileDebugJavaWithJavac")
->>>>>>> b5f40ffd
 
     val buildAttributionManager = myProjectRule.project.getService(BuildAttributionManager::class.java) as BuildAttributionManagerImpl
 
