--- conflicted
+++ resolved
@@ -26,11 +26,8 @@
 import org.gradle.util.GradleVersion
 import org.junit.Test
 import org.mockito.Mockito
-<<<<<<< HEAD
-=======
 import org.mockito.kotlin.mock
 import java.net.URI
->>>>>>> 8b7d83e8
 
 class DownloadsAnalyzerUnitTest {
 
@@ -137,8 +134,7 @@
       ),
       downloadFailureStub(200, 220, 0, listOf(failureStub(
         "Failed request 1",
-        listOf(failureStub("Caused by 1", emptyList(), emptyList())),
-        emptyList()
+        listOf(failureStub("Caused by 1", emptyList()))
       ))) // time: 20, totalRepoTime: 20, totalRepoBytes: 0
     ))
     // 2.2) Request another badly configured repo, download fails.
@@ -148,7 +144,7 @@
         parent = sampleTaskDescriptor
       ),
       downloadFailureStub(230, 240, 0, listOf(
-        failureStub("Failed request 2", emptyList(), emptyList())))
+        failureStub("Failed request 2", emptyList())))
     )) // time: 10, totalRepoTime: 10, totalRepoBytes: 0
     // 2.3) Request maven central, but it could not be found there.
     wrapper.receiveEvent(downloadFinishEventStub(
