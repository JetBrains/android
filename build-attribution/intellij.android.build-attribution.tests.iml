--- conflicted
+++ resolved
@@ -5,7 +5,8 @@
     <content url="file://$MODULE_DIR$/testSrc">
       <sourceFolder url="file://$MODULE_DIR$/testSrc" isTestSource="true" />
     </content>
-<<<<<<< HEAD
+    <orderEntry type="inheritedJdk" />
+    <orderEntry type="sourceFolder" forTests="false" />
     <orderEntry type="library" scope="PROVIDED" name="studio-platform" level="project" />
     <orderEntry type="library" scope="TEST" name="studio-test-platform" level="project" />
     <orderEntry type="library" scope="TEST" name="kotlin-stdlib" level="project" />
@@ -15,19 +16,10 @@
     <orderEntry type="library" scope="TEST" name="Guava" level="project" />
     <orderEntry type="library" scope="TEST" name="JUnit4" level="project" />
     <orderEntry type="library" scope="TEST" name="gson" level="project" />
-=======
-    <orderEntry type="inheritedJdk" />
-    <orderEntry type="library" name="studio-sdk" level="project" />
-    <orderEntry type="library" name="studio-plugin-com.intellij.java" level="project" />
-    <orderEntry type="library" name="studio-plugin-com.intellij.gradle" level="project" />
-    <orderEntry type="library" scope="TEST" name="junit4" level="project" />
-    <orderEntry type="library" scope="TEST" name="truth" level="project" />
->>>>>>> 8b7d83e8
     <orderEntry type="library" scope="TEST" name="mockito" level="project" />
+    <orderEntry type="library" scope="TEST" name="mockito-kotlin" level="project" />
     <orderEntry type="library" scope="TEST" name="protobuf" level="project" />
     <orderEntry type="library" scope="TEST" name="truth" level="project" />
-    <orderEntry type="inheritedJdk" />
-    <orderEntry type="sourceFolder" forTests="false" />
     <orderEntry type="module" module-name="intellij.android.artwork" />
     <orderEntry type="module" module-name="intellij.android.adt.testutils" scope="TEST" />
     <orderEntry type="module" module-name="intellij.android.adt.ui" scope="TEST" />
@@ -40,7 +32,6 @@
     <orderEntry type="module" module-name="intellij.android.projectSystem.gradle" scope="TEST" />
     <orderEntry type="module" module-name="intellij.android.projectSystem.gradle.sync" scope="TEST" />
     <orderEntry type="module" module-name="intellij.android.projectSystem.gradle.upgrade" scope="TEST" />
-<<<<<<< HEAD
     <orderEntry type="module" module-name="intellij.android.testFramework" scope="TEST" />
     <orderEntry type="module" module-name="intellij.android.testutils" scope="TEST" />
     <orderEntry type="module" module-name="intellij.color.scheme.warmNeon" scope="TEST" />
@@ -72,28 +63,5 @@
     <orderEntry type="module" module-name="intellij.platform.util.ui" scope="TEST" />
     <orderEntry type="module" module-name="intellij.properties.psi" scope="TEST" />
     <orderEntry type="module" module-name="kotlin.base.psi" scope="TEST" />
-=======
-    <orderEntry type="module" module-name="intellij.android.build-attribution" scope="TEST" />
-    <orderEntry type="module" module-name="intellij.android.adt.testutils" scope="TEST" />
-    <orderEntry type="module" module-name="android.sdktools.analytics-testing" scope="TEST" />
-    <orderEntry type="module" module-name="analytics-tracker" scope="TEST" />
-    <orderEntry type="module" module-name="intellij.android.adt.ui" scope="TEST" />
-    <orderEntry type="sourceFolder" forTests="false" />
-    <orderEntry type="library" name="studio-plugin-org.jetbrains.kotlin" level="project" />
-    <orderEntry type="library" name="studio-plugin-com.intellij.properties" level="project" />
-    <orderEntry type="module" module-name="intellij.android.gradle.dsl.testutils" scope="TEST" />
-    <orderEntry type="module" module-name="intellij.android.gradle.dsl" scope="TEST" />
-    <orderEntry type="library" name="studio-proto" level="project" />
-    <orderEntry type="module-library">
-      <library>
-        <CLASSES>
-          <root url="jar://$MODULE_DIR$/../../../../bazel-bin/tools/adt/idea/build-attribution/proto/build-analysis-results-proto.jar!/" />
-        </CLASSES>
-        <JAVADOC />
-        <SOURCES />
-      </library>
-    </orderEntry>
-    <orderEntry type="library" scope="TEST" name="mockito-kotlin" level="project" />
->>>>>>> 8b7d83e8
   </component>
 </module>