--- conflicted
+++ resolved
@@ -60,10 +60,8 @@
 import com.intellij.codeInsight.completion.InsertionContext
 import com.intellij.codeInsight.lookup.LookupElement
 import com.intellij.codeInsight.lookup.LookupElementBuilder
-import com.intellij.openapi.application.ReadAction
 import com.intellij.psi.codeStyle.CodeStyleManager
 import com.intellij.openapi.editor.Editor
-import com.intellij.openapi.vfs.findPsiFile
 import com.intellij.patterns.ElementPattern
 import com.intellij.patterns.PatternCondition
 import com.intellij.patterns.PlatformPatterns.psiElement
@@ -80,11 +78,7 @@
 import com.intellij.psi.util.prevLeafs
 import com.intellij.util.ProcessingContext
 import com.intellij.util.ThreeState
-<<<<<<< HEAD
-import org.jetbrains.kotlin.idea.completion.or
 import org.jetbrains.kotlin.idea.core.util.toPsiFile
-=======
->>>>>>> 5f7be743
 import kotlin.math.max
 
 private val declarativeFlag = object : PatternCondition<PsiElement>(null) {
@@ -360,7 +354,7 @@
   private fun insert(type: ElementType): InsertHandler<LookupElement?> = InsertHandler { context: InsertionContext, _: LookupElement ->
     val editor = context.editor
     val document = editor.document
-    val file = ReadAction.compute<PsiFile?, Throwable> { editor.virtualFile.findPsiFile(context.project) }
+    val file = editor.virtualFile.toPsiFile(context.project)
     val offset = editor.caretModel.offset
     val element = file?.findElementAt(offset)
     context.commitDocument()
@@ -427,7 +421,7 @@
                           schemas: BuildDeclarativeSchemas): InsertHandler<LookupElement?> = InsertHandler { context: InsertionContext, item: LookupElement ->
     val editor = context.editor
     val document = editor.document
-    val file = ReadAction.compute<PsiFile?, Throwable> { editor.virtualFile.findPsiFile(context.project) }
+    val file = editor.virtualFile.toPsiFile(context.project)
     val offset = editor.caretModel.offset
     val element = file?.findElementAt(offset)
     context.commitDocument()
