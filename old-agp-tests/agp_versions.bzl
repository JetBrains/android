"""Definitions of dependencies required for old agp tests of different versions and helper macro to set them up."""

load("//tools/adt/idea/adt-testutils:old-agp-test.bzl", "generate_old_agp_tests_from_list")

COMMON_DATA = [
    "//prebuilts/studio/layoutlib:build.prop",
    "//prebuilts/studio/layoutlib/data:framework_res.jar",
    "//prebuilts/studio/layoutlib/data:native_libs",
    "//prebuilts/studio/layoutlib/data/fonts",
    "//prebuilts/studio/layoutlib/data/icu",
    "//prebuilts/studio/sdk:cmake",
    "//prebuilts/studio/sdk:docs",
    "//prebuilts/studio/sdk:licenses",
    "//prebuilts/studio/sdk:ndk",
    "//prebuilts/studio/sdk:platform-tools",
    "//prebuilts/studio/sdk:sources",
    "//tools/adt/idea/android/annotations",
    "//tools/adt/idea/android/lib:sampleData",
    "//tools/adt/idea/android/testData:projects",
    "//tools/adt/idea/android/testData:snapshots",
    "//tools/adt/idea/artwork:device-art-resources",
    "@maven//:org.jetbrains.kotlin.kotlin-gradle-plugin_1.5.21",
]

COMMON_MAVEN_DEPS = [
    ":test_deps",
    "//tools/base/build-system/integration-test:kotlin_gradle_plugin_prebuilts",
    "//tools/base/third_party/kotlin:kotlin-m2repository",
]

AGP_3_1_4 = "3.1.4"
AGP_3_3_2 = "3.3.2"
AGP_3_5 = "3.5.0"
AGP_4_0 = "4.0.0"
AGP_4_1 = "4.1.0"
AGP_4_2 = "4.2.0"
AGP_7_0 = "7.0.0"
AGP_7_1 = "7.1.0"
AGP_7_2 = "7.2.0"
AGP_7_3 = "7.3.0"
AGP_7_4 = "7.4.1"
<<<<<<< HEAD
AGP_8_0 = "8.0.0-beta04"
AGP_8_1 = "8.1.0"
=======
AGP_8_0 = "8.0.2"
AGP_8_1 = "8.1.0"
AGP_8_2 = "8.2.0-beta01"
>>>>>>> 574fcae1

AGP_MAVEN_REPOS = {
    AGP_3_1_4: ["//tools/base/build-system/previous-versions:3.1.4"],
    AGP_3_3_2: ["//tools/base/build-system/previous-versions:3.3.2"],
    AGP_3_5: ["//tools/base/build-system/previous-versions:3.5.0"],
    AGP_4_0: ["//tools/base/build-system/previous-versions:4.0.0"],
    AGP_4_1: ["//tools/base/build-system/previous-versions:4.1.0"],
    AGP_4_2: ["//tools/base/build-system/previous-versions:4.2.0"],
    AGP_7_0: ["//tools/base/build-system/previous-versions:7.0.0"],
    AGP_7_1: ["//tools/base/build-system/previous-versions:7.1.0"],
    AGP_7_2: ["//tools/base/build-system/previous-versions:7.2.0"],
    AGP_7_3: ["//tools/base/build-system/previous-versions:7.3.0"],
    AGP_7_4: ["//tools/base/build-system/previous-versions:7.4.1"],
<<<<<<< HEAD
    AGP_8_0: ["//tools/base/build-system/previous-versions:8.0.0"],
    AGP_8_1: ["//tools/base/build-system/previous-versions:8.1.0"],
=======
    AGP_8_0: ["//tools/base/build-system/previous-versions:8.0.2"],
    AGP_8_1: ["//tools/base/build-system/previous-versions:8.1.0"],
    AGP_8_2: ["//tools/base/build-system/previous-versions:8.2.0"],
>>>>>>> 574fcae1
}

AGP_DATA = {
    AGP_3_1_4: [
        "//prebuilts/studio/sdk:build-tools/27.0.3",
        "//prebuilts/studio/sdk:platforms/android-32",
    ],
    AGP_3_3_2: [
        "//prebuilts/studio/sdk:build-tools/28.0.3",
        "//prebuilts/studio/sdk:platforms/android-32",
    ],
    AGP_3_5: [
        "//prebuilts/studio/sdk:build-tools/28.0.3",
        "//prebuilts/studio/sdk:platforms/android-28",
        "//prebuilts/studio/sdk:platforms/android-32",
    ],
    AGP_4_0: [
        "//prebuilts/studio/sdk:build-tools/29.0.2",
        "//prebuilts/studio/sdk:platforms/android-32",
    ],
    AGP_4_1: [
        "//prebuilts/studio/sdk:build-tools/29.0.2",
        "//prebuilts/studio/sdk:platforms/android-32",
    ],
    AGP_4_2: [
        "//prebuilts/studio/sdk:build-tools/30.0.2",
        "//prebuilts/studio/sdk:platforms/android-32",
    ],
    AGP_7_0: [
        "//prebuilts/studio/sdk:build-tools/30.0.2",
        "//prebuilts/studio/sdk:platforms/android-32",
    ],
    AGP_7_1: [
        "//prebuilts/studio/sdk:build-tools/30.0.3",
        "//prebuilts/studio/sdk:platforms/android-32",
    ],
    AGP_7_2: [
        "//prebuilts/studio/sdk:build-tools/30.0.3",
        "//prebuilts/studio/sdk:platforms/android-32",
    ],
    AGP_7_3: [
        "//prebuilts/studio/sdk:build-tools/30.0.3",
        "//prebuilts/studio/sdk:platforms/latest",
    ],
    AGP_7_4: [
        "//prebuilts/studio/sdk:build-tools/30.0.3",
        "//prebuilts/studio/sdk:platforms/latest",
    ],
    AGP_8_0: [
        "//prebuilts/studio/sdk:build-tools/30.0.3",
        "//prebuilts/studio/sdk:platforms/latest",
    ],
    AGP_8_1: [
        "//prebuilts/studio/sdk:build-tools/33.0.1",
        "//prebuilts/studio/sdk:platforms/latest",
    ],
<<<<<<< HEAD
=======
    AGP_8_2: [
        "//prebuilts/studio/sdk:build-tools/34.0.0",
        "//prebuilts/studio/sdk:platforms/latest",
    ],
>>>>>>> 574fcae1
}

GRADLE_LATEST = "LATEST"
GRADLE_8_2 = "8.2"
GRADLE_8_0 = "8.0"
GRADLE_7_5 = "7.5"
GRADLE_7_4 = "7.4"
GRADLE_7_3_3 = "7.3.3"
GRADLE_7_2 = "7.2"
GRADLE_7_0_2 = "7.0.2"
GRADLE_6_7_1 = "6.7.1"
GRADLE_6_5 = "6.5"
GRADLE_5_5 = "5.5"
GRADLE_5_3_1 = "5.3.1"

GRADLE_DISTRIBUTIONS = {
    GRADLE_LATEST: ["//tools/base/build-system:gradle-distrib"],
    GRADLE_8_2: ["//tools/base/build-system:gradle-distrib-8.2"],
    GRADLE_8_0: ["//tools/base/build-system:gradle-distrib-8.0"],
    GRADLE_7_5: ["//tools/base/build-system:gradle-distrib-7.5"],
    GRADLE_7_4: ["//tools/base/build-system:gradle-distrib-7.4"],
    GRADLE_7_3_3: ["//tools/base/build-system:gradle-distrib-7.3.3"],
    GRADLE_7_2: ["//tools/base/build-system:gradle-distrib-7.2"],
    GRADLE_7_0_2: ["//tools/base/build-system:gradle-distrib-7.0.2"],
    GRADLE_6_7_1: ["//tools/base/build-system:gradle-distrib-6.7.1"],
    GRADLE_6_5: ["//tools/base/build-system:gradle-distrib-6.5"],
    GRADLE_5_5: ["//tools/base/build-system:gradle-distrib-5.5"],
    GRADLE_5_3_1: ["//tools/base/build-system:gradle-distrib-5.3.1"],
}

def _local_old_agp_test_update_kwargs(
        gradle_version,
        agp_version,
        additional_jdks = [],
        **kwargs):
    jdk_data = []
    if "1.8" in additional_jdks:
        jdk_data.append("//prebuilts/studio/jdk:jdk_1_8")
    if "11" in additional_jdks:
        jdk_data.append("//prebuilts/studio/jdk/jdk11")

    kwargs.update(
        agp_version = agp_version,
        data = COMMON_DATA + GRADLE_DISTRIBUTIONS[gradle_version] + AGP_DATA[agp_version] + jdk_data,
        gradle_version = gradle_version,
        maven_deps = COMMON_MAVEN_DEPS + AGP_MAVEN_REPOS[agp_version],
        test_class = "com.android.tools.idea.OldAgpTests",
        timeout = "long",
        ignore_other_tests = False,
    )
    return kwargs

def local_generate_old_agp_tests_from_list(name, tests_list):
    generate_old_agp_tests_from_list(
        name = name,
        iml_module = ":intellij.android.old-agp-tests",
        tests_list = [_local_old_agp_test_update_kwargs(**test_kwargs) for test_kwargs in tests_list],
    )<|MERGE_RESOLUTION|>--- conflicted
+++ resolved
@@ -39,14 +39,9 @@
 AGP_7_2 = "7.2.0"
 AGP_7_3 = "7.3.0"
 AGP_7_4 = "7.4.1"
-<<<<<<< HEAD
-AGP_8_0 = "8.0.0-beta04"
-AGP_8_1 = "8.1.0"
-=======
 AGP_8_0 = "8.0.2"
 AGP_8_1 = "8.1.0"
 AGP_8_2 = "8.2.0-beta01"
->>>>>>> 574fcae1
 
 AGP_MAVEN_REPOS = {
     AGP_3_1_4: ["//tools/base/build-system/previous-versions:3.1.4"],
@@ -60,14 +55,9 @@
     AGP_7_2: ["//tools/base/build-system/previous-versions:7.2.0"],
     AGP_7_3: ["//tools/base/build-system/previous-versions:7.3.0"],
     AGP_7_4: ["//tools/base/build-system/previous-versions:7.4.1"],
-<<<<<<< HEAD
-    AGP_8_0: ["//tools/base/build-system/previous-versions:8.0.0"],
-    AGP_8_1: ["//tools/base/build-system/previous-versions:8.1.0"],
-=======
     AGP_8_0: ["//tools/base/build-system/previous-versions:8.0.2"],
     AGP_8_1: ["//tools/base/build-system/previous-versions:8.1.0"],
     AGP_8_2: ["//tools/base/build-system/previous-versions:8.2.0"],
->>>>>>> 574fcae1
 }
 
 AGP_DATA = {
@@ -124,13 +114,10 @@
         "//prebuilts/studio/sdk:build-tools/33.0.1",
         "//prebuilts/studio/sdk:platforms/latest",
     ],
-<<<<<<< HEAD
-=======
     AGP_8_2: [
         "//prebuilts/studio/sdk:build-tools/34.0.0",
         "//prebuilts/studio/sdk:platforms/latest",
     ],
->>>>>>> 574fcae1
 }
 
 GRADLE_LATEST = "LATEST"
