--- conflicted
+++ resolved
@@ -20,11 +20,7 @@
 import static com.intellij.testFramework.UsefulTestCase.assertSize;
 
 import com.android.testutils.junit4.OldAgpTest;
-<<<<<<< HEAD
-import com.android.tools.idea.testing.AndroidGradleTestCase;
-=======
 import com.android.tools.idea.testing.AndroidGradleProjectRule;
->>>>>>> b5f40ffd
 import com.intellij.openapi.module.Module;
 import com.intellij.testFramework.EdtRule;
 import java.util.Collection;
@@ -34,11 +30,7 @@
 import org.junit.rules.RuleChain;
 
 @OldAgpTest(agpVersions = "3.5.0", gradleVersions = "5.5")
-<<<<<<< HEAD
-public class InstantAppUrlFinderIntegTest extends AndroidGradleTestCase {
-=======
 public class InstantAppUrlFinderIntegTest {
->>>>>>> b5f40ffd
 
   private final AndroidGradleProjectRule projectRule = new AndroidGradleProjectRule();
 
@@ -48,15 +40,9 @@
   @Test
   @Ignore("b/203803107")
   public void testHostIsResolved() throws Exception {
-<<<<<<< HEAD
-    // Use a plugin with instant app support
-    loadProject(INSTANT_APP_RESOURCE_HOST, null, "5.5", "3.5.0");
-    Module featureModule = getModule("feature");
-=======
     // Use a plugin with instant app supportp
     projectRule.loadProject(INSTANT_APP_RESOURCE_HOST, null, "5.5", "3.5.0");
     Module featureModule = projectRule.getModule("feature");
->>>>>>> b5f40ffd
     Collection<String> urls = new InstantAppUrlFinder(featureModule).getAllUrls();
     assertSize(1, urls);
     assertContainsElements(urls, "https://android.example.com/example");
